#!/usr/bin/env python

import os
import sys

os.environ['DJANGO_SETTINGS_MODULE'] = 'esp.settings'

BASEDIR = os.path.dirname(os.path.realpath(__file__))

# Path for ESP code
sys.path.insert(0, os.path.join(BASEDIR, 'esp'))

# activate virtualenv
activate_this = os.path.join(BASEDIR, 'env/bin/activate_this.py')
<<<<<<< HEAD
execfile(activate_this, dict(__file__=activate_this))
=======
try:
    execfile(activate_this, dict(__file__=activate_this))
except IOError, e:
    # Check if a virtualenv has been installed and activated from elsewhere.
    # If this has happened, then the VIRTUAL_ENV environment variable should be
    # defined, and we can ignore the IOError.
    # If the variable isn't defined, then we really should be using our own
    # virtualenv, so we re-raise the error.
    if os.environ.get('VIRTUAL_ENV') is None:
        raise e
>>>>>>> 391e9480

import django.core.handlers.wsgi
django_application = django.core.handlers.wsgi.WSGIHandler()

from django.conf import settings

if settings.USE_PROFILER:
    from repoze.profile.profiler import AccumulatingProfileMiddleware
    application = AccumulatingProfileMiddleware(
      django_application,
      log_filename='/tmp/djangoprofile.log',
      discard_first_request=True,
      flush_at_shutdown=True,
      path='/__profile__')
else:
    application = django_application
<|MERGE_RESOLUTION|>--- conflicted
+++ resolved
@@ -12,9 +12,6 @@
 
 # activate virtualenv
 activate_this = os.path.join(BASEDIR, 'env/bin/activate_this.py')
-<<<<<<< HEAD
-execfile(activate_this, dict(__file__=activate_this))
-=======
 try:
     execfile(activate_this, dict(__file__=activate_this))
 except IOError, e:
@@ -25,7 +22,6 @@
     # virtualenv, so we re-raise the error.
     if os.environ.get('VIRTUAL_ENV') is None:
         raise e
->>>>>>> 391e9480
 
 import django.core.handlers.wsgi
 django_application = django.core.handlers.wsgi.WSGIHandler()
