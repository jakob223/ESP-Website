--- conflicted
+++ resolved
@@ -8,8 +8,7 @@
 before_install:
   - sudo apt-get update
 install: 
-<<<<<<< HEAD
-  - sudo apt-get install -y $(cat esp/packages.txt | grep -v node)
+  - sudo apt-get install -y $(cat esp/packages_base.txt | grep -v node)
   # Fiddle with packages to get node and LESS set up
   - wget http://mirrors.kernel.org/ubuntu/pool/universe/libv/libv8/libv8-3.8.9.20_3.8.9.20-2_amd64.deb -O libv8.deb
   - sudo dpkg -i libv8.deb
@@ -18,9 +17,6 @@
   - sudo dpkg -i nodejs.deb
   - wget http://mirrors.kernel.org/ubuntu/pool/universe/l/less.js/node-less_1.3.1~20121105-1_all.deb -O node-less.deb
   - sudo dpkg -i node-less.deb
-=======
-  - sudo apt-get install -y $(< esp/packages_base.txt)
->>>>>>> 89cc5007
   - pip install -r esp/requirements.txt --use-mirrors
 before_script:
   - cp esp/esp/local_settings.py.travis esp/esp/local_settings.py
