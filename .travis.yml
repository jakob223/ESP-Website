--- conflicted
+++ resolved
@@ -10,17 +10,9 @@
     - TRAVIS_JOB="lint"
     - TRAVIS_JOB="test"
 before_install:
-<<<<<<< HEAD
-  - sudo apt-get update
-install: 
-  - sudo apt-get install -y $(cat esp/packages_base.txt | grep -v ^memcached | grep -v ^postgres)
-  - esp/packages_base_manual_install.sh
-  - pip install -r esp/requirements.txt --use-mirrors -q --log pip.log || (tail pip.log && exit 1)
-=======
   - deploy/travis/before_install
 install:
   - deploy/travis/install
->>>>>>> 72e74616
 before_script:
   - deploy/travis/before_script
 script:
