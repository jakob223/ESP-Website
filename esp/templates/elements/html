<?xml version="1.0" encoding="utf-8"?>
{% block doctype %}<!DOCTYPE html PUBLIC "-//W3C//DTD XHTML 1.0 Transitional//EN" "http://www.w3.org/TR/xhtml1/DTD/xhtml1-transitional.dtd">{% endblock %}
<html xmlns="http://www.w3.org/1999/xhtml">
<head>
<title>{% block fulltitle %}{% endblock %}</title>
<meta http-equiv="Content-Type" content="text/html; charset=utf-8" />
<meta name="description" content="{% block description %}{% endblock %}" />
<meta name="keywords" content="{% block keywords %}{% endblock %}" lang="en-us" xml:lang="en-us" />
<meta http-equiv="X-UA-Compatible" content="chrome=1">

{% block javascript %}
    {% block js0 %}
    <script type="text/javascript" src="/media/scripts/dwcode.js"> </script>
    <script type="text/javascript" src="/media/scripts/crashkit-javascript.js"> </script>
    {% endblock %}

    {% block jquery %}
    {% block jquery_version %}
    <script type="text/javascript" src="/media/scripts/jquery.js"> </script>
    {% endblock %}
    {% block jquery_cookie_version %}
    <script type="text/javascript" src="/media/scripts/jquery.cookie.js"> </script>
    {% endblock %}

    <script language="JavaScript">
    $j = $.noConflict();
    </script>
    {% endblock %}
    
    {% block js1 %}
    <script type="text/javascript" src="/media/scripts/content/user_data.js"></script>
    <script type="text/javascript" src="/media/scripts/content/user_classes.js"></script>
    <script type="text/javascript" src="/media/scripts/csrf_init.js"></script>
    {% endblock %}

    {% block user_classes %}
    <script language="JavaScript">
    $j(document).ready(function() {
        update_user_classes();
    });
    </script>
<<<<<<< HEAD

    <script type="text/javascript" src="https://d3eoax9i5htok0.cloudfront.net/mathjax/latest/MathJax.js?config=TeX-AMS-MML_HTMLorMML"></script>
    <script type="text/x-mathjax-config">
  MathJax.Hub.Config({
    messageStyle: "none",
    displayAlign: "left",
    displayIndent: "0em",
    "HTML-CSS": {
        styles: {
            '.MathJax_Display': {
                display: "inline"
            }
        }
    }
});
    </script>

    <script type="text/javascript" src="/media/scripts/jsprettify-all-latest.js"></script>
    <script language="JavaScript"> window.jsprettify.run(); </script>
=======
    {% endblock %}
>>>>>>> 93cb43f1
{% endblock %}

{% block stylesheets %}
<link rel="stylesheet" type="text/css" href="/media/styles/user_visibility.css" media="all" />
{% endblock %}

{% block xtrajs %}{% endblock %}

</head>
<body class="{% block body_class %}tundra{% endblock %}" onload="MM_preloadImages( {% for img in preload_images %}'{{ img }}'{% if not forloop.last %}, {% endif %}{% endfor %})">

{% block body %}{% endblock %}

{% block counter %}
{% endblock %}
</body>
</html><|MERGE_RESOLUTION|>--- conflicted
+++ resolved
@@ -39,7 +39,6 @@
         update_user_classes();
     });
     </script>
-<<<<<<< HEAD
 
     <script type="text/javascript" src="https://d3eoax9i5htok0.cloudfront.net/mathjax/latest/MathJax.js?config=TeX-AMS-MML_HTMLorMML"></script>
     <script type="text/x-mathjax-config">
@@ -59,9 +58,7 @@
 
     <script type="text/javascript" src="/media/scripts/jsprettify-all-latest.js"></script>
     <script language="JavaScript"> window.jsprettify.run(); </script>
-=======
     {% endblock %}
->>>>>>> 93cb43f1
 {% endblock %}
 
 {% block stylesheets %}
