--- conflicted
+++ resolved
@@ -25,13 +25,8 @@
 
 
 <div id="login_form">
-<<<<<<< HEAD
-<form action="{{ request.action }}" method="post">
+<form action="{{ request.action }}" method="post">{% csrf_token %}
 <table cellpadding="2" align="center" style="width: 500px">
-=======
-<form action="{{ request.action }}" method="post">{% csrf_token %}
-<table cellpadding="2" align="center">
->>>>>>> 0adc4617
 <thead>
 <tr>
  <th colspan="2">Login</th>
