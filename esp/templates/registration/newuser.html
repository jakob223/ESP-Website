{% extends "main.html" %}

{% block title %}Create a new user account{% endblock %}

{% load subsection %}
{% block subsection %}
{% autoescape off %}{{ "Create an account"|subsection }}{% endautoescape %}
{% endblock %}

{% block stylesheets %}
{{ block.super }}
    <link rel="stylesheet" type="text/css" href="/media/styles/forms.css" />
{% endblock %}

{% block content %}
<h1>Create a new account</h1>
{% load render_qsd %}
{% inline_qsd_block Q/Web/myesp create_new_account_headertext request.user %}
<p>
  Welcome to ESP! To do almost anything with ESP, you first need to register
an account with us. After you register account, you will be allowed to register
for programs, sign up for classes, among other things.
</p>
<<<<<<< HEAD

<br />
=======
{% end_inline_qsd_block %}
>>>>>>> 1b9b0bdc
<div id="program_form">
<form action="{{ request.path }}" method="post" name="newuser_form">
<table align="center">
<thead>
<tr>
  <th colspan="2">
    User Account Creation Form
  </th>
</tr>
</thead>
<tbody>
{% if form.errors %}
<tr>
<td colspan="2">
<div class="errors">
There 
{% if form.errors|length_is:1 %}is an error{% else %}
are errors{% endif %} in the below form. Please fix and resubmit.
</div>
</td>
</tr>
{% endif %}

{{ form }}
<tr>
  <th colspan="2" class="submit">
    <input type="submit" class="button" value="Create account, proceed to profile creation" name="submit" />
  </th>
</tr>
</tbody>
</table>
</form>
</div>

<script type="text/javascript">
<!--
  document.getElementById('id_first_name').focus();
//-->
</script>

{% endblock %}<|MERGE_RESOLUTION|>--- conflicted
+++ resolved
@@ -21,12 +21,8 @@
 an account with us. After you register account, you will be allowed to register
 for programs, sign up for classes, among other things.
 </p>
-<<<<<<< HEAD
-
+{% end_inline_qsd_block %}
 <br />
-=======
-{% end_inline_qsd_block %}
->>>>>>> 1b9b0bdc
 <div id="program_form">
 <form action="{{ request.path }}" method="post" name="newuser_form">
 <table align="center">
