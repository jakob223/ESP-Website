{% extends "outlines/series-3.html" %}
{% load subsection %}

{% block title %}{{ title }}{% endblock %}

{% block keywords %}{{ qsdrec.keywords|default_if_none:"esp,mit esp,mit,education,educational studies program,learn,teach,high school"|escape }}{% endblock %}
{% block description %}{{ qsdrec.description|default_if_none:""|escape }}{% endblock %}

{% block subsection %}{% autoescape off %}{{ title|subsection }}{% endautoescape %}{% endblock %}

{% block content %}

{% load render_qsd %}
<<<<<<< HEAD
{% render_qsd qsdrec %}
=======
{% autoescape off %}{% render_qsd qsdrec request.user %}{% endautoescape %}
>>>>>>> 38ff9aec

{% if have_edit %}<a href="{{ edit_url }}">Edit this page</a>{% endif %}{% endblock %}<|MERGE_RESOLUTION|>--- conflicted
+++ resolved
@@ -11,10 +11,6 @@
 {% block content %}
 
 {% load render_qsd %}
-<<<<<<< HEAD
-{% render_qsd qsdrec %}
-=======
 {% autoescape off %}{% render_qsd qsdrec request.user %}{% endautoescape %}
->>>>>>> 38ff9aec
 
 {% if have_edit %}<a href="{{ edit_url }}">Edit this page</a>{% endif %}{% endblock %}