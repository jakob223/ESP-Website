--- conflicted
+++ resolved
@@ -30,47 +30,9 @@
     </tr>
     </table>
     {% for q in s.display_data.questions %}
-<<<<<<< HEAD
-        {% if q.question.question_type.is_countable %}
-        <table width="600">
-        <tr>
-            <td width="35%" valign="top"><b>{{ q.question.name }}</b></td>
-            <td>
-                {% if not q.answers|length_is:0 %}
-                    {{ q.answers|unpack_answers|histogram:"html"|safe }}
-                    {% with q.question.get_params as params %}
-                        {% if params.lower_text %}
-                        <div style="font-weight:bold; font-size:0.8em; width:216px;">
-                            <div style="float:left;">1 = {{ params.lower_text }}</div>
-                            <div style="float:right;">{{ params.upper_text }} = {{ params.number_of_ratings }}</div>
-                            <div style="text-align:center;">{{ params.middle_text }}</div>
-                        </div>
-                        {% endif %}
-                    {% endwith %}
-                {% else %} 
-                    There are no responses to this question.
-                {% endif %}
-            </td>
-            <td>
-                <b>Statistics:</b>
-                <ul>
-                    <li>Number of responses: {{ q.answers|length }}/{{ s.num_participants }}</li>
-                    {% if q.question.question_type.is_numeric %}
-                    <li>Average: {{ q.answers|unpack_answers|average }}</li>
-                    <li>Std. deviation: {{ q.answers|unpack_answers|stdev }}</li>
-                    {% endif %}
-                </ul>
-            </td>
-        </tr>
-        </table>
-        {% else %}
-            {% autoescape off %}{{ q.question.dump|uselist:q.answers }}{% endautoescape %}
-        {% endif %}
-=======
         {% with s.num_participants as num_participants %}
             {% include "survey/answers.html" %}
         {% endwith %}
->>>>>>> 1b9b0bdc
     {% endfor %}
 {% endfor %}
 
@@ -82,49 +44,9 @@
     </tr>
     </table>
     {% for q in c.questions %}
-<<<<<<< HEAD
-        {% if q.question.question_type.is_countable %}
-        <table width="600">
-        <tr>
-            <td width="35%" valign="top"><b>{{ q.question.name }}</b></td>
-            <td>
-                {% if not q.answers|length_is:0 %}
-                    {{ q.answers|unpack_answers|histogram:"html"|safe }} 
-                    {% with q.question.get_params as params %}
-                        {% if params.lower_text %}
-                        <div style="font-weight:bold; font-size:0.8em; width:216px;">
-                            {# I have moral qualms about fixing this width in pixels; hopefully someone will find a better way. -ageng 2008-10-20 #}
-                            <div style="float:left;">1 = {{ params.lower_text }}</div>
-                            <div style="float:right;">{{ params.upper_text }} = {{ params.number_of_ratings }}</div>
-                            <div style="text-align:center;">{{ params.middle_text }}</div>
-                        </div>
-                        {% endif %}
-                    {% endwith %}
-                {% else %} 
-                    There are no responses to this question.
-                {% endif %}
-            </td>
-            <td>
-                <b>Statistics:</b>
-                <ul>
-                    <li>Number of responses: {{ q.answers|length }}/{{ c.class.num_students }}</li>
-                    {% if q.question.question_type.is_numeric %}
-                    <li>Average: {{ q.answers|unpack_answers|average }}</li>
-                    <li>Std. deviation: {{ q.answers|unpack_answers|stdev }}</li>
-                    <li>Average for all classes: {{ q.question.global_average }}</li>
-                    {% endif %}
-                </ul>
-            </td>
-        </tr>
-        </table>
-        {% else %}
-            {{ q.question.dump|uselist:q.answers|safe }}
-        {% endif %}
-=======
         {% with c.class.num_students as num_participants %}
             {% include "survey/answers.html" %}
         {% endwith %}
->>>>>>> 1b9b0bdc
     {% endfor %}
 {% endfor %}
 {% endif %}
