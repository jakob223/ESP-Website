{% extends "main.html" %}

{% block title %}{{ program.niceName }} Survey Responses{% endblock %}

{% block stylesheets %}
    {{ block.super }}
    <link rel="stylesheet" href="/media/styles/catalog.css" type="text/css" />
    <link rel="stylesheet" href="/media/styles/forms.css" type="text/css" />
{% endblock %}

{% load subsection %}
{% block subsection %}
    {% autoescape off %}{{ "Survey"|subsection }}{% endautoescape %}
{% endblock %}

{% block content %}
{% load survey %}

<style type="text/css">
.nocheckmark { border: 1px solid black; }
</style>
<br /><br />
<h1>Survey Response #{{ response.id }} for {{ response.survey.name }} </h1>

<div id="program_form">
<center>
    
    {% if not classes_only %}
        <table width="600">
        <tr>
            <th>Responses for: {{ response.survey.name }}</th>
        </tr>
        </table>
    {% endif %}
    
    {% for answer in answers %}
        {% ifchanged answer.anchor %}{% if not forloop.first or classes_only %}
            <table width="600">
            <tr>
                <th>Responses for Class {{ answer.anchor.name }}: {{ answer.anchor.parent.friendly_name }} {{ answer.anchor.friendly_name }}</th>
            </tr>
            </table>
        {% endif %}{% endifchanged %}
        <table width="600">
        <tr>
            <td width="35%" valign="top"><b>{{ answer.question.name }}</b></td>
<<<<<<< HEAD
            <td>{{ answer.answer|list_classes|safe }}</td>
=======
            <td><ul>{{ answer|answer_to_list|unordered_list }}</ul></td>
>>>>>>> 1b9b0bdc
        </tr>
        </table>
    {% endfor %}

</center>
</div>

{% endblock %}<|MERGE_RESOLUTION|>--- conflicted
+++ resolved
@@ -44,11 +44,7 @@
         <table width="600">
         <tr>
             <td width="35%" valign="top"><b>{{ answer.question.name }}</b></td>
-<<<<<<< HEAD
-            <td>{{ answer.answer|list_classes|safe }}</td>
-=======
             <td><ul>{{ answer|answer_to_list|unordered_list }}</ul></td>
->>>>>>> 1b9b0bdc
         </tr>
         </table>
     {% endfor %}
