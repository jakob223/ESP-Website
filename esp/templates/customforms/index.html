--- conflicted
+++ resolved
@@ -1,4 +1,3 @@
-<<<<<<< HEAD
 {% extends "elements/html" %}
 
 {% block fulltitle %}Custom Forms{% endblock %}
@@ -21,23 +20,6 @@
 {% endblock %}
 
 {% block body %}
-=======
-<html>
-	<head>
-		<title>Custom Forms</title>
-		<script src="/media/scripts/jquery.js"></script>
-		<script src="/media/scripts/jquery-ui.js"></script>
-		<script src="/media/scripts/json2.js"></script>
-		<script src="/media/scripts/custom_form.js"></script> 
-		 
-		<link rel="stylesheet" type="text/css" href="/media/default_styles/reset-min.css">
-		<link rel="stylesheet" type="text/css" href="/media/default_styles/jquery-ui-1.8.13.custom.css">
-		<link rel="stylesheet" type="text/css" href="/media/default_styles/customforms-style.css">
-		
-	</head>
-	
-	<body>
->>>>>>> 536d259f
 		<div class="wrapper">
 			<input type="hidden" id="base_form_id" value="{{ base_form_id }}"/>
 			<div class="preview_area">
@@ -186,4 +168,4 @@
 				<input type="button" id="submit" value="Create Form"/>
 			</div>		
 		</div>	
-{% endblock %}+{% endblock %}
