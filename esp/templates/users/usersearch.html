{% extends "main.html" %}

{% block title %}{{program.niceName}} Management{% endblock %}

{% block subsection_name %}Register for {{program.niceName}}{% endblock %}
<<<<<<< HEAD
=======

{% block stylesheets %}
    {{ block.super }}
    <link rel="stylesheet" href="/media/styles/forms.css" type="text/css" />
{% endblock %}
>>>>>>> 06be9274

{% block content %}
<style type="text/css">
.nocheckmark { border: 1px solid black; }
</style>
<br />
<br />

<h1> Search For User</h1>

<p style="text-align: center">
Please search for a user: <br />
<<<<<<< HEAD
(Yes, Regular expressions are allowed.)
=======
(Yes, Regular expressions are allowed.) 
>>>>>>> 06be9274
</p>

{% if error %}
<p class="error">Error: No user found by that criteria.</p>
{% endif %}
<<<<<<< HEAD
<form action="{{ request.path }}" method="get">

<br />
<input type="hidden" name="extra" value="{{extra}}" />
<input type="hidden" name="op" value="usersearch" />
<label for="userid"><strong>User ID:</strong></label>
<input type="text" size="6" name="userid" id="userid" /> &nbsp; 
  (<label for="userid_not">Not?</label> <input type="checkbox" value="true" name="userid__not" id="userid_not" />)
<br />

<br />
<label for="username"><strong>Username:</strong></label>
<input type="text" size="30" name="username" id="username" /> &nbsp; 
  (<label for="username_not">Not?</label> <input type="checkbox" value="true" name="username__not" id="username_not"  />)
<br />

<br />
<label for="last_name"><strong>Last Name:</strong></label>
<input type="text" size="30" name="last_name" id="last_name" /> &nbsp; 
   (<label for="last_name_not">Not?</label> <input type="checkbox" value="true" name="last_name__not" id="last_name_not"  />)

<br />

<br />
<label for="first_name"><strong>First Name:</strong></label>
<input type="text" size="30" name="first_name" id="first_name" /> &nbsp; 
  (<label for="first_name_not">Not?</label> <input type="checkbox" value="true" name="first_name__not" id="first_name_not" />)
<br />

<br />
<label for="email"><strong>Email:</strong></label>
<input type="text" size="30" name="email" id="email" /> &nbsp; 
  (<label for="email_not">Not?</label> <input type="checkbox" value="true" name="email__not" id="email_not" />)
<br />
<br />

<label><strong>Zipcode:</strong></label>
Zipcode is less than <input type="text" size="4" name="zipdistance" value="" />
miles from <input type="text" size="5" name="zipcode" value="02139" />.
<br />
<br />

<label><strong>States:</strong></label>
  <input type="text" size="10" name="states" value="" />
  (<label for="states_not">Not?</label> <input type="checkbox" value="true" name="states__not" id="states_not" />) <br />
<small>Enter a list of state codes (e.g. 'MA,CT,NY')</small>
<br />
<br />

<label><strong>Grade Min:</strong></label>
<input type="text" size="3" name="grade_min" value="" /> &nbsp;&nbsp;&nbsp;
<label><strong>Grade Max:</strong></label>
<input type="text" size="3" name="grade_max" value="" />

<br />
<br />

<input type="submit" value="Search for user" name="submitform" />
{% if list %}
&nbsp;&nbsp;<input type="submit" value="Use Filtered List" name="submitform" />
{% endif %}
</form>

=======

<div id="program_form">
<form action="{{ request.path }}" method="get">
<table cellpadding="0" cellspacing="0" width="450" align="center">

<tr><th align="center" colspan="2">User Search Options</th></tr>

<tr><td>
<input type="hidden" name="extra" value="{{extra}}" />
<input type="hidden" name="op" value="usersearch" />
<label for="userid"><strong>User ID:</strong></label></td><td>
<input type="text" size="6" name="userid" id="userid" /> &nbsp; 
  (<label for="userid_not">Not?</label> <input type="checkbox" value="true" name="userid__not" id="userid_not" />)</td>
</tr>

<tr><td>
<label for="username"><strong>Username:</strong></label></td><td>
<input type="text" size="30" name="username" id="username" /> &nbsp; 
  (<label for="username_not">Not?</label> <input type="checkbox" value="true" name="username__not" id="username_not"  />)</td>
</tr>

<tr><td>
<label for="last_name"><strong>Last Name:</strong></label></td><td>
<input type="text" size="30" name="last_name" id="last_name" /> &nbsp; 
   (<label for="last_name_not">Not?</label> <input type="checkbox" value="true" name="last_name__not" id="last_name_not"  />)</td>
</tr>

<tr><td>
<label for="first_name"><strong>First Name:</strong></label></td><td>
<input type="text" size="30" name="first_name" id="first_name" /> &nbsp; 
  (<label for="f<br />irst_name_not">Not?</label> <input type="checkbox" value="true" name="first_name__not" id="first_name_not" />)</td>
</tr>

<tr><td>
<label for="email"><strong>Email:</strong></label></td><td>
<input type="text" size="30" name="email" id="email" /> &nbsp; 
  (<label for="email_not">Not?</label> <input type="checkbox" value="true" name="email__not" id="email_not" />)</td>
</tr>

<tr><td>
<label><strong>Zipcode:</strong></label></td><td>
More than <input type="text" size="4" name="zipdistance_exclude" value="" />
and less than <input type="text" size="4" name="zipdistance" value="" />
miles from <input type="text" size="5" name="zipcode" value="02139" />.</td>
</tr>

<tr><td>
<label><strong>States:</strong></label></td><td>
  <input type="text" size="10" name="states" value="" />
  (<label for="states_not">Not?</label> <input type="checkbox" value="true" name="states__not" id="states_not" />) <br />
<small>Enter a list of state codes (e.g. 'MA,CT,NY')</small></td>
</tr>

<tr><td><label><strong>Grade Limits:</strong></label></td> <td>
Min: 
<input type="text" size="3" name="grade_min" value="" /> &nbsp;&nbsp;&nbsp;
Max:
<input type="text" size="3" name="grade_max" value="" /></td>
</tr>


<tr><td><label><strong>Options:</strong></label></td><td align="center">
<input class="fancybutton" type="submit" value="Search for user" name="submitform" /> or
{% if list %}
&nbsp;&nbsp;<input class="fancybutton" type="submit" value="Use Filtered List" name="submitform" />
{% endif %}</td>
</tr>
</table>
</form>
</div>

<p>Please note that these operations may take a long time if they involve a lot of users.</p>
>>>>>>> 06be9274

{% endblock %}<|MERGE_RESOLUTION|>--- conflicted
+++ resolved
@@ -3,14 +3,11 @@
 {% block title %}{{program.niceName}} Management{% endblock %}
 
 {% block subsection_name %}Register for {{program.niceName}}{% endblock %}
-<<<<<<< HEAD
-=======
 
 {% block stylesheets %}
     {{ block.super }}
     <link rel="stylesheet" href="/media/styles/forms.css" type="text/css" />
 {% endblock %}
->>>>>>> 06be9274
 
 {% block content %}
 <style type="text/css">
@@ -23,81 +20,12 @@
 
 <p style="text-align: center">
 Please search for a user: <br />
-<<<<<<< HEAD
-(Yes, Regular expressions are allowed.)
-=======
 (Yes, Regular expressions are allowed.) 
->>>>>>> 06be9274
 </p>
 
 {% if error %}
 <p class="error">Error: No user found by that criteria.</p>
 {% endif %}
-<<<<<<< HEAD
-<form action="{{ request.path }}" method="get">
-
-<br />
-<input type="hidden" name="extra" value="{{extra}}" />
-<input type="hidden" name="op" value="usersearch" />
-<label for="userid"><strong>User ID:</strong></label>
-<input type="text" size="6" name="userid" id="userid" /> &nbsp; 
-  (<label for="userid_not">Not?</label> <input type="checkbox" value="true" name="userid__not" id="userid_not" />)
-<br />
-
-<br />
-<label for="username"><strong>Username:</strong></label>
-<input type="text" size="30" name="username" id="username" /> &nbsp; 
-  (<label for="username_not">Not?</label> <input type="checkbox" value="true" name="username__not" id="username_not"  />)
-<br />
-
-<br />
-<label for="last_name"><strong>Last Name:</strong></label>
-<input type="text" size="30" name="last_name" id="last_name" /> &nbsp; 
-   (<label for="last_name_not">Not?</label> <input type="checkbox" value="true" name="last_name__not" id="last_name_not"  />)
-
-<br />
-
-<br />
-<label for="first_name"><strong>First Name:</strong></label>
-<input type="text" size="30" name="first_name" id="first_name" /> &nbsp; 
-  (<label for="first_name_not">Not?</label> <input type="checkbox" value="true" name="first_name__not" id="first_name_not" />)
-<br />
-
-<br />
-<label for="email"><strong>Email:</strong></label>
-<input type="text" size="30" name="email" id="email" /> &nbsp; 
-  (<label for="email_not">Not?</label> <input type="checkbox" value="true" name="email__not" id="email_not" />)
-<br />
-<br />
-
-<label><strong>Zipcode:</strong></label>
-Zipcode is less than <input type="text" size="4" name="zipdistance" value="" />
-miles from <input type="text" size="5" name="zipcode" value="02139" />.
-<br />
-<br />
-
-<label><strong>States:</strong></label>
-  <input type="text" size="10" name="states" value="" />
-  (<label for="states_not">Not?</label> <input type="checkbox" value="true" name="states__not" id="states_not" />) <br />
-<small>Enter a list of state codes (e.g. 'MA,CT,NY')</small>
-<br />
-<br />
-
-<label><strong>Grade Min:</strong></label>
-<input type="text" size="3" name="grade_min" value="" /> &nbsp;&nbsp;&nbsp;
-<label><strong>Grade Max:</strong></label>
-<input type="text" size="3" name="grade_max" value="" />
-
-<br />
-<br />
-
-<input type="submit" value="Search for user" name="submitform" />
-{% if list %}
-&nbsp;&nbsp;<input type="submit" value="Use Filtered List" name="submitform" />
-{% endif %}
-</form>
-
-=======
 
 <div id="program_form">
 <form action="{{ request.path }}" method="get">
@@ -170,6 +98,5 @@
 </div>
 
 <p>Please note that these operations may take a long time if they involve a lot of users.</p>
->>>>>>> 06be9274
 
 {% endblock %}