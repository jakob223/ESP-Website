--- conflicted
+++ resolved
@@ -25,13 +25,8 @@
 </div>
 {% else %}
 
-<<<<<<< HEAD
 <div id="navbar_contrast">
-  <form name="loginform" id="loginform" method="post" action="/myesp/login/">
-=======
-<div id="divnav">
   <form name="loginform" id="loginform" method="post" action="/myesp/login/">{% csrf_token %}
->>>>>>> a2b81e82
     <input type="hidden" name="next" value="{{ request.path }}" />
     <table border="0" cellpadding="0" cellspacing="0" summary=" ">
       <tr>
