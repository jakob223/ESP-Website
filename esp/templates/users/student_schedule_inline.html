{% spaceless %}
<link rel='stylesheet' type='text/css' href='/media/styles/forms.css' />

<div id="enrolled-remove-confirm" class="remove-confirm" style="display:none;">
    <p><span class="ui-icon ui-icon-alert" style="float: left; margin-right: 7px;"></span>
        This class will be permanently deleted from your schedule.
        If the class fills with new students, you will be unable to add it back to you
        Are you sure?
    </p>
</div>
<div id="applied-remove-confirm" class="remove-confirm" style="display:none;">
    <p><span class="ui-icon ui-icon-alert" style="float: left; margin-right: 7px;"></span>
        Are you sure you want to remove this class?
    </p>
</div>
<div id='program_form' class='program_form_small'>
<table cellpadding='3' style='width: 500px; margin: auto' border=1>
<tr>
    <td colspan='3'>
    <b>Your schedule for {{ prog.niceName }} {% ifequal num_classes 0 %}is empty.  Please add classes below!{% endifequal %}</b>
    </td>
</tr>
{% for timeslot in timeslots %}
    {% if not timeslot.1|length_is:0 %}

    {% ifchanged timeslot.0.start.day %}
        <tr><th class='program_form_small' colspan='3' style='text-align: center;'>{{ timeslot.0.pretty_date }}</th></tr>
    {% endifchanged %}
    <!-- {% ifchanged timeslot.2 %}
        <tr><th class='small' colspan='3' height='3'>Block {{ timeslot.2 }}</th></tr> 
    {% endifchanged %} -->
    {% ifequal timeslot.0.event_type.description 'Compulsory' %}
    <tr>
        <td width='35%' valign='top' align='center' class='compulsory_event_time'>{{ timeslot.0.short_description }}</td>
        <td colspan='2' class='compulsory_event_desc'>{{ timeslot.0.description }}</td>
    </tr>
    {% else %}
    {% ifchanged timeslot.1 %}
    <tr>
        <td width='25%' valign='top' align='center'> {% with timeslot.1.0.section.friendly_times as times %}{% for ts in times %}{{ ts }}{% endfor %}{% endwith %}</td>
        
        <td style='vertical-align: top !important;'>
        {% for cls in timeslot.1 %}
	{% comment %}{% if use_priority %}{% endcomment %}
            <!-- Commented out for simplicity (Splash Fall 2009)
            {% if not cls.section.verbs|length_is:0 %}
                <i>{% for v in cls.section.verbs %}{{ v.friendly_name }}{% if not forloop.last %}, {% endif %}{% endfor %}:</i>
            {% endif %}
            -->
	{% comment %}{% endif %}{% endcomment %}
	{{ cls.section }}{% if not cls.first_meeting_time %} <b>(continued)</b>{% endif %} 
            
            {% if request.user.onsite_local %}
                ({{ cls.section.prettyrooms|join:', ' }})
            {% endif %}
            {% if not forloop.last %}<br />{% endif %}
        {% endfor %}
        {% if timeslot.1|length_is:0 %}
            Nothing Selected
        {% endif %}
        </td>
        
        {% if not timeslot.1|length_is:0 %}
            {% if module.deadline_met %}
            <td width='20%' align='center' style='vertical-align: top !important;'>
            {% for cls in timeslot.1 %}
                {% if cls.first_meeting_time %}
<<<<<<< HEAD
                    <a id='remove_{{ timeslot.0.id }}_{{ cls.section.id }}' href='/learn/{{one}}/{{two}}/ajax_clearslot/{{timeslot.0.id}}?sec_id={{ cls.section.id }}'>[remove]</a>
                    {% comment %}<a href='/learn/{{one}}/{{two}}/clearslot/{{timeslot.0.id}}?sec_id={{ cls.section.id }}'>[remove]</a>{% endcomment %}
=======
                    <a id='remove_{{ timeslot.0.id }}_{{ cls.section.id }}' href='/learn/{{one}}/{{two}}/ajax_clearslot/{{timeslot.0.id}}?sec_id={{ cls.section.id }}' class='remove' data-remove-type='{% if cls.section.is_enrolled %}enrolled{% else %}applied{% endif %}' data-sec-code='{{ cls.section.emailcode }}'>[remove]</a>
                    {% comment %}<a href='/learn/{{one}}/{{two}}/clearslot/{{timeslot.0.id}}?sec_id={{ cls.section.id }}' class='remove' data-remove-type='{% if cls.section.is_enrolled %}enrolled{% else %}applied{% endif %}' data-sec-code='{{ cls.section.emailcode }}'>[remove]</a>{% endcomment %}
>>>>>>> 68c59744
                    {% if cls.changeable %}
                        <a href='/learn/{{one}}/{{two}}/changeslot/{{timeslot.0.id}}?sec_id={{ cls.section.id }}'>[change section]</a>
                    {% endif %}
                {% endif %}
                <br />
            {% endfor %}
            {% if timeslot.3 %}
                <a href='/learn/{{one}}/{{two}}/fillslot/{{timeslot.0.id}}'>[add class]</a>
                {% if not timeslot.1|length_is:1 %}
                    <a id='remove_{{ timeslot.0.id }}_{{ cls.section.id }}' href='/learn/{{one}}/{{two}}/ajax_clearslot/{{timeslot.0.id}}'>[clear slot]</a>
                    {% comment %}<a id='clearslotlink' href='/learn/{{one}}/{{two}}/clearslot/{{timeslot.0.id}}'>[clear slot]</a>{% endcomment %}
                {% endif %}
            {% endif %}
            </td>
            {% else %}
            <!-- Allow removal of classes if the appropriate flag is set -->
            {% if allow_removal %}
            <td width='15%' align='center' style='vertical-align: top !important;'>
            {% for cls in timeslot.1 %}
                {% if cls.first_meeting_time %}
<<<<<<< HEAD
                    <a id='remove_{{ timeslot.0.id }}_{{ cls.section.id }}' href='/learn/{{one}}/{{two}}/ajax_clearslot/{{timeslot.0.id}}?sec_id={{ cls.section.id }}'>[remove]</a>
                    {% comment %}<a id='clearslotlink' href='/learn/{{one}}/{{two}}/clearslot/{{timeslot.0.id}}?sec_id={{ cls.section.id }}'>[remove]</a>{% endcomment %}
=======
                    <a id='remove_{{ timeslot.0.id }}_{{ cls.section.id }}' href='/learn/{{one}}/{{two}}/ajax_clearslot/{{timeslot.0.id}}?sec_id={{ cls.section.id }}' class='remove' data-remove-type='{% if cls.section.is_enrolled %}enrolled{% else %}applied{% endif %}' data-sec-code='{{ cls.section.emailcode }}'>[remove]</a>
                    {% comment %}<a id='clearslotlink' href='/learn/{{one}}/{{two}}/clearslot/{{timeslot.0.id}}?sec_id={{ cls.section.id }}' class='remove' data-remove-type='{% if cls.section.is_enrolled %}enrolled{% else %}applied{% endif %}' data-sec-code='{{ cls.section.emailcode }}'>[remove]</a>{% endcomment %}
>>>>>>> 68c59744
                {% endif %}
                <br />
            {% endfor %}
            </td>
            {% endif %}
            {% endif %}
        {% else %}
            {% if module.deadline_met %}
                <td width='20%' align='center'>
                <a href='/learn/{{one}}/{{two}}/fillslot/{{timeslot.0.id}}'>[add class]</a>
                </td>
            {% endif %}	
        {% endif %}
    </tr>
    {% endifchanged %}
    {% endifequal %}
    {% endif %}
{% endfor %}
</table> 
</div>
<br/>
{% endspaceless %}<|MERGE_RESOLUTION|>--- conflicted
+++ resolved
@@ -65,13 +65,8 @@
             <td width='20%' align='center' style='vertical-align: top !important;'>
             {% for cls in timeslot.1 %}
                 {% if cls.first_meeting_time %}
-<<<<<<< HEAD
-                    <a id='remove_{{ timeslot.0.id }}_{{ cls.section.id }}' href='/learn/{{one}}/{{two}}/ajax_clearslot/{{timeslot.0.id}}?sec_id={{ cls.section.id }}'>[remove]</a>
-                    {% comment %}<a href='/learn/{{one}}/{{two}}/clearslot/{{timeslot.0.id}}?sec_id={{ cls.section.id }}'>[remove]</a>{% endcomment %}
-=======
                     <a id='remove_{{ timeslot.0.id }}_{{ cls.section.id }}' href='/learn/{{one}}/{{two}}/ajax_clearslot/{{timeslot.0.id}}?sec_id={{ cls.section.id }}' class='remove' data-remove-type='{% if cls.section.is_enrolled %}enrolled{% else %}applied{% endif %}' data-sec-code='{{ cls.section.emailcode }}'>[remove]</a>
                     {% comment %}<a href='/learn/{{one}}/{{two}}/clearslot/{{timeslot.0.id}}?sec_id={{ cls.section.id }}' class='remove' data-remove-type='{% if cls.section.is_enrolled %}enrolled{% else %}applied{% endif %}' data-sec-code='{{ cls.section.emailcode }}'>[remove]</a>{% endcomment %}
->>>>>>> 68c59744
                     {% if cls.changeable %}
                         <a href='/learn/{{one}}/{{two}}/changeslot/{{timeslot.0.id}}?sec_id={{ cls.section.id }}'>[change section]</a>
                     {% endif %}
@@ -92,13 +87,8 @@
             <td width='15%' align='center' style='vertical-align: top !important;'>
             {% for cls in timeslot.1 %}
                 {% if cls.first_meeting_time %}
-<<<<<<< HEAD
-                    <a id='remove_{{ timeslot.0.id }}_{{ cls.section.id }}' href='/learn/{{one}}/{{two}}/ajax_clearslot/{{timeslot.0.id}}?sec_id={{ cls.section.id }}'>[remove]</a>
-                    {% comment %}<a id='clearslotlink' href='/learn/{{one}}/{{two}}/clearslot/{{timeslot.0.id}}?sec_id={{ cls.section.id }}'>[remove]</a>{% endcomment %}
-=======
                     <a id='remove_{{ timeslot.0.id }}_{{ cls.section.id }}' href='/learn/{{one}}/{{two}}/ajax_clearslot/{{timeslot.0.id}}?sec_id={{ cls.section.id }}' class='remove' data-remove-type='{% if cls.section.is_enrolled %}enrolled{% else %}applied{% endif %}' data-sec-code='{{ cls.section.emailcode }}'>[remove]</a>
                     {% comment %}<a id='clearslotlink' href='/learn/{{one}}/{{two}}/clearslot/{{timeslot.0.id}}?sec_id={{ cls.section.id }}' class='remove' data-remove-type='{% if cls.section.is_enrolled %}enrolled{% else %}applied{% endif %}' data-sec-code='{{ cls.section.emailcode }}'>[remove]</a>{% endcomment %}
->>>>>>> 68c59744
                 {% endif %}
                 <br />
             {% endfor %}
