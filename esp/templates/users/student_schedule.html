<<<<<<< HEAD

<p>
Below is your class schedule for {{ program.niceName }}.  Please use the links in the right-hand column to select classes to fill each time slot.  You may also <a target="_blank" href='/learn/{{one}}/{{two}}/catalog'> open a full catalog in a separate window</a>.
</p>

<p>  <b>Please note</b>: Your classes are saved immediately when you click the "Add this Class!" button.  You do not need to confirm or save your entire registration to save your spot in classes. 
</p>

{% if not module.deadline_met %}
    <center>
    <div class="note">
    Note: Student registration is no longer open. Please use this page to view your schedule. {% if completedAll %}You can still click `Save' to view your receipt. {% endif %}
    </div>
    </center>
    <br />
{% endif %}

<link rel="stylesheet" type="text/css" href="/media/styles/forms.css" />

<div id="program_form">
<table cellpadding="3" style="width: 600px; margin: auto" border=1>
<tr>
    <th colspan="3">
    Classes for {{request.user.first_name}} {{request.user.last_name}} - ID: {{request.user.id}}
    </th>
</tr>
{% for timeslot in timeslots %}
    {% ifchanged timeslot.0.start.day %}
        <tr><th class="small" colspan="3" height="3" style="text-align: center;">Classes beginning on {{ timeslot.0.pretty_date }}</th></tr>
    {% endifchanged %}
    {% ifchanged timeslot.2 %}
        <tr><th class="small" colspan="3" height="3">Block {{ timeslot.2 }}</th></tr>
    {% endifchanged %}
    <tr>
        <td width="25%" valign="top" align="center"> {{ timeslot.0.short_description }}</td>
        
        <td style="vertical-align: top !important;">
        {% for cls in timeslot.1 %}
	{% comment %}{% if use_priority %}{% endcomment %}
            {% if not cls.section.verbs|length_is:0 %}
                <i>{% for v in cls.section.verbs %} {{ v.friendly_name }}{% endfor %}:</i>
            {% endif %}
	{% comment %}{% endif %}{% endcomment %}
	{{ cls.section.title }} 
            
            {% if request.user.onsite_local %}
                ({{ cls.section.prettyrooms|join:", " }})
            {% endif %}
            {% if not forloop.last %}<br />{% endif %}
        {% endfor %}
        {% if timeslot.1|length_is:0 %}
            Nothing Selected
        {% endif %}
        </td>
        
        {% if not timeslot.1|length_is:0 %}
            {% if module.deadline_met %}
            <td width='25%' align='center' style="vertical-align: top !important;">
            {% for cls in timeslot.1 %}
                <a href="/learn/{{one}}/{{two}}/clearslot/{{timeslot.0.id}}?sec_id={{ cls.section.id }}">[remove]</a>
                {% if cls.changeable %}
                    <a href="/learn/{{one}}/{{two}}/changeslot/{{timeslot.0.id}}?sec_id={{ cls.section.id }}">[change section]</a>
                {% endif %}
                <br />
            {% endfor %}
            {% if timeslot.3 %}
                <a href="/learn/{{one}}/{{two}}/fillslot/{{timeslot.0.id}}">[add class]</a>
                <a href="/learn/{{one}}/{{two}}/clearslot/{{timeslot.0.id}}">[clear slot]</a>
            {% endif %}
            </td>
            {% else %}
            <!-- Allow removal of classes if the appropriate flag is set -->
            {% if allow_removal %}
            <td width='25%' align='center' style="vertical-align: top !important;">
            {% for cls in timeslot.1 %}
                <a href="/learn/{{one}}/{{two}}/clearslot/{{timeslot.0.id}}?sec_id={{ cls.section.id }}">[remove]</a><br />
            {% endfor %}
            </td>
            {% endif %}
            {% endif %}
        {% else %}
            {% if module.deadline_met %}
                <td width='20%' align='center'>
                <a href="/learn/{{one}}/{{two}}/fillslot/{{timeslot.0.id}}">[add class]</a>
                </td>
            {% endif %}	
        {% endif %}
    </tr>

{% endfor %}
</table> 
</div>
<br/>
=======

<p>
Below is your class schedule for {{ program.niceName }}.  Please use the links in the right-hand column to select classes to fill each time slot.  You may also <a target="_blank" href='/learn/{{one}}/{{two}}/catalog'> open a full catalog in a separate window</a>.
</p>

<p>  <b>Please note</b>: Your classes are saved immediately when you click the "Add this Class!" button.  You do not need to confirm or save your entire registration to save your spot in classes. 
</p>

{% if not module.deadline_met %}
    <center>
    <div class="note">
    Note: Student registration is no longer open. Please use this page to view your schedule. {% if completedAll %}You can still click `Save' to view your receipt. {% endif %}
    </div>
    </center>
    <br />
{% endif %}

<link rel="stylesheet" type="text/css" href="/media/styles/forms.css" />

<div id="program_form">
<table cellpadding="3" style="width: 600px; margin: auto" border=1>
<tr>
    <th colspan="3">
    Classes for {{request.user.first_name}} {{request.user.last_name}} - ID: {{request.user.id}}
    </th>
</tr>
{% for timeslot in timeslots %}
    {% ifchanged timeslot.0.start.day %}
        <tr><th class="small" colspan="3" height="3" style="text-align: center;">Classes beginning on {{ timeslot.0.pretty_date }}</th></tr>
    {% endifchanged %}
    {% ifchanged timeslot.2 %}
        <tr><th class="small" colspan="3" height="3">Block {{ timeslot.2 }}</th></tr>
    {% endifchanged %}
    <tr>
        <td width="25%" valign="top" align="center"> {{ timeslot.0.short_description }}</td>
        
        <td style="vertical-align: top !important;">
        {% for cls in timeslot.1 %}
	{% comment %}{% if use_priority %}{% endcomment %}
            {% if not cls.section.verbs|length_is:0 %}
                <i>{% for v in cls.section.verbs %}{{ v.friendly_name }}{% if not forloop.last %}, {% endif %}{% endfor %}:</i>
            {% endif %}
	{% comment %}{% endif %}{% endcomment %}
	{{ cls.section.title }} 
            
            {% if request.user.onsite_local %}
                ({{ cls.section.prettyrooms|join:", " }})
            {% endif %}
            {% if not forloop.last %}<br />{% endif %}
        {% endfor %}
        {% if timeslot.1|length_is:0 %}
            Nothing Selected
        {% endif %}
        </td>
        
        {% if not timeslot.1|length_is:0 %}
            {% if module.deadline_met %}
            <td width='25%' align='center' style="vertical-align: top !important;">
            {% for cls in timeslot.1 %}
                <a href="/learn/{{one}}/{{two}}/clearslot/{{timeslot.0.id}}?sec_id={{ cls.section.id }}">[remove]</a>
                {% if cls.changeable %}
                    <a href="/learn/{{one}}/{{two}}/changeslot/{{timeslot.0.id}}?sec_id={{ cls.section.id }}">[change section]</a>
                {% endif %}
                <br />
            {% endfor %}
            {% if timeslot.3 %}
                <a href="/learn/{{one}}/{{two}}/fillslot/{{timeslot.0.id}}">[add class]</a>
                {% if not timeslot.1|length_is:1 %}
                    <a href="/learn/{{one}}/{{two}}/clearslot/{{timeslot.0.id}}">[clear slot]</a>
                {% endif %}
            {% endif %}
            </td>
            {% else %}
            <!-- Allow removal of classes if the appropriate flag is set -->
            {% if allow_removal %}
            <td width='25%' align='center' style="vertical-align: top !important;">
            {% for cls in timeslot.1 %}
                <a href="/learn/{{one}}/{{two}}/clearslot/{{timeslot.0.id}}?sec_id={{ cls.section.id }}">[remove]</a><br />
            {% endfor %}
            </td>
            {% endif %}
            {% endif %}
        {% else %}
            {% if module.deadline_met %}
                <td width='20%' align='center'>
                <a href="/learn/{{one}}/{{two}}/fillslot/{{timeslot.0.id}}">[add class]</a>
                </td>
            {% endif %}	
        {% endif %}
    </tr>

{% endfor %}
</table> 
</div>
<br/>
>>>>>>> fa236cae
<|MERGE_RESOLUTION|>--- conflicted
+++ resolved
@@ -1,191 +1,95 @@
-<<<<<<< HEAD
-
-<p>
-Below is your class schedule for {{ program.niceName }}.  Please use the links in the right-hand column to select classes to fill each time slot.  You may also <a target="_blank" href='/learn/{{one}}/{{two}}/catalog'> open a full catalog in a separate window</a>.
-</p>
-
-<p>  <b>Please note</b>: Your classes are saved immediately when you click the "Add this Class!" button.  You do not need to confirm or save your entire registration to save your spot in classes. 
-</p>
-
-{% if not module.deadline_met %}
-    <center>
-    <div class="note">
-    Note: Student registration is no longer open. Please use this page to view your schedule. {% if completedAll %}You can still click `Save' to view your receipt. {% endif %}
-    </div>
-    </center>
-    <br />
-{% endif %}
-
-<link rel="stylesheet" type="text/css" href="/media/styles/forms.css" />
-
-<div id="program_form">
-<table cellpadding="3" style="width: 600px; margin: auto" border=1>
-<tr>
-    <th colspan="3">
-    Classes for {{request.user.first_name}} {{request.user.last_name}} - ID: {{request.user.id}}
-    </th>
-</tr>
-{% for timeslot in timeslots %}
-    {% ifchanged timeslot.0.start.day %}
-        <tr><th class="small" colspan="3" height="3" style="text-align: center;">Classes beginning on {{ timeslot.0.pretty_date }}</th></tr>
-    {% endifchanged %}
-    {% ifchanged timeslot.2 %}
-        <tr><th class="small" colspan="3" height="3">Block {{ timeslot.2 }}</th></tr>
-    {% endifchanged %}
-    <tr>
-        <td width="25%" valign="top" align="center"> {{ timeslot.0.short_description }}</td>
-        
-        <td style="vertical-align: top !important;">
-        {% for cls in timeslot.1 %}
-	{% comment %}{% if use_priority %}{% endcomment %}
-            {% if not cls.section.verbs|length_is:0 %}
-                <i>{% for v in cls.section.verbs %} {{ v.friendly_name }}{% endfor %}:</i>
-            {% endif %}
-	{% comment %}{% endif %}{% endcomment %}
-	{{ cls.section.title }} 
-            
-            {% if request.user.onsite_local %}
-                ({{ cls.section.prettyrooms|join:", " }})
-            {% endif %}
-            {% if not forloop.last %}<br />{% endif %}
-        {% endfor %}
-        {% if timeslot.1|length_is:0 %}
-            Nothing Selected
-        {% endif %}
-        </td>
-        
-        {% if not timeslot.1|length_is:0 %}
-            {% if module.deadline_met %}
-            <td width='25%' align='center' style="vertical-align: top !important;">
-            {% for cls in timeslot.1 %}
-                <a href="/learn/{{one}}/{{two}}/clearslot/{{timeslot.0.id}}?sec_id={{ cls.section.id }}">[remove]</a>
-                {% if cls.changeable %}
-                    <a href="/learn/{{one}}/{{two}}/changeslot/{{timeslot.0.id}}?sec_id={{ cls.section.id }}">[change section]</a>
-                {% endif %}
-                <br />
-            {% endfor %}
-            {% if timeslot.3 %}
-                <a href="/learn/{{one}}/{{two}}/fillslot/{{timeslot.0.id}}">[add class]</a>
-                <a href="/learn/{{one}}/{{two}}/clearslot/{{timeslot.0.id}}">[clear slot]</a>
-            {% endif %}
-            </td>
-            {% else %}
-            <!-- Allow removal of classes if the appropriate flag is set -->
-            {% if allow_removal %}
-            <td width='25%' align='center' style="vertical-align: top !important;">
-            {% for cls in timeslot.1 %}
-                <a href="/learn/{{one}}/{{two}}/clearslot/{{timeslot.0.id}}?sec_id={{ cls.section.id }}">[remove]</a><br />
-            {% endfor %}
-            </td>
-            {% endif %}
-            {% endif %}
-        {% else %}
-            {% if module.deadline_met %}
-                <td width='20%' align='center'>
-                <a href="/learn/{{one}}/{{two}}/fillslot/{{timeslot.0.id}}">[add class]</a>
-                </td>
-            {% endif %}	
-        {% endif %}
-    </tr>
-
-{% endfor %}
-</table> 
-</div>
-<br/>
-=======
-
-<p>
-Below is your class schedule for {{ program.niceName }}.  Please use the links in the right-hand column to select classes to fill each time slot.  You may also <a target="_blank" href='/learn/{{one}}/{{two}}/catalog'> open a full catalog in a separate window</a>.
-</p>
-
-<p>  <b>Please note</b>: Your classes are saved immediately when you click the "Add this Class!" button.  You do not need to confirm or save your entire registration to save your spot in classes. 
-</p>
-
-{% if not module.deadline_met %}
-    <center>
-    <div class="note">
-    Note: Student registration is no longer open. Please use this page to view your schedule. {% if completedAll %}You can still click `Save' to view your receipt. {% endif %}
-    </div>
-    </center>
-    <br />
-{% endif %}
-
-<link rel="stylesheet" type="text/css" href="/media/styles/forms.css" />
-
-<div id="program_form">
-<table cellpadding="3" style="width: 600px; margin: auto" border=1>
-<tr>
-    <th colspan="3">
-    Classes for {{request.user.first_name}} {{request.user.last_name}} - ID: {{request.user.id}}
-    </th>
-</tr>
-{% for timeslot in timeslots %}
-    {% ifchanged timeslot.0.start.day %}
-        <tr><th class="small" colspan="3" height="3" style="text-align: center;">Classes beginning on {{ timeslot.0.pretty_date }}</th></tr>
-    {% endifchanged %}
-    {% ifchanged timeslot.2 %}
-        <tr><th class="small" colspan="3" height="3">Block {{ timeslot.2 }}</th></tr>
-    {% endifchanged %}
-    <tr>
-        <td width="25%" valign="top" align="center"> {{ timeslot.0.short_description }}</td>
-        
-        <td style="vertical-align: top !important;">
-        {% for cls in timeslot.1 %}
-	{% comment %}{% if use_priority %}{% endcomment %}
-            {% if not cls.section.verbs|length_is:0 %}
-                <i>{% for v in cls.section.verbs %}{{ v.friendly_name }}{% if not forloop.last %}, {% endif %}{% endfor %}:</i>
-            {% endif %}
-	{% comment %}{% endif %}{% endcomment %}
-	{{ cls.section.title }} 
-            
-            {% if request.user.onsite_local %}
-                ({{ cls.section.prettyrooms|join:", " }})
-            {% endif %}
-            {% if not forloop.last %}<br />{% endif %}
-        {% endfor %}
-        {% if timeslot.1|length_is:0 %}
-            Nothing Selected
-        {% endif %}
-        </td>
-        
-        {% if not timeslot.1|length_is:0 %}
-            {% if module.deadline_met %}
-            <td width='25%' align='center' style="vertical-align: top !important;">
-            {% for cls in timeslot.1 %}
-                <a href="/learn/{{one}}/{{two}}/clearslot/{{timeslot.0.id}}?sec_id={{ cls.section.id }}">[remove]</a>
-                {% if cls.changeable %}
-                    <a href="/learn/{{one}}/{{two}}/changeslot/{{timeslot.0.id}}?sec_id={{ cls.section.id }}">[change section]</a>
-                {% endif %}
-                <br />
-            {% endfor %}
-            {% if timeslot.3 %}
-                <a href="/learn/{{one}}/{{two}}/fillslot/{{timeslot.0.id}}">[add class]</a>
-                {% if not timeslot.1|length_is:1 %}
-                    <a href="/learn/{{one}}/{{two}}/clearslot/{{timeslot.0.id}}">[clear slot]</a>
-                {% endif %}
-            {% endif %}
-            </td>
-            {% else %}
-            <!-- Allow removal of classes if the appropriate flag is set -->
-            {% if allow_removal %}
-            <td width='25%' align='center' style="vertical-align: top !important;">
-            {% for cls in timeslot.1 %}
-                <a href="/learn/{{one}}/{{two}}/clearslot/{{timeslot.0.id}}?sec_id={{ cls.section.id }}">[remove]</a><br />
-            {% endfor %}
-            </td>
-            {% endif %}
-            {% endif %}
-        {% else %}
-            {% if module.deadline_met %}
-                <td width='20%' align='center'>
-                <a href="/learn/{{one}}/{{two}}/fillslot/{{timeslot.0.id}}">[add class]</a>
-                </td>
-            {% endif %}	
-        {% endif %}
-    </tr>
-
-{% endfor %}
-</table> 
-</div>
-<br/>
->>>>>>> fa236cae
+<p>
+Below is your class schedule for {{ program.niceName }}.  Please use the links in the right-hand column to select classes to fill each time slot.  You may also <a target="_blank" href='/learn/{{one}}/{{two}}/catalog'> open a full catalog in a separate window</a>.
+</p>
+
+<p>  <b>Please note</b>: Your classes are saved immediately when you click the "Add this Class!" button.  You do not need to confirm or save your entire registration to save your spot in classes. 
+</p>
+
+{% if not module.deadline_met %}
+    <center>
+    <div class="note">
+    Note: Student registration is no longer open. Please use this page to view your schedule. {% if completedAll %}You can still click `Save' to view your receipt. {% endif %}
+    </div>
+    </center>
+    <br />
+{% endif %}
+
+<link rel="stylesheet" type="text/css" href="/media/styles/forms.css" />
+
+<div id="program_form">
+<table cellpadding="3" style="width: 600px; margin: auto" border=1>
+<tr>
+    <th colspan="3">
+    Classes for {{request.user.first_name}} {{request.user.last_name}} - ID: {{request.user.id}}
+    </th>
+</tr>
+{% for timeslot in timeslots %}
+    {% ifchanged timeslot.0.start.day %}
+        <tr><th class="small" colspan="3" height="3" style="text-align: center;">Classes beginning on {{ timeslot.0.pretty_date }}</th></tr>
+    {% endifchanged %}
+    {% ifchanged timeslot.2 %}
+        <tr><th class="small" colspan="3" height="3">Block {{ timeslot.2 }}</th></tr>
+    {% endifchanged %}
+    <tr>
+        <td width="25%" valign="top" align="center"> {{ timeslot.0.short_description }}</td>
+        
+        <td style="vertical-align: top !important;">
+        {% for cls in timeslot.1 %}
+	{% comment %}{% if use_priority %}{% endcomment %}
+            {% if not cls.section.verbs|length_is:0 %}
+                <i>{% for v in cls.section.verbs %}{{ v.friendly_name }}{% if not forloop.last %}, {% endif %}{% endfor %}:</i>
+            {% endif %}
+	{% comment %}{% endif %}{% endcomment %}
+	{{ cls.section.title }} 
+            
+            {% if request.user.onsite_local %}
+                ({{ cls.section.prettyrooms|join:", " }})
+            {% endif %}
+            {% if not forloop.last %}<br />{% endif %}
+        {% endfor %}
+        {% if timeslot.1|length_is:0 %}
+            Nothing Selected
+        {% endif %}
+        </td>
+        
+        {% if not timeslot.1|length_is:0 %}
+            {% if module.deadline_met %}
+            <td width='25%' align='center' style="vertical-align: top !important;">
+            {% for cls in timeslot.1 %}
+                <a href="/learn/{{one}}/{{two}}/clearslot/{{timeslot.0.id}}?sec_id={{ cls.section.id }}">[remove]</a>
+                {% if cls.changeable %}
+                    <a href="/learn/{{one}}/{{two}}/changeslot/{{timeslot.0.id}}?sec_id={{ cls.section.id }}">[change section]</a>
+                {% endif %}
+                <br />
+            {% endfor %}
+            {% if timeslot.3 %}
+                <a href="/learn/{{one}}/{{two}}/fillslot/{{timeslot.0.id}}">[add class]</a>
+                {% if not timeslot.1|length_is:1 %}
+                    <a href="/learn/{{one}}/{{two}}/clearslot/{{timeslot.0.id}}">[clear slot]</a>
+                {% endif %}
+            {% endif %}
+            </td>
+            {% else %}
+            <!-- Allow removal of classes if the appropriate flag is set -->
+            {% if allow_removal %}
+            <td width='25%' align='center' style="vertical-align: top !important;">
+            {% for cls in timeslot.1 %}
+                <a href="/learn/{{one}}/{{two}}/clearslot/{{timeslot.0.id}}?sec_id={{ cls.section.id }}">[remove]</a><br />
+            {% endfor %}
+            </td>
+            {% endif %}
+            {% endif %}
+        {% else %}
+            {% if module.deadline_met %}
+                <td width='20%' align='center'>
+                <a href="/learn/{{one}}/{{two}}/fillslot/{{timeslot.0.id}}">[add class]</a>
+                </td>
+            {% endif %}	
+        {% endif %}
+    </tr>
+
+{% endfor %}
+</table> 
+</div>
+<br/>
+