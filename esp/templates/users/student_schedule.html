--- conflicted
+++ resolved
@@ -42,15 +42,9 @@
             {% if not cls.section.verbs|length_is:0 %}
                 <i>{% for v in cls.section.verbs %}{{ v.friendly_name }}{% if not forloop.last %}, {% endif %}{% endfor %}:</i>
             {% endif %}
-<<<<<<< HEAD
-	{% endif %}
+	{% comment %}{% endif %}{% endcomment %}
 	{{ cls.section.title }}
 
-=======
-	{% comment %}{% endif %}{% endcomment %}
-	{{ cls.section.title }} 
-            
->>>>>>> 9775a09b
             {% if request.user.onsite_local %}
                 ({{ cls.section.prettyrooms|join:", " }})
             {% endif %}
