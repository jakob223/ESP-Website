<!-- (removed for Cascade -rye 1-7-09)
<p>
Below is your class schedule for {{ program.niceName }}.  Keep in mind that some classes fill more than one class block,
so some blocks will be filled in automatically as you pick classes.  Please use the links in the right-hand column to select classes to fill each time slot. Click
<a target="_blank" href='/learn/{{one}}/{{two}}/catalog/'>here</a> to view a list of all the classes offered, in a separate window.
</p>-->
<!-- (removed for Cascade -rye 1-7-09)
<p>  <b>Please note</b>: Your classes are saved immediately when you click the "Add this Class!" button.  You do not need to confirm or save your entire registration to save your spot in classes. 
</p> -->

{% if not module.deadline_met %}
    <center>
    <div class="note">
    Note: Student registration is no longer open. Please use this page to view your schedule. {% if completedAll %}You can still click `Save' to view your receipt. {% endif %}
    </div>
    </center>
    <br />
{% endif %}

<link rel="stylesheet" type="text/css" href="/media/styles/forms.css" />

<div id="program_form">
<table cellpadding="3" style="width: 600px; margin: auto" border=0>
<tr>
    <th colspan="3">
    Classes for {{request.user.first_name}} {{request.user.last_name}} - ID: {{request.user.id}}
    </th>
</tr>
{% for timeslot in timeslots %}
    {% ifchanged timeslot.0.start.day %}
        <tr><th class="small" colspan="3" height="3" style="text-align: center;">{{ timeslot.0.start|date:"l, F j" }}</th></tr>
    {% endifchanged %}
{% comment %}    {% ifchanged timeslot.2 %}
        <tr><th class="small" colspan="3" height="3">Block {{ timeslot.2 }}</th></tr>
<<<<<<< HEAD
    {% endifchanged %}{% endcomment %}
=======
    {% endifchanged %}
    {% ifequal timeslot.0.event_type.description "Compulsory" %}
>>>>>>> 4b4583b2
    <tr>
        <td width="25%" valign="top" align="center" class="compulsory_event_time">{{ timeslot.0.short_description }}</td>
        <td colspan="2" class="compulsory_event_desc">{{ timeslot.0.description }}</td>
    </tr>
    {% else %}
    <tr>
        <td width="25%" valign="top" align="center">{{ timeslot.0.short_description }}</td>
        
        <td style="vertical-align: top !important;">
        {% for cls in timeslot.1 %}
	{% comment %}{% if use_priority %}{% endcomment %}
            {% if not cls.section.verbs|length_is:0 %}
                <i>{% for v in cls.section.verbs %}{{ v.friendly_name }}{% if not forloop.last %}, {% endif %}{% endfor %}:</i>
            {% endif %}
	{% comment %}{% endif %}{% endcomment %}
	{{ cls.section.title }} 
            
            {% if request.user.onsite_local %}
                ({{ cls.section.prettyrooms|join:", " }})
            {% endif %}
            {% if not forloop.last %}<br />{% endif %}
        {% endfor %}
        {% if timeslot.1|length_is:0 %}
            Nothing Selected
        {% endif %}
        </td>
        
        {% if not timeslot.1|length_is:0 %}
            {% if module.deadline_met %}
            <td width='25%' align='center' style="vertical-align: top !important;">
            {% for cls in timeslot.1 %}
                <a href="/learn/{{one}}/{{two}}/clearslot/{{timeslot.0.id}}?sec_id={{ cls.section.id }}">[remove]</a>
                {% if cls.changeable %}
                    <a href="/learn/{{one}}/{{two}}/changeslot/{{timeslot.0.id}}?sec_id={{ cls.section.id }}">[change section]</a>
                {% endif %}
                <br />
            {% endfor %}
            {% if timeslot.3 %}
                <a href="/learn/{{one}}/{{two}}/fillslot/{{timeslot.0.id}}">[add class]</a>
                {% if not timeslot.1|length_is:1 %}
                    <a href="/learn/{{one}}/{{two}}/clearslot/{{timeslot.0.id}}">[clear slot]</a>
                {% endif %}
            {% endif %}
            </td>
            {% else %}
            <!-- Allow removal of classes if the appropriate flag is set -->
            {% if allow_removal %}
            <td width='25%' align='center' style="vertical-align: top !important;">
            {% for cls in timeslot.1 %}
                <a href="/learn/{{one}}/{{two}}/clearslot/{{timeslot.0.id}}?sec_id={{ cls.section.id }}">[remove]</a><br />
            {% endfor %}
            </td>
            {% endif %}
            {% endif %}
        {% else %}
            {% if module.deadline_met %}
                <td width='20%' align='center'>
                <a href="/learn/{{one}}/{{two}}/fillslot/{{timeslot.0.id}}">[add class]</a>
                </td>
            {% endif %}	
        {% endif %}
    </tr>
    {% endifequal %}
{% endfor %}
</table> 
</div>
<br/><|MERGE_RESOLUTION|>--- conflicted
+++ resolved
@@ -32,12 +32,8 @@
     {% endifchanged %}
 {% comment %}    {% ifchanged timeslot.2 %}
         <tr><th class="small" colspan="3" height="3">Block {{ timeslot.2 }}</th></tr>
-<<<<<<< HEAD
     {% endifchanged %}{% endcomment %}
-=======
-    {% endifchanged %}
     {% ifequal timeslot.0.event_type.description "Compulsory" %}
->>>>>>> 4b4583b2
     <tr>
         <td width="25%" valign="top" align="center" class="compulsory_event_time">{{ timeslot.0.short_description }}</td>
         <td colspan="2" class="compulsory_event_desc">{{ timeslot.0.description }}</td>
