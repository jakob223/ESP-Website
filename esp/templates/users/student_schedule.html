<style type="text/css">

.Enrolled
  {
    color: red;
    font-weight: bold;
  }

.NotAccepted
 {
   color: red;
 }

</style>
{% if not request.user.onsite_local %}
<script type="text/javascript">
$j(function() {
    // Create two dialog boxes with two different warning messages,
    // one that appears when you try to remove an enrolled class,
    // and another that appears when you try removing a non-enrolled class.
    // autoOpen: false makes it so that the dialog boxes don't appear on page load.
    $j( "div.remove-confirm" ).dialog({
        resizable: false,
        modal: true,
        autoOpen: false,
        closeOnEscape: false,
    });

    // When clicking any remove link, handle the event here rather than immediately removing the class.
    // Display a warning dialog box, and give the user an option to confirm the removal or cancel it.
    $j("a.remove").click( function(eventObject) {

        // The hyperlink click is always cancelled at first.
        // If the user confirms the removal,
        // the clearslot link is followed, and the class is removed.
        eventObject.preventDefault();
        var $a_remove_tag = $j(this);
        var cls_code = $j(this).attr("data-sec-code");
        var remove_type = $j(this).attr("data-remove-type");    // "enrolled" for enrolled classes, "applied" for non-enrolled classes
        $j( "#"+remove_type+"-remove-confirm" ).dialog( "option", "title", "Remove class "+cls_code+"?" ).dialog( "option", "buttons", {
            "Remove class": function() {
                $j( this ).dialog( "close" );
                window.location.replace($a_remove_tag.attr("href"));
            },
            "Cancel": function() {
                $j( this ).dialog( "close" );
            }
        }).dialog( "open" );
    });
});
</script>
{% endif %}
<div id="enrolled-remove-confirm" class="remove-confirm" style="display:none;">
    <p><span class="ui-icon ui-icon-alert" style="float: left; margin-right: 7px;"></span>
        This class will be permanently deleted from your schedule.
        If the class fills with new students, you will be unable to add it back to your schedule.
        Are you sure?
    </p>
</div>
<div id="applied-remove-confirm" class="remove-confirm" style="display:none;">
    <p><span class="ui-icon ui-icon-alert" style="float: left; margin-right: 7px;"></span>
        Are you sure you want to remove this class?
    </p>
</div>

{% comment %} <hr>
<p><font style="font-size: 18pt;"><center>
<a href="/learn/{{one}}/{{two}}/catalog">Click Here</a> to select your
classes!</center></font>
</p>
<hr>
<br /> {% endcomment %}
<p>
{% load render_qsd %}
{% inline_qsd_block program.anchor class_schedule_header_text request.user %}
Below is your class schedule for {{ program.niceName }}.  You can
<a href="/learn/{{one}}/{{two}}/catalog">click here</a> to view the full 
catalog, or you can use the course listing below.
</p>

<p>  <b>Please note</b>: Your space in a class is saved immediately when it
appears in the schedule below.  However, please do
click the "Confirm" button below to mark your registration as complete and
receive instructions on how to get to the program and what to do when
you arrive. 
</p>
{% end_inline_qsd_block %}

{% if not module.deadline_met %}
    <center>
    <div class="note">
    Note: Student registration is no longer open. Please use this page to view your schedule. {% if completedAll %}You can still click `Save' to view your receipt. {% endif %}
    </div>
    </center>
    <br />
{% endif %}

<link rel="stylesheet" type="text/css" href="/media/styles/forms.css" />

<div id="program_form">
<table cellpadding="3" class="fullwidth">
<tr>
    <th colspan="3">
    Classes for {{request.user.first_name}} {{request.user.last_name}} - ID: {{request.user.id}}
    </th>
</tr>
{% for timeslot in timeslots %}
    {% ifchanged timeslot.0.start.day %}
        <tr><th class="small" colspan="3" height="3" style="text-align: center;">Classes beginning on {{ timeslot.0.pretty_date }}</th></tr>
    {% endifchanged %}
    {% ifchanged timeslot.2 %}
        <tr><th class="small" colspan="3" height="3">Block {{ timeslot.2 }}</th></tr>
    {% endifchanged %}
    {% ifequal timeslot.0.event_type.description "Compulsory" %}
        <td width="25%" valign="top" align="center" class="compulsory_event_time">{{ timeslot.0.short_description }}</td>
        <td colspan="2" class="compulsory_event_desc">{{ timeslot.0.description }}</td>
    </tr>
    {% else %}
    <tr>
    <tr>
        <td width="25%" valign="top" align="center">{{ timeslot.0.short_description }}</td>
        
        <td style="vertical-align: top !important;">
        {% for cls in timeslot.1 %}
	{% comment %}{% if use_priority %}{% endcomment %}
            {% if not cls.section.verbs|length_is:0 %}
                <i>{% for v in cls.section.verbs %}<span class="{{ v }}">{{ v }}</span>{% if not forloop.last %}, {% endif %}{% endfor %}:</i>
            {% endif %}
	{% comment %}{% endif %}{% endcomment %}
	{{ cls.section }}{% if not cls.first_meeting_time %} <b>(continued)</b>{% endif %} 
            
            {% if request.user.onsite_local %}
                ({{ cls.section.prettyrooms|join:", " }})
            {% endif %}
            {% if not forloop.last %}<br />{% endif %}
        {% endfor %}
        {% if timeslot.1|length_is:0 %}
            Nothing Selected
        {% endif %}
        </td>
        
        {% if not timeslot.1|length_is:0 %}
            {% if module.deadline_met %}
            <td width='25%' align='center' style="vertical-align: top !important;">
          {% comment %} <input type="button" value="Edit My Schedule"
            onclick="window.location='/learn/{{one}}/{{two}}/catalog';">
          <br />Or: {% endcomment %} 
            {% for cls in timeslot.1 %}
                {% if cls.first_meeting_time %}
<<<<<<< HEAD
                    <a href="/learn/{{one}}/{{two}}/clearslot/{{timeslot.0.id}}?sec_id={{ cls.section.id }}">[remove]</a>
=======
                    <a href="/learn/{{one}}/{{two}}/clearslot/{{timeslot.0.id}}?sec_id={{ cls.section.id }}" class="remove" data-remove-type="{% if cls.section.is_enrolled %}enrolled{% else %}applied{% endif %}" data-sec-code="{{ cls.section.emailcode }}">[remove]</a>
>>>>>>> 68c59744
                    {% if cls.changeable %}
                        <a href="/learn/{{one}}/{{two}}/changeslot/{{timeslot.0.id}}?sec_id={{ cls.section.id }}">[change section]</a>
                    {% endif %}
                {% endif %}
                <br />
            {% endfor %}
            {% if timeslot.3 %}
                <a href="/learn/{{one}}/{{two}}/fillslot/{{timeslot.0.id}}">[add class]</a>
                {% if not timeslot.1|length_is:1 %}
                    <a href="/learn/{{one}}/{{two}}/clearslot/{{timeslot.0.id}}">[clear slot]</a>
                {% endif %}
            {% endif %}
            </td>
            {% else %}
            <!-- Allow removal of classes if the appropriate flag is set -->
            {% if allow_removal %}
            <td width='25%' align='center' style="vertical-align: top !important;">
            {% for cls in timeslot.1 %}
                {% if cls.first_meeting_time %}
<<<<<<< HEAD
                    <a href="/learn/{{one}}/{{two}}/clearslot/{{timeslot.0.id}}?sec_id={{ cls.section.id }}">[remove]</a>
=======
                    <a href="/learn/{{one}}/{{two}}/clearslot/{{timeslot.0.id}}?sec_id={{ cls.section.id }}" class="remove" data-remove-type="{% if cls.section.is_enrolled %}enrolled{% else %}applied{% endif %}" data-sec-code="{{ cls.section.emailcode }}">[remove]</a>
>>>>>>> 68c59744
                {% endif %}
                <br />
            {% endfor %}
            </td>
            {% endif %}
            {% endif %}
        {% else %}
            {% if module.deadline_met %}
                <td width='20%' align='center'>
          {% comment %} <input type="button" value="Edit My Schedule"
          onclick="window.location='/learn/{{one}}/{{two}}/catalog';">
          <br />Or: {% endcomment %}
                <a href="/learn/{{one}}/{{two}}/fillslot/{{timeslot.0.id}}">[add class]</a>
                </td>
            {% endif %}	
        {% endif %}
    </tr>
    {% endifequal %}
{% endfor %}
</table> 
</div>

<br/><|MERGE_RESOLUTION|>--- conflicted
+++ resolved
@@ -147,11 +147,7 @@
           <br />Or: {% endcomment %} 
             {% for cls in timeslot.1 %}
                 {% if cls.first_meeting_time %}
-<<<<<<< HEAD
-                    <a href="/learn/{{one}}/{{two}}/clearslot/{{timeslot.0.id}}?sec_id={{ cls.section.id }}">[remove]</a>
-=======
                     <a href="/learn/{{one}}/{{two}}/clearslot/{{timeslot.0.id}}?sec_id={{ cls.section.id }}" class="remove" data-remove-type="{% if cls.section.is_enrolled %}enrolled{% else %}applied{% endif %}" data-sec-code="{{ cls.section.emailcode }}">[remove]</a>
->>>>>>> 68c59744
                     {% if cls.changeable %}
                         <a href="/learn/{{one}}/{{two}}/changeslot/{{timeslot.0.id}}?sec_id={{ cls.section.id }}">[change section]</a>
                     {% endif %}
@@ -171,11 +167,7 @@
             <td width='25%' align='center' style="vertical-align: top !important;">
             {% for cls in timeslot.1 %}
                 {% if cls.first_meeting_time %}
-<<<<<<< HEAD
-                    <a href="/learn/{{one}}/{{two}}/clearslot/{{timeslot.0.id}}?sec_id={{ cls.section.id }}">[remove]</a>
-=======
                     <a href="/learn/{{one}}/{{two}}/clearslot/{{timeslot.0.id}}?sec_id={{ cls.section.id }}" class="remove" data-remove-type="{% if cls.section.is_enrolled %}enrolled{% else %}applied{% endif %}" data-sec-code="{{ cls.section.emailcode }}">[remove]</a>
->>>>>>> 68c59744
                 {% endif %}
                 <br />
             {% endfor %}
