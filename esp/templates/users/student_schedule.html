
<p>
<<<<<<< HEAD
Below is your class schedule for {{ program.niceName }}.  Please use the links in the right-hand column to select classes to fill each time slot.  You may also <a href='/learn/{{one}}/{{two}}/catalog'> register directly from the full catalog</a>.
</p>

<p>Your classes are saved immediately when you click the "Add this Class!" button.  You do not need to confirm or save your entire registration
to save your spot in classes.</p>

<p><b>Please note:</b> You must take a one hour lunch break on each day, either from 12 to 1 PM, or from 1 to 2 PM.</p>
=======
{% load render_qsd %}
{% inline_qsd_block program.anchor class_schedule_header_text request.user %}
Below is your class schedule for {{ program.niceName }}.  You can
<a href="/learn/{{one}}/{{two}}/catalog">click here</a> to view the full 
catalog, or you can use the course listing below.
</p>

<p>  <b>Please note</b>: Your space in a class is saved immediately when it
appears in the schedule below.  However, please do
click the "Confirm" button below to mark your registration as complete and
receive instructions on how to get to the program and what to do when
you arrive. 
</p>
{% end_inline_qsd_block %}
>>>>>>> 1b9b0bdc

{% if not module.deadline_met %}
    <center>
    <div class="note">
    Note: Student registration is no longer open. Please use this page to view your schedule. {% if completedAll %}You can still click `Save' to view your receipt. {% endif %}
    </div>
    </center>
    <br />
{% endif %}

<link rel="stylesheet" type="text/css" href="/media/styles/forms.css" />

<div id="program_form">
<table cellpadding="3" style="width: 600px; margin: auto" border=1>
<tr>
    <th colspan="3">
    Classes for {{request.user.first_name}} {{request.user.last_name}} - ID: {{request.user.id}}
    </th>
</tr>
{% for timeslot in timeslots %}
    {% ifchanged timeslot.0.start.day %}
        <tr><th class="small" colspan="3" height="3" style="text-align: center;">Classes beginning on {{ timeslot.0.pretty_date }}</th></tr>
    {% endifchanged %}
    {% ifequal timeslot.0.event_type.description "Compulsory" %}
    <tr>
        <td width="25%" valign="top" align="center" class="compulsory_event_time">{{ timeslot.0.short_description }}</td>
        <td colspan="2" class="compulsory_event_desc">{{ timeslot.0.description }}</td>
    </tr>
    {% else %}
    <tr>
        <td width="25%" valign="top" align="center">{{ timeslot.0.short_description }}</td>

        <td style="vertical-align: top !important;">
      {% if timeslot.4 %}
        <i>Lunch</i>
      {% else %}
        {% for cls in timeslot.1 %}
	{% comment %}{% if use_priority %}{% endcomment %}
            {% if not cls.section.verbs|length_is:0 %}
                <i>{% for v in cls.section.verbs %}{{ v.friendly_name }}{% if not forloop.last %}, {% endif %}{% endfor %}:</i>
            {% endif %}
	{% comment %}{% endif %}{% endcomment %}
	{{ cls.section.title }}

            {% if request.user.onsite_local %}
                ({{ cls.section.prettyrooms|join:", " }})
            {% endif %}
            {% if not forloop.last %}<br />{% endif %}
        {% endfor %}
        {% if timeslot.1|length_is:0 %}
            Nothing Selected
        {% endif %}
      {% endif %}
        </td>

        {% if not timeslot.1|length_is:0 %}
            {% if module.deadline_met %}
            <td width='25%' align='center' style="vertical-align: top !important;">
            {% for cls in timeslot.1 %}
                <a href="/learn/{{one}}/{{two}}/clearslot/{{timeslot.0.id}}?sec_id={{ cls.section.id }}">[remove]</a>
                {% if cls.changeable %}
                    <a href="/learn/{{one}}/{{two}}/changeslot/{{timeslot.0.id}}?sec_id={{ cls.section.id }}">[change section]</a>
                {% endif %}
                <br />
            {% endfor %}
            {% if timeslot.3 %}
                <a href="/learn/{{one}}/{{two}}/fillslot/{{timeslot.0.id}}">[add class]</a>
                {% if not timeslot.1|length_is:1 %}
                    <a href="/learn/{{one}}/{{two}}/clearslot/{{timeslot.0.id}}">[clear slot]</a>
                {% endif %}
            {% endif %}
            </td>
            {% else %}
            <!-- Allow removal of classes if the appropriate flag is set -->
            {% if allow_removal %}
            <td width='25%' align='center' style="vertical-align: top !important;">
            {% for cls in timeslot.1 %}
                <a href="/learn/{{one}}/{{two}}/clearslot/{{timeslot.0.id}}?sec_id={{ cls.section.id }}">[remove]</a><br />
            {% endfor %}
            </td>
            {% endif %}
            {% endif %}
        {% else %}
          <td width='20%' align='center'>
          {% if timeslot.4 %}
              -
          {% else %}
            {% if module.deadline_met %}
                <a href="/learn/{{one}}/{{two}}/fillslot/{{timeslot.0.id}}">[add class]</a>
            {% endif %}
          {% endif %}
          </td>
        {% endif %}
    </tr>
    {% endifequal %}
{% endfor %}

</table>
</div>
<br/><|MERGE_RESOLUTION|>--- conflicted
+++ resolved
@@ -1,14 +1,5 @@
 
 <p>
-<<<<<<< HEAD
-Below is your class schedule for {{ program.niceName }}.  Please use the links in the right-hand column to select classes to fill each time slot.  You may also <a href='/learn/{{one}}/{{two}}/catalog'> register directly from the full catalog</a>.
-</p>
-
-<p>Your classes are saved immediately when you click the "Add this Class!" button.  You do not need to confirm or save your entire registration
-to save your spot in classes.</p>
-
-<p><b>Please note:</b> You must take a one hour lunch break on each day, either from 12 to 1 PM, or from 1 to 2 PM.</p>
-=======
 {% load render_qsd %}
 {% inline_qsd_block program.anchor class_schedule_header_text request.user %}
 Below is your class schedule for {{ program.niceName }}.  You can
@@ -23,7 +14,6 @@
 you arrive. 
 </p>
 {% end_inline_qsd_block %}
->>>>>>> 1b9b0bdc
 
 {% if not module.deadline_met %}
     <center>
@@ -47,6 +37,9 @@
     {% ifchanged timeslot.0.start.day %}
         <tr><th class="small" colspan="3" height="3" style="text-align: center;">Classes beginning on {{ timeslot.0.pretty_date }}</th></tr>
     {% endifchanged %}
+    {% ifchanged timeslot.2 %}
+        <tr><th class="small" colspan="3" height="3">Block {{ timeslot.2 }}</th></tr>
+    {% endifchanged %}
     {% ifequal timeslot.0.event_type.description "Compulsory" %}
     <tr>
         <td width="25%" valign="top" align="center" class="compulsory_event_time">{{ timeslot.0.short_description }}</td>
@@ -55,19 +48,16 @@
     {% else %}
     <tr>
         <td width="25%" valign="top" align="center">{{ timeslot.0.short_description }}</td>
-
+        
         <td style="vertical-align: top !important;">
-      {% if timeslot.4 %}
-        <i>Lunch</i>
-      {% else %}
         {% for cls in timeslot.1 %}
 	{% comment %}{% if use_priority %}{% endcomment %}
             {% if not cls.section.verbs|length_is:0 %}
                 <i>{% for v in cls.section.verbs %}{{ v.friendly_name }}{% if not forloop.last %}, {% endif %}{% endfor %}:</i>
             {% endif %}
 	{% comment %}{% endif %}{% endcomment %}
-	{{ cls.section.title }}
-
+	{{ cls.section.title }} 
+            
             {% if request.user.onsite_local %}
                 ({{ cls.section.prettyrooms|join:", " }})
             {% endif %}
@@ -76,9 +66,8 @@
         {% if timeslot.1|length_is:0 %}
             Nothing Selected
         {% endif %}
-      {% endif %}
         </td>
-
+        
         {% if not timeslot.1|length_is:0 %}
             {% if module.deadline_met %}
             <td width='25%' align='center' style="vertical-align: top !important;">
@@ -107,20 +96,15 @@
             {% endif %}
             {% endif %}
         {% else %}
-          <td width='20%' align='center'>
-          {% if timeslot.4 %}
-              -
-          {% else %}
             {% if module.deadline_met %}
+                <td width='20%' align='center'>
                 <a href="/learn/{{one}}/{{two}}/fillslot/{{timeslot.0.id}}">[add class]</a>
-            {% endif %}
-          {% endif %}
-          </td>
+                </td>
+            {% endif %}	
         {% endif %}
     </tr>
     {% endifequal %}
 {% endfor %}
-
-</table>
+</table> 
 </div>
 <br/>