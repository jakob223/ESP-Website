<<<<<<< HEAD
{% extends "main.html" %}

{% block title %}Create an Event{% endblock %}

{% block subsection_name %}Event{% endblock %}

{% block content %}
<script type="text/javascript" src="/admin/jsi18n/"></script>
<script type="text/javascript" src="/admin/media/js/core.js"></script>
<script type="text/javascript" src="/admin/media/js/admin/RelatedObjectLookups.js"></script>
<script type="text/javascript" src="/admin/media/js/calendar.js"></script>
<script type="text/javascript" src="/admin/media/js/admin/DateTimeShortcuts.js"></script>

<h1>Create an Event:</h1>

{% if form.errors %}
<h2>Please correct the error(s) in the form.</h2>
{% endif %}

<form method="post" action=".">
    {{ form.as_p }}
<p><input type="submit" /></p>
</form>

=======
{% extends "main.html" %}

{% block title %}Create an Event{% endblock %}

{% block subsection_name %}Event{% endblock %}

{% block content %}
<script type="text/javascript" src="/admin/jsi18n/"></script>
<script type="text/javascript" src="/admin/media/js/core.js"></script>
<script type="text/javascript" src="/admin/media/js/admin/RelatedObjectLookups.js"></script>
<script type="text/javascript" src="/admin/media/js/calendar.js"></script>
<script type="text/javascript" src="/admin/media/js/admin/DateTimeShortcuts.js"></script>

<h1>Create an Event:</h1>

{% if form.errors %}
<h2>Please correct the error(s) in the form.</h2>
{% endif %}

<form method="post" action=".">{% csrf_token %}
    {{ form.as_p }}
<p><input type="submit" /></p>
</form>

>>>>>>> 0adc4617
{% endblock %}<|MERGE_RESOLUTION|>--- conflicted
+++ resolved
@@ -1,29 +1,3 @@
-<<<<<<< HEAD
-{% extends "main.html" %}
-
-{% block title %}Create an Event{% endblock %}
-
-{% block subsection_name %}Event{% endblock %}
-
-{% block content %}
-<script type="text/javascript" src="/admin/jsi18n/"></script>
-<script type="text/javascript" src="/admin/media/js/core.js"></script>
-<script type="text/javascript" src="/admin/media/js/admin/RelatedObjectLookups.js"></script>
-<script type="text/javascript" src="/admin/media/js/calendar.js"></script>
-<script type="text/javascript" src="/admin/media/js/admin/DateTimeShortcuts.js"></script>
-
-<h1>Create an Event:</h1>
-
-{% if form.errors %}
-<h2>Please correct the error(s) in the form.</h2>
-{% endif %}
-
-<form method="post" action=".">
-    {{ form.as_p }}
-<p><input type="submit" /></p>
-</form>
-
-=======
 {% extends "main.html" %}
 
 {% block title %}Create an Event{% endblock %}
@@ -48,5 +22,4 @@
 <p><input type="submit" /></p>
 </form>
 
->>>>>>> 0adc4617
 {% endblock %}