--- conflicted
+++ resolved
@@ -57,14 +57,8 @@
 
       <td style="width: 50%;" colspan="2">
          <strong>Grades:</strong>
-<<<<<<< HEAD
            <span class="gradelisting grademin" id="{{ class.id }}_grade_min">{{ class.grade_min }}</span>-<span class="gradelisting grademax" id="{{ class.id }}_grade_max">{{ class.grade_max }}</span><br />
          {% if show_enrollment %} 
-=======
-           {{ class.grade_min }}-{{ class.grade_max }}
-
-         {% if show_enrollment %} <br />
->>>>>>> 2465b17c
          <strong>Enrollment</strong><br />
            {% for sec in class.get_sections %}
               {% with sec.isRegClosed as is_closed %}
