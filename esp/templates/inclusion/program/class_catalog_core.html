{% load latex %}
{% load smartypants %}
    <tr onclick="swap_visible('{{ class.id }}_details');swap_visible('{{ class.id }}_content');" style="cursor: pointer;">
      <th colspan="2" style="padding: 5px; width: 70%;{{ colorstring }}">
          {% if class.got_index_qsd %}
           <a href="Classes/{{ class.emailcode }}/index.html">{{ class.emailcode }}: {{ class.title|escape|teximages:150|smartypants }}</a>
          {% else %}
           {{ class.emailcode }}: {{ class.title|escape|teximages:150|smartypants }} {% if class.isFull %}<font color="#990000" style="font-size: 14px">Full!</font>{% endif %}
          {% endif %}
      </th>
      <th style="padding: 5px; width: 30%;{{ colorstring }}">
       <span class="teachers">
       {% for teacher in class.teachers %}
       <a href="/teach/teachers/{{ teacher.username|urlencode }}/bio.html"
          title="The biography of {{teacher.first_name }} {{teacher.last_name }}">{{ teacher.first_name }} {{teacher.last_name }}</a>{% if not forloop.last %},{% endif %}
       {% endfor %}
       </span>
       </th>
     </tr>
     <tr id="{{ class.id }}_content">
       <td colspan="3" class="info">
        {% autoescape off %}
         {{ class.class_info|escape|teximages:120|smartypants|linebreaksbr }}<br />
        {% endautoescape %}
       {% if class.prereqs %}
       <br /><br />
       <em>*Prerequisites*</em><br />
       <span style="font-style:italic;">
         {{ class.prereqs }}
       </span>
       {% endif %}
       </td>
     </tr>
    <tr id="{{ class.id }}_details">
      <td style="width: 50%;" valign="top">
        {% if show_meeting_times %}
        <strong>Meeting Time{{ class.friendly_times|pluralize }}</strong>
        <br />
	  {% for sec in class.get_sections %}
           {% if not sec.friendly_times|length_is:0 %}Section {{ sec.index }}: {{ sec.friendly_times|join:", "|smartypants }} <br />{% endif %}
          {% endfor %}
        <br />
        {% endif %}
      </td>

      <td style="width: 50%;" colspan="2">
         <strong>Grades:</strong>
           {{ class.grade_min }}-{{ class.grade_max }}<br />
         {% if show_enrollment %} 
         <strong>Enrollment</strong><br />
           {% for sec in class.get_sections %}
              {% with sec.isRegClosed as is_closed %}
              {% if is_closed %}<font color="#999999">(Closed) {% endif %}
<<<<<<< HEAD
              {% if not sec.friendly_times|length_is:0 %}Section {{ sec.index }}: {% if sec.isFull or is_closed %}<strong><font color="#990000">Full!</font></strong>{% else %}{{ sec.num_students }}{% endif %} (max {{ sec.capacity }})<br />{% endif %}
=======
              {% if not sec.friendly_times|length_is:0 %}Section {{ sec.index }}: {% if sec.isFull or is_closed %}<strong><font color="#990000">Full!</font></strong>{% else %}{{ sec.num_students }}{% if sec.num_apps %} ({{ sec.num_apps }} applied){% endif %}{% endif %} (max {{ sec.capacity }})<br />{% endif %} 
>>>>>>> 64c7bbaa
              {% if is_closed %}</font>{% endif %}
              {% endwith %}
           {% endfor %}
        {% endif %}
        <br />
      </td>
    </tr>
    {% if class.media_count %}
    <tr>
      <th colspan="3" class="materials">
       <b>Materials for this class include:</b>
	<span class="doclist">
	{% for doc in class.docs_summary %}
	<a href="{{ doc.get_target_file_url}}">{{ doc.friendly_name }}</a>{% if not forloop.last %},{% endif %}
	{% endfor %}
	</span>
	<br /><b><a href="{{ class.parent_program.get_learn_url }}class_docs/{{ class.id }}">Click here to view all {{ class.media_count }} documents for {{ class.title }}</a></b>
      </th>
     </tr>
    {% endif %}

    {% with class.numStudentAppQuestions as num_questions %}
    {% if num_questions %}
    <tr>
      <th colspan="3" class="materials">
       This class has {{ num_questions }} application question{{ num_questions|pluralize }}.
      </th>
     </tr>
    {% endif %}
    {% endwith %}

{% if class.isFull %}
<!-- This class is already full; start it off as invisible -->
<script language="JavaScript">
swap_visible('{{ class.id }}_details');
swap_visible('{{ class.id }}_content');
</script>
{% endif %}
<|MERGE_RESOLUTION|>--- conflicted
+++ resolved
@@ -51,11 +51,7 @@
            {% for sec in class.get_sections %}
               {% with sec.isRegClosed as is_closed %}
               {% if is_closed %}<font color="#999999">(Closed) {% endif %}
-<<<<<<< HEAD
-              {% if not sec.friendly_times|length_is:0 %}Section {{ sec.index }}: {% if sec.isFull or is_closed %}<strong><font color="#990000">Full!</font></strong>{% else %}{{ sec.num_students }}{% endif %} (max {{ sec.capacity }})<br />{% endif %}
-=======
               {% if not sec.friendly_times|length_is:0 %}Section {{ sec.index }}: {% if sec.isFull or is_closed %}<strong><font color="#990000">Full!</font></strong>{% else %}{{ sec.num_students }}{% if sec.num_apps %} ({{ sec.num_apps }} applied){% endif %}{% endif %} (max {{ sec.capacity }})<br />{% endif %} 
->>>>>>> 64c7bbaa
               {% if is_closed %}</font>{% endif %}
               {% endwith %}
            {% endfor %}
