{% if show_class %}
    {% load latex %}
    {% load smartypants %}
    {% load class_render %}

    <div class="show_class">
    <table cellpadding="0" cellspacing="0" {% if errormsg %}style="background: #ccc;" class="class_error"{% endif %}>
    {% render_class_core class %}
    {% if prereg_url %}
        <tr id="{{ class.id }}_regbuttons" class="classregbuttons">
        <td colspan="3" align="center" valign="center" class="add_class">
        {% if errormsg %}
<<<<<<< HEAD
            <div class="error" style="font-size: 16px;">{{ errormsg }}</span> 
=======
             <p class="addbutton_error">{{ errormsg }}</p>
>>>>>>> 1b9b0bdc
            {% if user.onsite_local %}
                <br />
                <form name="prereg_{{ section.id }}" onsubmit="return submit_override_prereg('{{ section.id }}');" method="post" action="{{ prereg_url }}">
                    <input type="hidden" name="class_id" value="{{ class.id }}" />
                    <input type="hidden" name="section_id" value="{{ section.id }}" />
                    <input type="submit" class="addbutton" name="action" value="Add this class anyway!"
                                 id="submitbutton{{ section.id }}" />
                </form>
            {% endif %}
        {% else %}
            {% if section %}
                {% if not section.isRegClosed %}
                <form id="prereg_{{ section.id }}" name="prereg_{{ section.id }}" method="post" action="{{ prereg_url }}">
                  <input type="hidden" name="class_id" value="{{ class.id }}" />
                      <input type="hidden" name="section_id" value="{{ section.id }}" />
                      {% if not section.isFull %}
                      <div id="addbutton_fillslot_sec{{ section.id }}"><input type="submit" class="addbutton" name="action" value="Add this class" id="submitbutton{{ class.id }}" /></div>
<!--                      <div id="addbutton_fillslot_sec{{ section.id }}"><input type="submit" class="addbutton" name="action" value="Add this class" onclick="return submit_prereg({{ class.id }});" id="submitbutton{{ class.id }}" /></div>  -->
                      {% else %}
                      <input type="submit" class="addbutton_disabled" name="action" value="{{ temp_full_message }}" id="submitbutton{{ sec.id }}" disabled />
                      {% endif %}
                </form>
                {% endif %}
            {% else %}
                {% for sec in class.get_sections %}
                    {% if not sec.isRegClosed and sec.isAccepted and not sec.friendly_times|length_is:0 %}
                    <form id="prereg_{{ sec.id }}" name="prereg_{{ sec.id }}" method="post" action="{{ prereg_url }}">
                      <input type="hidden" name="class_id" value="{{ class.id }}" />
                      <input type="hidden" name="section_id" value="{{ sec.id }}" />
                      <div id="addbutton_catalog_sec{{ sec.id }}">
                      <input type="submit" class="addbutton" name="action" value="Register for section {{ sec.index }} (Please choose just one section)" />
<!--                      <input type="submit" class="addbutton" name="action" value="Register for section {{ sec.index }}" onclick="return submit_prereg({{ sec.id }});" id="submitbutton{{ sec.id }}" /> -->
                      </div>
                    </form>
                    {% endif %}
                {% endfor %}
            {% endif %}
        {% endif %}
        </td>
        </tr>
    {% endif %}
    </table>
    </div>
    {% if ajax_prereg_url %}
    <script type="text/javascript">
    function initialize_prereg_{{ class.id }}() 
    {
        {% if section %}
    // Section provided
        {% comment %} This code would allow fillslot pages to use Ajax too.  But we don't want that yet.  -Michael P 
            {% if not section.isRegClosed %}
        register_form({id: "prereg_{{ section.id }}", url: "/learn/{{ class.parent_program.getUrlBase }}/ajax_addclass"});
        register_fragment({id: "addbutton_fillslot_sec{{ section.id }}_html", url: ""});
            {% endif %}
        {% endcomment %}
        {% else %}
            {% for sec in class.sections.all %}
// Hi! {{ sec }}
                {% if not sec.isRegClosed and sec.isAccepted and not sec.friendly_times|length_is:0 %}
        register_form({id: "prereg_{{ sec.id }}", url: "/learn/{{ class.parent_program.getUrlBase }}/ajax_addclass"});
        register_fragment({id: "addbutton_catalog_sec{{ sec.id }}_html", url: ""});
                {% endif %}
            {% endfor %}
        {% endif %}
    }
    initialize_prereg_{{ class.id }}();
    </script>
    {% endif %}
    
{% endif %}<|MERGE_RESOLUTION|>--- conflicted
+++ resolved
@@ -7,14 +7,10 @@
     <table cellpadding="0" cellspacing="0" {% if errormsg %}style="background: #ccc;" class="class_error"{% endif %}>
     {% render_class_core class %}
     {% if prereg_url %}
-        <tr id="{{ class.id }}_regbuttons" class="classregbuttons">
+        <tr>
         <td colspan="3" align="center" valign="center" class="add_class">
         {% if errormsg %}
-<<<<<<< HEAD
             <div class="error" style="font-size: 16px;">{{ errormsg }}</span> 
-=======
-             <p class="addbutton_error">{{ errormsg }}</p>
->>>>>>> 1b9b0bdc
             {% if user.onsite_local %}
                 <br />
                 <form name="prereg_{{ section.id }}" onsubmit="return submit_override_prereg('{{ section.id }}');" method="post" action="{{ prereg_url }}">
@@ -45,7 +41,7 @@
                       <input type="hidden" name="class_id" value="{{ class.id }}" />
                       <input type="hidden" name="section_id" value="{{ sec.id }}" />
                       <div id="addbutton_catalog_sec{{ sec.id }}">
-                      <input type="submit" class="addbutton" name="action" value="Register for section {{ sec.index }} (Please choose just one section)" />
+                      <input type="submit" class="addbutton" name="action" value="Register for section {{ sec.index }}" />
 <!--                      <input type="submit" class="addbutton" name="action" value="Register for section {{ sec.index }}" onclick="return submit_prereg({{ sec.id }});" id="submitbutton{{ sec.id }}" /> -->
                       </div>
                     </form>
