{% if show_class %}
    {% load latex %}
    {% load smartypants %}
    {% load class_render %}

    <div class="show_class">
    <table cellpadding="0" cellspacing="0" {% if errormsg %}style="background: #ccc;" class="class_error"{% endif %}>
    {% render_class_core class %}
    {% if prereg_url %}
        <tr>
        <td colspan="3" align="center" valign="center" class="add_class">
        {% if errormsg %}
            <span class="error" style="font-size: 16px;">{{ errormsg }}</span> 
            {% if user.onsite_local %}
                <br />
                <form name="prereg_{{ section.id }}" onsubmit="return submit_override_prereg('{{ section.id }}');" method="post" action="{{ prereg_url }}">
                    <input type="hidden" name="class_id" value="{{ class.id }}" />
                    <input type="hidden" name="section_id" value="{{ section.id }}" />
                    <input type="submit" class="addbutton" name="action" value="Add this class anyway!"
                                 id="submitbutton{{ section.id }}" />
                </form>
            {% endif %}
        {% else %}
            {% if section %}
                {% if not section.isRegClosed %}
                <form id="prereg_{{ section.id }}" name="prereg_{{ section.id }}" method="post" action="{{ prereg_url }}">
                  <input type="hidden" name="class_id" value="{{ class.id }}" />
                      <input type="hidden" name="section_id" value="{{ section.id }}" />
                      {% if not section.isFull %}
<<<<<<< HEAD
                      <input type="submit" class="addbutton" name="action" value="Add this class" id="submitbutton{{ class.id }}" />
                      {% else %}
                      <input type="submit" class="addbutton_disabled" name="action" value="{{ temp_full_message }}" id="submitbutton{{ class.id }}" disabled />
=======
                      <div id="addbutton_fillslot_sec{{ section.id }}"><input type="submit" class="addbutton" name="action" value="Add this class" id="submitbutton{{ class.id }}" /></div>
<!--                      <div id="addbutton_fillslot_sec{{ section.id }}"><input type="submit" class="addbutton" name="action" value="Add this class" onclick="return submit_prereg({{ class.id }});" id="submitbutton{{ class.id }}" /></div>  -->
                      {% else %}
                      <input type="submit" class="addbutton_disabled" name="action" value="{{ temp_full_message }}" id="submitbutton{{ sec.id }}" disabled />
>>>>>>> b3995429
                      {% endif %}
                </form>
                {% endif %}
            {% else %}
                {% for sec in class.sections.all %}
                    {% if not sec.isRegClosed and sec.isAccepted and not sec.friendly_times|length_is:0 %}
                    <form id="prereg_{{ sec.id }}" name="prereg_{{ sec.id }}" method="post" action="{{ prereg_url }}">
                      <input type="hidden" name="class_id" value="{{ class.id }}" />
                      <input type="hidden" name="section_id" value="{{ sec.id }}" />
                      <div id="addbutton_catalog_sec{{ sec.id }}">
                      <input type="submit" class="addbutton" name="action" value="Register for section {{ sec.index }}" />
<!--                      <input type="submit" class="addbutton" name="action" value="Register for section {{ sec.index }}" onclick="return submit_prereg({{ sec.id }});" id="submitbutton{{ sec.id }}" /> -->
                      </div>
                    </form>
                    {% endif %}
                {% endfor %}
            {% endif %}
        {% endif %}
        </td>
        </tr>
    {% endif %}
    </table>
    </div>
    {% if prereg_url %}
    <script type="text/javascript">
    function initialize_prereg_{{ class.id }}() 
    {
        {% if section %}
        {% comment %} This code would allow fillslot pages to use Ajax too.  But we don't want that yet.  -Michael P 
            {% if not section.isRegClosed %}
        register_form({id: "prereg_{{ section.id }}", url: "/learn/{{ class.parent_program.getUrlBase }}/ajax_addclass"});
        register_fragment({id: "addbutton_fillslot_sec{{ section.id }}_html", url: ""});
            {% endif %}
        {% endcomment %}
        {% else %}
            {% for sec in class.sections.all %}
                {% if not sec.isRegClosed and sec.isAccepted and not sec.friendly_times|length_is:0 %}
        register_form({id: "prereg_{{ sec.id }}", url: "/learn/{{ class.parent_program.getUrlBase }}/ajax_addclass"});
        register_fragment({id: "addbutton_catalog_sec{{ sec.id }}_html", url: ""});
                {% endif %}
            {% endfor %}
        {% endif %}
    }
    initialize_prereg_{{ class.id }}();
    </script>
    {% endif %}
    
{% endif %}<|MERGE_RESOLUTION|>--- conflicted
+++ resolved
@@ -27,16 +27,10 @@
                   <input type="hidden" name="class_id" value="{{ class.id }}" />
                       <input type="hidden" name="section_id" value="{{ section.id }}" />
                       {% if not section.isFull %}
-<<<<<<< HEAD
-                      <input type="submit" class="addbutton" name="action" value="Add this class" id="submitbutton{{ class.id }}" />
-                      {% else %}
-                      <input type="submit" class="addbutton_disabled" name="action" value="{{ temp_full_message }}" id="submitbutton{{ class.id }}" disabled />
-=======
                       <div id="addbutton_fillslot_sec{{ section.id }}"><input type="submit" class="addbutton" name="action" value="Add this class" id="submitbutton{{ class.id }}" /></div>
 <!--                      <div id="addbutton_fillslot_sec{{ section.id }}"><input type="submit" class="addbutton" name="action" value="Add this class" onclick="return submit_prereg({{ class.id }});" id="submitbutton{{ class.id }}" /></div>  -->
                       {% else %}
                       <input type="submit" class="addbutton_disabled" name="action" value="{{ temp_full_message }}" id="submitbutton{{ sec.id }}" disabled />
->>>>>>> b3995429
                       {% endif %}
                 </form>
                 {% endif %}
