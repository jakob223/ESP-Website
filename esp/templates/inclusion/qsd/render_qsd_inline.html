{% load markdown %}

<link rel="stylesheet" type="text/css" href="/media/styles/qsd.css" />
<script type="text/javascript" src="/media/scripts/json2.js"></script>
<script type="text/javascript" src="/media/scripts/qsd.js"></script>

{% if qsdrec %}
    <div class="qsd_bits hidden">
        <div class="qsd_header qsd_bits hidden" onclick="qsd_inline_edit({{ qsdrec.id }});">This is quasi-static content.  Click here to edit the text; click outside the box to save changes.</div>
        <div class="hidden qsd_bits hidden" id="inline_edit_{{ qsdrec.id }}">
		    <textarea rows="8" cols="80" id="qsd_content_{{ qsdrec.id }}" onblur="qsd_inline_upload({{ qsdrec.id }});" name="qsd_content" class="qsd_editor qsd_bits hidden">{% autoescape off %}{{ qsdrec.content }}{% endautoescape %}</textarea>
        </div>
    </div>
    <div class="qsd_view_visible prettify" id="inline_qsd_{{ qsdrec.id }}">
        {% autoescape off %}{{ qsdrec.content|markdown }}{% endautoescape %}
    </div>

    <script language="JavaScript">
    $j(document).ready(function() {
      if (esp_user.cur_admin != "1") {
        $j(".qsd_view_visible").removeClass("qsd_view_visible");
      }
    });
    </script>
{% else %}
<<<<<<< HEAD
    <div class="qsd_bits hidden">
		<div class="qsd_header qsd_bits hidden" onclick="qsd_inline_edit('{{ url }}');">This is a placeholder for quasi-static content that has not yet been added.  Click here to edit the text; click outside the box to save changes.</div>
		<div class="hidden qsd_bits hidden" id="inline_edit_{{ url }}">
			<textarea rows="8" cols="80" id="qsd_content_{{ qsdname }}" onblur="qsd_inline_create('{{ url }}');" name="qsd_content" class="qsd_editor qsd_halfsize qsd_bits hidden"></textarea>
=======
    <div class="qsd_bits qsd_bits_hidden">
		<div class="qsd_header qsd_bits qsd_bits_hidden" onclick="qsd_inline_edit('{{ url }}');">This is a placeholder for quasi-static content that has not yet been added.  Click here to edit the text; click outside the box to save changes.</div>
		<div class="qsd_edit_hidden qsd_bits qsd_bits_hidden" id="inline_edit_{{ url }}">
			<textarea rows="8" cols="80" id="qsd_content_{{ url }}" onblur="qsd_inline_create('{{ url }}');" name="qsd_content" class="qsd_editor qsd_halfsize qsd_bits qsd_bits_hidden"></textarea>
>>>>>>> d4fe01d4
		</div>
		<div class="qsd_view_visible prettify" id="inline_qsd_{{ url }}"></div>
    </div>
{% endif %}
<br /><|MERGE_RESOLUTION|>--- conflicted
+++ resolved
@@ -23,18 +23,10 @@
     });
     </script>
 {% else %}
-<<<<<<< HEAD
     <div class="qsd_bits hidden">
 		<div class="qsd_header qsd_bits hidden" onclick="qsd_inline_edit('{{ url }}');">This is a placeholder for quasi-static content that has not yet been added.  Click here to edit the text; click outside the box to save changes.</div>
 		<div class="hidden qsd_bits hidden" id="inline_edit_{{ url }}">
-			<textarea rows="8" cols="80" id="qsd_content_{{ qsdname }}" onblur="qsd_inline_create('{{ url }}');" name="qsd_content" class="qsd_editor qsd_halfsize qsd_bits hidden"></textarea>
-=======
-    <div class="qsd_bits qsd_bits_hidden">
-		<div class="qsd_header qsd_bits qsd_bits_hidden" onclick="qsd_inline_edit('{{ url }}');">This is a placeholder for quasi-static content that has not yet been added.  Click here to edit the text; click outside the box to save changes.</div>
-		<div class="qsd_edit_hidden qsd_bits qsd_bits_hidden" id="inline_edit_{{ url }}">
-			<textarea rows="8" cols="80" id="qsd_content_{{ url }}" onblur="qsd_inline_create('{{ url }}');" name="qsd_content" class="qsd_editor qsd_halfsize qsd_bits qsd_bits_hidden"></textarea>
->>>>>>> d4fe01d4
-		</div>
+			<textarea rows="8" cols="80" id="qsd_content_{{ url }}" onblur="qsd_inline_create('{{ url }}');" name="qsd_content" class="qsd_editor qsd_halfsize qsd_bits hidden></textarea>
 		<div class="qsd_view_visible prettify" id="inline_qsd_{{ url }}"></div>
     </div>
 {% endif %}
