{% load markdown %}

<link rel="stylesheet" type="text/css" href="/media/styles/qsd.css" />
<script type="text/javascript" src="/media/scripts/json2.js"></script>
<script type="text/javascript" src="/media/scripts/qsd.js"></script>

{% if qsdrec %}
<<<<<<< HEAD
    <div class="qsd_bits hidden">
        <div class="qsd_header qsd_bits hidden" onclick="qsd_inline_edit({{ qsdrec.id }});">This is quasi-static content.  Click here to edit the text; click outside the box to save changes.</div>
        <div class="hidden qsd_bits hidden" id="inline_edit_{{ qsdrec.id }}">
		    <textarea rows="8" cols="80" id="qsd_content_{{ qsdrec.id }}" onblur="qsd_inline_upload({{ qsdrec.id }});" name="qsd_content" class="qsd_editor qsd_bits hidden">
		        {% autoescape off %}{{ qsdrec.content }}{% endautoescape %}
		    </textarea>
=======
    <div class="qsd_bits qsd_bits_hidden">
        <div class="qsd_header qsd_bits qsd_bits_hidden" onclick="qsd_inline_edit({{ qsdrec.id }});">This is quasi-static content.  Click here to edit the text; click outside the box to save changes.</div>
        <div class="qsd_edit_hidden qsd_bits qsd_bits_hidden" id="inline_edit_{{ qsdrec.id }}">
		    <textarea rows="8" cols="80" id="qsd_content_{{ qsdrec.id }}" onblur="qsd_inline_upload({{ qsdrec.id }});" name="qsd_content" class="qsd_editor qsd_bits qsd_bits_hidden">{% autoescape off %}{{ qsdrec.content }}{% endautoescape %}</textarea>
>>>>>>> 437113e6
        </div>
    </div>
    <div class="qsd_view_visible prettify" id="inline_qsd_{{ qsdrec.id }}">
        {% autoescape off %}{{ qsdrec.content|markdown }}{% endautoescape %}
    </div>

    <script language="JavaScript">
    $j(document).ready(function() {
      if (esp_user.cur_admin != "1") {
        $j(".qsd_view_visible").removeClass("qsd_view_visible");
      }
    });
    </script>
{% else %}
    <div class="qsd_bits hidden">
		<div class="qsd_header qsd_bits hidden" onclick="qsd_inline_edit('{{ qsdname }}');">This is a placeholder for quasi-static content that has not yet been added.  Click here to edit the text; click outside the box to save changes.</div>
		<div class="hidden qsd_bits hidden" id="inline_edit_{{ qsdname }}">
			<textarea rows="8" cols="80" id="qsd_content_{{ qsdname }}" onblur="qsd_inline_create('{{ qsdname }}', {{ anchor_id }});" name="qsd_content" class="qsd_editor qsd_halfsize qsd_bits hidden"></textarea>
		</div>
		<div class="qsd_view_visible prettify" id="inline_qsd_{{ qsdname }}"></div>
    </div>
{% endif %}
<br /><|MERGE_RESOLUTION|>--- conflicted
+++ resolved
@@ -5,19 +5,10 @@
 <script type="text/javascript" src="/media/scripts/qsd.js"></script>
 
 {% if qsdrec %}
-<<<<<<< HEAD
     <div class="qsd_bits hidden">
         <div class="qsd_header qsd_bits hidden" onclick="qsd_inline_edit({{ qsdrec.id }});">This is quasi-static content.  Click here to edit the text; click outside the box to save changes.</div>
         <div class="hidden qsd_bits hidden" id="inline_edit_{{ qsdrec.id }}">
-		    <textarea rows="8" cols="80" id="qsd_content_{{ qsdrec.id }}" onblur="qsd_inline_upload({{ qsdrec.id }});" name="qsd_content" class="qsd_editor qsd_bits hidden">
-		        {% autoescape off %}{{ qsdrec.content }}{% endautoescape %}
-		    </textarea>
-=======
-    <div class="qsd_bits qsd_bits_hidden">
-        <div class="qsd_header qsd_bits qsd_bits_hidden" onclick="qsd_inline_edit({{ qsdrec.id }});">This is quasi-static content.  Click here to edit the text; click outside the box to save changes.</div>
-        <div class="qsd_edit_hidden qsd_bits qsd_bits_hidden" id="inline_edit_{{ qsdrec.id }}">
-		    <textarea rows="8" cols="80" id="qsd_content_{{ qsdrec.id }}" onblur="qsd_inline_upload({{ qsdrec.id }});" name="qsd_content" class="qsd_editor qsd_bits qsd_bits_hidden">{% autoescape off %}{{ qsdrec.content }}{% endautoescape %}</textarea>
->>>>>>> 437113e6
+		    <textarea rows="8" cols="80" id="qsd_content_{{ qsdrec.id }}" onblur="qsd_inline_upload({{ qsdrec.id }});" name="qsd_content" class="qsd_editor qsd_bits hidden">{% autoescape off %}{{ qsdrec.content }}{% endautoescape %}</textarea>
         </div>
     </div>
     <div class="qsd_view_visible prettify" id="inline_qsd_{{ qsdrec.id }}">
