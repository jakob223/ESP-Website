{% extends "elements/html" %}

{% block javascript %}
    {{ block.super }}
    <script type="text/javascript" src="{{ MEDIA_URL }}scripts/match_heights.js"></script>
    {% comment %}{% if request.user.is_authenticated %}{% endcomment %}
        <script type="text/javascript" src="{{ MEDIA_URL }}scripts/yui/yahoo/yahoo-min.js"></script>
        <script type="text/javascript" src="{{ MEDIA_URL }}scripts/yui/yahoo-dom-event/yahoo-dom-event.js"></script>
        <script type="text/javascript" src="{{ MEDIA_URL }}scripts/yui/dom/dom-min.js"></script>
        <script type="text/javascript" src="{{ MEDIA_URL }}scripts/yui/connection/connection-min.js"></script>
        <script type="text/javascript" src="{{ MEDIA_URL }}scripts/yui/animation/animation-min.js"></script>
        <script type="text/javascript" src="{{ MEDIA_URL }}scripts/yui/autocomplete/autocomplete-min.js"></script>
        <script type="text/javascript" src="{{ MEDIA_URL }}scripts/yui/logger/logger-min.js"></script>
        <script type="text/javascript" src="{{ MEDIA_URL }}scripts/yui/dragdrop/dragdrop-debug.js"></script>
        <script type="text/javascript" src="{{ MEDIA_URL }}scripts/ddlist.js"></script>
    {% comment %}{% endif %}{% endcomment %}
{% endblock %}

{% block stylesheets %}
    <link rel="stylesheet" href="{{ MEDIA_URL }}styles/level3.css" type="text/css" media="screen" />
    <link rel="stylesheet" href="{{ MEDIA_URL }}styles/uchicago_main.css" type="text/css" />
<<<<<<< HEAD
=======
    <link rel="stylesheet" type="text/css" href="http://ajax.googleapis.com/ajax/libs/dojo/1.3/dijit/themes/tundra/tundra.css" />
>>>>>>> a2b81e82
{% endblock %}

{% block body %}
<style type="text/css">
body {
  background: {% block content_color %}#FFFFFF{% endblock %};
}
</style>

<div id="content">
<<<<<<< HEAD
<div id="topleft"><a href="/"><img src="/media/images/splogo.gif" alt="Splash! at Duke University" /></a></div>
=======
<div id="topleft"><a href="/"><img src="/media/images/splogo.gif" alt="Splash! Chicago" /></a></div>
>>>>>>> a2b81e82

<div id="nav_buttons">
<a href="/learn/index.html"><div id="nav_button1"></div></a>
<a href="/teach/index.html"><div id="nav_button2"></div></a>
<a href="/volunteer/index.html"><div id="nav_button3"></div></a>
<a href="/more_info/index.html"><div id="nav_button4"></div></a>
</div>

<div id="navbar_header"><img src="{{ media_url }}images/news.gif" alt="RECENT NEWS" /></div>

<<<<<<< HEAD
<div id="main_header">{% block welcome_message %}<!-- CSS2 doesn't allow vertical alignment without a table.  So, give it a table. --><table width="600px" height="30px"><tr><td valign="middle">Welcome to Splash! at Duke University, a student-run organization</td></tr></table>{% endblock %}</div>

<div id="navbar">



<div id="navbar_content">

=======
<div id="main_header">{% block welcome_message %}<!-- CSS2 doesn't allow vertical alignment without a table.  So, give it a table. --><table width="600px" height="30px"><tr><td valign="middle">Welcome to Splash! Chicago, a student-run organization at the University of Chicago</td></tr></table>{% endblock %}</div>

<div id="navbar">
<div id="navbar_content">

{% if request.user.is_staff %}
<a href="/admin/miniblog/entry/">Edit Links</a>
{% endif %}

>>>>>>> a2b81e82
{% load preview %}
{% miniblog_for_user request.user as announcements 6 %}

{% load smartypants %}
{% load markdown %}
{% for announce in announcements.announcementList %}
<p>
<span class="announcementlink_title{% if announce.section %} {{ announce.section }}{% endif %}">{{ announce.makeTitle }}</span><br />
<span class="announcementlink">{% autoescape off %}{{ announce.content|markdown|smartypants }}{% endautoescape %}</span>
</p>
{% endfor %}

<!-- more announcements -->
{% if announcements.overflowed %}
<div id="divannouncemore">
  <a href="/myesp/home/">More Notices...</a>
</div>
{% endif %}
<<<<<<< HEAD

</div>

    <div id="navbar_content">
    {% if request.user.isAdministrator %}
        <br />
        {% include "users/loginbox_ajax.html" %}
        <br />
    {% endif %}

    {% if request.user.is_staff %}
        <a href="/admin/miniblog/entry/">Edit News</a> <br />
        <a href="/admin/miniblog/announcementlink/">Edit Announcement/Links</a> <br />
    {% endif %}
    </div>

</div>

<div id="main"><div id="main_content">{% block content %}{% endblock %}</div></div>

=======

</div>
</div>

<div id="main"><div id="main_content">{% block content %}{% endblock %}</div></div>

<script type="text/javascript">
<!--
    match_heights(['main_content', 'navbar']);
-->
</script>

>>>>>>> a2b81e82
</div>
{% endblock %}<|MERGE_RESOLUTION|>--- conflicted
+++ resolved
@@ -19,10 +19,7 @@
 {% block stylesheets %}
     <link rel="stylesheet" href="{{ MEDIA_URL }}styles/level3.css" type="text/css" media="screen" />
     <link rel="stylesheet" href="{{ MEDIA_URL }}styles/uchicago_main.css" type="text/css" />
-<<<<<<< HEAD
-=======
     <link rel="stylesheet" type="text/css" href="http://ajax.googleapis.com/ajax/libs/dojo/1.3/dijit/themes/tundra/tundra.css" />
->>>>>>> a2b81e82
 {% endblock %}
 
 {% block body %}
@@ -33,11 +30,7 @@
 </style>
 
 <div id="content">
-<<<<<<< HEAD
 <div id="topleft"><a href="/"><img src="/media/images/splogo.gif" alt="Splash! at Duke University" /></a></div>
-=======
-<div id="topleft"><a href="/"><img src="/media/images/splogo.gif" alt="Splash! Chicago" /></a></div>
->>>>>>> a2b81e82
 
 <div id="nav_buttons">
 <a href="/learn/index.html"><div id="nav_button1"></div></a>
@@ -48,7 +41,6 @@
 
 <div id="navbar_header"><img src="{{ media_url }}images/news.gif" alt="RECENT NEWS" /></div>
 
-<<<<<<< HEAD
 <div id="main_header">{% block welcome_message %}<!-- CSS2 doesn't allow vertical alignment without a table.  So, give it a table. --><table width="600px" height="30px"><tr><td valign="middle">Welcome to Splash! at Duke University, a student-run organization</td></tr></table>{% endblock %}</div>
 
 <div id="navbar">
@@ -57,17 +49,6 @@
 
 <div id="navbar_content">
 
-=======
-<div id="main_header">{% block welcome_message %}<!-- CSS2 doesn't allow vertical alignment without a table.  So, give it a table. --><table width="600px" height="30px"><tr><td valign="middle">Welcome to Splash! Chicago, a student-run organization at the University of Chicago</td></tr></table>{% endblock %}</div>
-
-<div id="navbar">
-<div id="navbar_content">
-
-{% if request.user.is_staff %}
-<a href="/admin/miniblog/entry/">Edit Links</a>
-{% endif %}
-
->>>>>>> a2b81e82
 {% load preview %}
 {% miniblog_for_user request.user as announcements 6 %}
 
@@ -86,7 +67,6 @@
   <a href="/myesp/home/">More Notices...</a>
 </div>
 {% endif %}
-<<<<<<< HEAD
 
 </div>
 
@@ -107,19 +87,11 @@
 
 <div id="main"><div id="main_content">{% block content %}{% endblock %}</div></div>
 
-=======
-
-</div>
-</div>
-
-<div id="main"><div id="main_content">{% block content %}{% endblock %}</div></div>
-
 <script type="text/javascript">
 <!--
     match_heights(['main_content', 'navbar']);
 -->
 </script>
 
->>>>>>> a2b81e82
 </div>
 {% endblock %}