{% extends "elements/html" %}

{% comment %}
Customize your title formatting here.  For example:
{% block fulltitle %}Splash at UFoo - {% block title %}{% endblock %}{% endblock %} 
{% endcomment %}
{% block fulltitle %}{% block title %}{% endblock %}{% endblock %}

{% block stylesheets %}
<<<<<<< HEAD
{{ block.super }}
{# Customize your stylesheets here #}
{# <link rel="stylesheet" href="/media/styles/main.css" type="text/css" /> #}
=======
    {{ block.super }}
    {% comment %}
    If you would like to customize the appearance of your site beyond the possibilities of the eheme editor, you may add additional stylesheets here.
    Example stylesheet inclusion tag:
    <link rel="stylesheet" href="/media/styles/main.css" type="text/css" />
    {% endcomment %}
>>>>>>> 17891945
{% endblock %}

{% block javascript %}
{{ block.super }}

{% comment %}
These script fragments ensure that the backgrounds of the nav bar and 
content area line up at the bottom of the page.  If you don't need them,
feel free to remove them.

<script type="text/javascript" src="/media/scripts/match_heights.js"></script>
<script type="text/javascript">
  <!--
      match_content = function () {
      match_heights(['main', 'navbar']);
      };
      $j(document).ready(match_content);
    -->
</script>
{% endcomment %}
{# Customize your scripts here #}
{% endblock %}

{% block body %}

{% comment %}
<style type="text/css">
  body {
  background: {% block content_color %}#FFFFFF{% endblock %};
  }
</style>
{% endcomment %}

{% block navbar %}
{% include "navbar.html" %}
{% endblock navbar%}

{% block main %}

<div class="container">
  <div class="row">
    {% block sidebar %}
    <div class="hidden" id="sidebar">
      <ul class="nav nav-list sidebar">
	{% include "sidebar/me.html" %}
	{% include "sidebar/admin.html" %}
	{% include "sidebar/programs.html" %}
      </ul>
    </div>
    {% endblock %}



    {% comment %}

    To be cleaned up:

    <div id="navbar">
      <div id="navbar_content">
	<span class="announcementlink_title">Relevant Links</span>
	{% load navbar %}
	{% navbar_gen request.path None navbar_list %} 
      </div>

      <div id="navbar_content">

	{% load smartypants %}
	{% load markdown %}
	{% for announce in announcements.announcementList %}
        <p>
          <span class="announcementlink_title{% if announce.section %}{{ announce.section }}{% endif %}">
            {% if announce.makeUrl %}
            <a href="{{ announce.makeUrl }}">{{ announce.makeTitle }}</a>
            {% else %}
            {{ announce.makeTitle }}
            {% endif %}
          </span><br />
          <span class="announcementlink">{% autoescape off %}{{ announce.content|markdown|smartypants }} {% endautoescape %}</span>
        </p>
	{% endfor %}

	<!-- more announcements -->
	{% if announcements.overflowed %}
	<div id="divannouncemore">
          <a href="/myesp/home/">More Notices...</a>
	</div>
	{% endif %}
      </div>
      
    </div>
    {% endcomment %}

    <div id="main" class="span12">
      {% block content %}
      {% endblock %}
    </div>
  </div>
</div>
</div>
{% endblock %} {# end block main #}

<div class="container">
  <footer>
    <hr />
    {% block footer %}
    <a href="/myesp/onsite/">On-Site Registration</a>
    {% endblock %}
  </footer>
</div>


{% endblock %} {# end block body #}<|MERGE_RESOLUTION|>--- conflicted
+++ resolved
@@ -7,18 +7,12 @@
 {% block fulltitle %}{% block title %}{% endblock %}{% endblock %}
 
 {% block stylesheets %}
-<<<<<<< HEAD
-{{ block.super }}
-{# Customize your stylesheets here #}
-{# <link rel="stylesheet" href="/media/styles/main.css" type="text/css" /> #}
-=======
     {{ block.super }}
     {% comment %}
     If you would like to customize the appearance of your site beyond the possibilities of the eheme editor, you may add additional stylesheets here.
     Example stylesheet inclusion tag:
     <link rel="stylesheet" href="/media/styles/main.css" type="text/css" />
     {% endcomment %}
->>>>>>> 17891945
 {% endblock %}
 
 {% block javascript %}
