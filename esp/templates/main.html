--- conflicted
+++ resolved
@@ -17,13 +17,9 @@
 {% endblock %}
 
 {% block stylesheets %}
-<<<<<<< HEAD
     <link rel="stylesheet" href="{{ MEDIA_URL }}styles/level3.css" type="text/css" media="screen" />
     <link rel="stylesheet" href="{{ MEDIA_URL }}styles/uchicago_main.css" type="text/css" />
-=======
-    <link rel="stylesheet" href="{{ MEDIA_URL }}styles/main.css" type="text/css" />
     <link rel="stylesheet" type="text/css" href="http://ajax.googleapis.com/ajax/libs/dojo/1.3/dijit/themes/tundra/tundra.css" />
->>>>>>> 1b9b0bdc
 {% endblock %}
 
 {% block body %}
@@ -76,19 +72,13 @@
 </div>
 </div>
 
-<<<<<<< HEAD
 <div id="main"><div id="main_content">{% block content %}{% endblock %}</div></div>
-=======
+
 <script type="text/javascript">
 <!--
     match_heights(['main_content', 'navbar']);
 -->
 </script>
 
-<div id="footer">
-Your footer here
-</div>
->>>>>>> 1b9b0bdc
-
 </div>
 {% endblock %}