--- conflicted
+++ resolved
@@ -75,21 +75,6 @@
 
 <div class="container-fluid">
   <div class="row-fluid">
-<<<<<<< HEAD
-    <div class="span12">
-      <div class="row-fluid">
-
-      {% block sidebar %}
-      <div class="hidden fixed" id="sidebar">
-	<ul class="nav nav-list well">
-	  {% include "sidebar/me.html" %}
-	  {% include "sidebar/admin.html" %}
-	  {% include "sidebar/programs.html" %}
-	</ul>
-      </div>
-      {% endblock %}
-=======
-
     {% block sidebar %}
     <div class="hidden" id="sidebar" style="margin-right:15px;">
       <ul class="nav nav-list well">
@@ -99,7 +84,6 @@
       </ul>
     </div>
     {% endblock %}
->>>>>>> 04f42b0f
 
 
 
@@ -142,11 +126,7 @@
 </div>
     {% endcomment %}
 
-<<<<<<< HEAD
-    <div id="main" class="span11"> {# Figure out why span12 won't work #}
-=======
     <div id="main" class="span12" style="margin-left:0px;">
->>>>>>> 04f42b0f
       {% block content %}
       {% endblock %}
     </div>
