<<<<<<< HEAD

{% extends "main.html" %}

{% block stylesheets %}
{{block.super}}
<link rel="stylesheet" href="/media/styles/battlescreen.css" type="text/css" />
{% endblock %}

{% block title %}{{ page_title }}{% endblock %}

{% block content %}

<div id="battlescreen">

<table width="450" border="0" cellpadding="0" cellspacing="0">
<tr height="25">
<td align="center" bgcolor="#CCCCFF">

<div class="header_dark">
Welcome, {{ request.user.first_name }}
</div>

</td></tr><tr><td bgcolor="#FFFFFF">

<div class="admin_options"><center>
{{ welcome_msg }}
</center></div>

</td>
</tr>
</table>

<p> &nbsp; </p>

{% for b in blocks %}
	
<table width="450" border="0" cellpadding="0" cellspacing="0">
<tr height="25">
<td width="2" bgcolor="#9999FF"></td> 
<td align="center" colspan="2" bgcolor="#333399">
<div class="header1">
{{b.title}}
</div>
</td>
<td width="2" bgcolor="#9999FF"></td> 
</tr>

<!-- Just a little space above the headers -->
<tr height="5">
<td width="2" bgcolor="#9999FF"></td> 
<td align="center" colspan="2" bgcolor="#FFFFEE">
</td>
<td width="2" bgcolor="#9999FF"></td> 
</tr>

<tr><td width="2" bgcolor="#9999FF"></td> 
<td colspan="2" bgcolor="#FFFFEE">

{% for h in b.headers %}

<div class="class_stuff">
{{ h }}
</div>

{% endfor %}

</td>
<td width="2" bgcolor="#9999FF"></td> </tr>

<!-- And below the headers -->
<tr height="5">
<td width="2" bgcolor="#9999FF"></td> 
<td align="center" colspan="2" bgcolor="#FFFFEE">
</td>
<td width="2" bgcolor="#9999FF"></td> 
</tr>

<!--	Now for the actual sections -->
<tr>
<td width="2" bgcolor="#9999FF"></td> 
<td align="left" colspan="2" bgcolor="#FFFFEE">

{% for s in b.sections %}
<hr size="1">
<div class="header">
&nbsp; {{ s.header }}
</div>

<table border="0" cellpadding="0" cellspacing="0">

{% for i in s.items %}

<tr><td width="225">
<div class="class_stuff">
{{ i.0 }}
</div>
</td>
<td width="120" align="center">
<div class="admin_options">

{% if i.3 %}
<form method="post" action="{{ i.4 }}">
<input type="hidden" name="command" value="{{ i.3 }}">
<input class="button" type="submit" value="{{ i.2 }}">
</form>
{% else %}
{{ i.2 }}
{% endif %}


</div>
</td>
<td>
<div class="admin_options">
<a href="{{ i.1 }}">{{ i.5 }}</a>
</div>
</td>
</tr>

{% endfor %}

{% for i in s.input_items %}

<form name="battlescreen_{{ i.0 }}" action="{{ i.3 }}" method="post">
<tr><td width="325">
<div class="class_stuff">{{ i.0 }}: <input name="{{ i.1 }}" type="text" class="text" size="32"></div>
</td>
<td width="120" align="center">
<input class="button" type="submit" value="{{ i.2 }}">
</td></tr>
</form>

{% endfor %}

<!-- Stuff at the end -->
<tr><td colspan="2">
<div class="class_stuff">
&nbsp; {{ s.footer }}
</div>
</td></tr>
<tr height="10"><td colspan="2"></td></tr>
</table>
<!-- End of a program -->

{% endfor %}

</td>
<td width="2" bgcolor="#9999FF">&nbsp; </td> </tr>
<tr height="7"><td colspan="4" bgcolor="#9999FF"> </td></tr>
</table>	
	
<p> &nbsp; </p>
	
{% endfor %}
</div>


{% endblock %}
=======

{% extends "main.html" %}

{% block stylesheets %}
{{block.super}}
<link rel="stylesheet" href="/media/styles/battlescreen.css" type="text/css" />
{% endblock %}

{% block title %}{{ page_title }}{% endblock %}

{% block content %}

<div id="battlescreen">

<table width="450" border="0" cellpadding="0" cellspacing="0">
<tr height="25">
<td align="center" bgcolor="#CCCCFF">

<div class="header_dark">
Welcome, {{ request.user.first_name }}
</div>

</td></tr><tr><td bgcolor="#FFFFFF">

<div class="admin_options"><center>
{{ welcome_msg }}
</center></div>

</td>
</tr>
</table>

<p> &nbsp; </p>

{% for b in blocks %}
	
<table width="450" border="0" cellpadding="0" cellspacing="0">
<tr height="25">
<td width="2" bgcolor="#9999FF"></td> 
<td align="center" colspan="2" bgcolor="#333399">
<div class="header1">
{{b.title}}
</div>
</td>
<td width="2" bgcolor="#9999FF"></td> 
</tr>

<!-- Just a little space above the headers -->
<tr height="5">
<td width="2" bgcolor="#9999FF"></td> 
<td align="center" colspan="2" bgcolor="#FFFFEE">
</td>
<td width="2" bgcolor="#9999FF"></td> 
</tr>

<tr><td width="2" bgcolor="#9999FF"></td> 
<td colspan="2" bgcolor="#FFFFEE">

{% for h in b.headers %}

<div class="class_stuff">
{{ h }}
</div>

{% endfor %}

</td>
<td width="2" bgcolor="#9999FF"></td> </tr>

<!-- And below the headers -->
<tr height="5">
<td width="2" bgcolor="#9999FF"></td> 
<td align="center" colspan="2" bgcolor="#FFFFEE">
</td>
<td width="2" bgcolor="#9999FF"></td> 
</tr>

<!--	Now for the actual sections -->
<tr>
<td width="2" bgcolor="#9999FF"></td> 
<td align="left" colspan="2" bgcolor="#FFFFEE">

{% for s in b.sections %}
<hr size="1">
<div class="header">
&nbsp; {{ s.header }}
</div>

<table border="0" cellpadding="0" cellspacing="0">

{% for i in s.items %}

<tr><td width="225">
<div class="class_stuff">
{{ i.0 }}
</div>
</td>
<td width="120" align="center">
<div class="admin_options">

{% if i.3 %}
<form method="post" action="{{ i.4 }}">{% csrf_token %}
<input type="hidden" name="command" value="{{ i.3 }}">
<input class="button" type="submit" value="{{ i.2 }}">
</form>
{% else %}
{{ i.2 }}
{% endif %}


</div>
</td>
<td>
<div class="admin_options">
<a href="{{ i.1 }}">{{ i.5 }}</a>
</div>
</td>
</tr>

{% endfor %}

{% for i in s.input_items %}

<form name="battlescreen_{{ i.0 }}" action="{{ i.3 }}" method="post">{% csrf_token %}
<tr><td width="325">
<div class="class_stuff">{{ i.0 }}: <input name="{{ i.1 }}" type="text" class="text" size="32"></div>
</td>
<td width="120" align="center">
<input class="button" type="submit" value="{{ i.2 }}">
</td></tr>
</form>

{% endfor %}

<!-- Stuff at the end -->
<tr><td colspan="2">
<div class="class_stuff">
&nbsp; {{ s.footer }}
</div>
</td></tr>
<tr height="10"><td colspan="2"></td></tr>
</table>
<!-- End of a program -->

{% endfor %}

</td>
<td width="2" bgcolor="#9999FF">&nbsp; </td> </tr>
<tr height="7"><td colspan="4" bgcolor="#9999FF"> </td></tr>
</table>	
	
<p> &nbsp; </p>
	
{% endfor %}
</div>


{% endblock %}
>>>>>>> 0adc4617
<|MERGE_RESOLUTION|>--- conflicted
+++ resolved
@@ -1,163 +1,3 @@
-<<<<<<< HEAD
-
-{% extends "main.html" %}
-
-{% block stylesheets %}
-{{block.super}}
-<link rel="stylesheet" href="/media/styles/battlescreen.css" type="text/css" />
-{% endblock %}
-
-{% block title %}{{ page_title }}{% endblock %}
-
-{% block content %}
-
-<div id="battlescreen">
-
-<table width="450" border="0" cellpadding="0" cellspacing="0">
-<tr height="25">
-<td align="center" bgcolor="#CCCCFF">
-
-<div class="header_dark">
-Welcome, {{ request.user.first_name }}
-</div>
-
-</td></tr><tr><td bgcolor="#FFFFFF">
-
-<div class="admin_options"><center>
-{{ welcome_msg }}
-</center></div>
-
-</td>
-</tr>
-</table>
-
-<p> &nbsp; </p>
-
-{% for b in blocks %}
-	
-<table width="450" border="0" cellpadding="0" cellspacing="0">
-<tr height="25">
-<td width="2" bgcolor="#9999FF"></td> 
-<td align="center" colspan="2" bgcolor="#333399">
-<div class="header1">
-{{b.title}}
-</div>
-</td>
-<td width="2" bgcolor="#9999FF"></td> 
-</tr>
-
-<!-- Just a little space above the headers -->
-<tr height="5">
-<td width="2" bgcolor="#9999FF"></td> 
-<td align="center" colspan="2" bgcolor="#FFFFEE">
-</td>
-<td width="2" bgcolor="#9999FF"></td> 
-</tr>
-
-<tr><td width="2" bgcolor="#9999FF"></td> 
-<td colspan="2" bgcolor="#FFFFEE">
-
-{% for h in b.headers %}
-
-<div class="class_stuff">
-{{ h }}
-</div>
-
-{% endfor %}
-
-</td>
-<td width="2" bgcolor="#9999FF"></td> </tr>
-
-<!-- And below the headers -->
-<tr height="5">
-<td width="2" bgcolor="#9999FF"></td> 
-<td align="center" colspan="2" bgcolor="#FFFFEE">
-</td>
-<td width="2" bgcolor="#9999FF"></td> 
-</tr>
-
-<!--	Now for the actual sections -->
-<tr>
-<td width="2" bgcolor="#9999FF"></td> 
-<td align="left" colspan="2" bgcolor="#FFFFEE">
-
-{% for s in b.sections %}
-<hr size="1">
-<div class="header">
-&nbsp; {{ s.header }}
-</div>
-
-<table border="0" cellpadding="0" cellspacing="0">
-
-{% for i in s.items %}
-
-<tr><td width="225">
-<div class="class_stuff">
-{{ i.0 }}
-</div>
-</td>
-<td width="120" align="center">
-<div class="admin_options">
-
-{% if i.3 %}
-<form method="post" action="{{ i.4 }}">
-<input type="hidden" name="command" value="{{ i.3 }}">
-<input class="button" type="submit" value="{{ i.2 }}">
-</form>
-{% else %}
-{{ i.2 }}
-{% endif %}
-
-
-</div>
-</td>
-<td>
-<div class="admin_options">
-<a href="{{ i.1 }}">{{ i.5 }}</a>
-</div>
-</td>
-</tr>
-
-{% endfor %}
-
-{% for i in s.input_items %}
-
-<form name="battlescreen_{{ i.0 }}" action="{{ i.3 }}" method="post">
-<tr><td width="325">
-<div class="class_stuff">{{ i.0 }}: <input name="{{ i.1 }}" type="text" class="text" size="32"></div>
-</td>
-<td width="120" align="center">
-<input class="button" type="submit" value="{{ i.2 }}">
-</td></tr>
-</form>
-
-{% endfor %}
-
-<!-- Stuff at the end -->
-<tr><td colspan="2">
-<div class="class_stuff">
-&nbsp; {{ s.footer }}
-</div>
-</td></tr>
-<tr height="10"><td colspan="2"></td></tr>
-</table>
-<!-- End of a program -->
-
-{% endfor %}
-
-</td>
-<td width="2" bgcolor="#9999FF">&nbsp; </td> </tr>
-<tr height="7"><td colspan="4" bgcolor="#9999FF"> </td></tr>
-</table>	
-	
-<p> &nbsp; </p>
-	
-{% endfor %}
-</div>
-
-
-{% endblock %}
-=======
 
 {% extends "main.html" %}
 
@@ -315,5 +155,4 @@
 </div>
 
 
-{% endblock %}
->>>>>>> 0adc4617
+{% endblock %}