--- conflicted
+++ resolved
@@ -1,8 +1,4 @@
-<<<<<<< HEAD
-{% extends "outlines/series-3.html" %}
-=======
 {% extends "main.html" %}
->>>>>>> 9c2d9534
 
 {% block stylesheets %}
 {{block.super}}
@@ -41,11 +37,7 @@
 <br />
 {% for program in admPrograms %}
 <a href="/manage/{{program.getUrlBase}}/main"
-<<<<<<< HEAD
   title="Administer {{program.niceName}}">
-=======
-  title="Administer {{program.niceName}}"> 
->>>>>>> 9c2d9534
   {{program.niceName}}
 </a>
    <br />
