--- conflicted
+++ resolved
@@ -49,11 +49,7 @@
 
 <tr>
  <td><label for="id_grade">Grade:</label><br />
-<<<<<<< HEAD
-  <small>For the school year starting Fall 2006</small>
-=======
   <small>For the school year starting Fall 2008</small>
->>>>>>> 38ff9aec
 </td>
  <td>{{ form.grade }} {% if form.grade.errors %}
    <br /><span class="form_error">{{ form.grade.errors|join:", " }}</span>
