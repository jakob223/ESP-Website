--- conflicted
+++ resolved
@@ -26,24 +26,6 @@
 <h1>Manage Class {{class.title}}</h1>
 
 <p>
-<<<<<<< HEAD
-Please use this page to manage a class:
-</p>
-
-<h2>Timeslot Distribution</h2>
-<br />
-<table class="mainstats">
-<tr>
- <th>Timeslot</th>
- <th># of classes</th>
-</tr>
-{% for timeslot in module.timeslotNumClasses %}
-<tr>
-  <td>{{timeslot.slotname}}</td>
-  <td>{{timeslot.classcount}}</td>
-</tr>
-{% endfor %}
-=======
 <tt>{{ class.class_info }}</tt>
 </p>
 
@@ -105,122 +87,80 @@
             {% endfor %} 
         <td>
     </tr>
->>>>>>> 38ff9aec
 </table>
 
 <br />
-<a href="/manage/{{program.getUrlBase}}/main" title="Go Back">
-  <-- Go back to main program management
-</a>
 <br />
-<form name="classmanage" action="{{request.path}}" method="POST">
-<input type="hidden" name="clsid" value="{{class.id}}" />
-<input type="hidden" name="manage_post" value="" />
-<table class="mainstats">
+
+<p>
+Please use the form below to alter {{ class.title }}.  Note that changes made to the class will propagate to each of the sections, but you can later change each section independently.
+</p>
+
+<table align="center" width="500">
+
 <tr>
- <th colspan="2" style="text-align: center;">
-   Options for {{class.emailcode}}&mdash;{{class.title }}
- </th>
+    <th colspan="2" style="text-align: center;">
+        Options for {{ class.emailcode }}: {{ class.title }}
+    </th>
 </tr>
- <th colspan="2">
-  <input type="submit" value="-Save-" />
- </th>
+
+{{ cls_form }}
+
 <tr>
- <th>Change Times:</th>
- <td>
-{{ form.meeting_times }} {% if form.meeting_times.errors %}
-   <br /><span class="form_error">{{ form.meeting_times.errors|join:", " }}</span>
-   {% endif %}
-<br />
-Preferred Duration: {{class.prettyDuration }}
- </td>
+    <td colspan="2" align="center">
+        <a href="/manage/{{ module.program.getUrlBase }}/addsection/{{ class.id }}" class="fancybutton">Add a new section</a>
+    </td>
 </tr>
 <tr>
-  <th>Change Room(s):</th>
-  <td>
-{{ form.room}} {% if form.room.errors %}
-   <br /><span class="form_error">{{ form.room.errors|join:", " }}</span>
-   {% endif %}
-  (Assigned: {{class.prettyrooms|join:", "}})
-  </td>
+    <td colspan="2" align="center">
+        <input type="submit" class="fancybutton" value="Save">
+    </td>
+</tr>
+
+</table>
+
+{% for form in sec_forms %}
+<table align="center" width="500">
+<tr>
+    <th colspan="2" style="text-align: center;">
+        Information for section {{ form.index }} of class {{ class.emailcode }}
+    </th>
 </tr>
 <tr>
- <th>Teachers:</th>
- <td>{{class.getTeacherNames|join:", "}}</td>
+    <th class="smaller">Resources requested:</th>
+    <td>
+        {% if form.sec.getResourceRequests|length_is:0 %}
+            None requested
+        {% else %}
+        {% for rr in form.sec.getResourceRequests %}
+            {{ rr.res_type.name }} <br />
+        {% endfor %}
+        {% endif %}
+    </td>
 </tr>
 <tr>
- <th>Reviewing Status:<br />
-  <small>(Not reviewed, Accepted, or Rejected)</small>
-</th>
- <td>{% if class.isReviewed %}{% if class.isAccepted %}
-   <span style="font-size: 120%; font-weight: bold; color: #0C0;">Accepted!</span>
-   {% else %}
-   <span style="font-size: 120%; font-weight: bold; color: #C00;">Rejected</span>
-   {% endif %}
-   {% else %}
-   <span style="font-size: 120%; font-weight: bold; color: #00C;">Not Reviewed</span>
-   {% endif %}
-<br />
-   [<a href="/manage/{{program.getUrlBase}}/approveclass/{{class.id}}?redirect={{request.path}}" title="Accept Class">Accept Class</a> |
-   <a href="/manage/{{program.getUrlBase}}/rejectclass/{{class.id}}?redirect={{request.path}}" title="Reject Class">Reject Class</a> |
-   <a href="/manage/{{program.getUrlBase}}/proposeclass/{{class.id}}?redirect={{request.path}}" title="Unreview Class">Mark as Unreviewed</a> ]
+    <th colspan="2" style="text-align: center;">
+        Management Options
+    </th>
+</tr>
 
+{{ form }}
 
-</td>
+<tr>
+    <td colspan="2" align="center">
+        <a href="/manage/{{ module.program.getUrlBase }}/deletesection/{{ class.id }}?sec_id={{ form.sec.id }}" class="fancybutton">Delete this section</a>
+    </td>
 </tr>
 <tr>
-  <th>Resources Requested:</th>
-  <td>
-{{ form.resources }} {% if form.resources.errors %}
-  <br /><span class="form_error">{{form.resources.errors|join:", " }}</span>
-{% endif %}
-  </td>
+    <td colspan="2" align="center">
+        <input type="submit" class="fancybutton" value="Save">
+    </td>
 </tr>
-<tr>
-  <th>Comments for Directors:</th>
-  <td>
-{{ form.message_for_directors }} {% if form.message_for_directors.errors %}
-  <br /><span class="form_error">{{form.message_for_directors.errors|join:", " }}</span>
-{% endif %}
-  </td>
-</tr>
-<tr>
-  <th>Number of Students: </th>
-  <td>{{class.students|length }} (<a href="/teach/{{program.getUrlBase}}/class_students/{{class.id}}">
-View them</a>)</td>
-</tr>
-<tr>
-</tr>
-<tr>
-  <th colspan="2">
-   <h2>Directors' Annotations</h2>
-  </th>
-</tr>
-<tr>
-  <th>Progress:</th>
-  <td>
-{{ form.manage_progress }} {% if form.manage_progress.errors %}
-  <br /><span class="form_error">{{form.manage_progress.errors|join:", " }}</span>
-{% endif %}
-  </td>
-</tr>
-<tr>
-  <th>Directors' Notes<br />
-     <em>Notes for you to keep with each other; teachers don't see this.</em>
-  </th>
-  <td>
-{{ form.directors_notes }} {% if form.directors_notes.errors %}
-   <br /><span class="form_error">{{ form.directors_notes.errors|join:", " }}</span>
-   {% endif %}
-  </td>
-</tr>
-<tr>
- <th colspan="2">
-  <input type="submit" value="-Save-" />
- </th>
 </table>
+{% endfor %}
 
 </form>
+</div>
 
 <br />
 <br />
