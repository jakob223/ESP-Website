--- conflicted
+++ resolved
@@ -266,11 +266,7 @@
 <div id="battlescreen">
 <table cellpadding="4px" cellspacing="0" align="center">
   <tr>
-<<<<<<< HEAD
     <th colspan="8">
-=======
-    <th colspan="10">
->>>>>>> 61e1d0c0
        Manage the classes of {{program.niceName}}
     </th>
   </tr>
