--- conflicted
+++ resolved
@@ -111,16 +111,9 @@
 
 <link rel="stylesheet" href="/media/styles/battlescreen.css" type="text/css" />
 <style type="text/css">
-<<<<<<< HEAD
   .unapproved {
-      text-decoration: underline;
-      text-style: italic;
-      color: #009;
-=======
-  .unapproved { 
       font-style: italic;
       color: #900;
->>>>>>> 1b9b0bdc
    }
 .class_checkitem {
    padding:0 !important;
