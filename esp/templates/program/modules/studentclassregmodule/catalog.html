--- conflicted
+++ resolved
@@ -145,10 +145,7 @@
 {% endif %}
 {% endif %}
 
-<<<<<<< HEAD
-=======
 {% comment %}
->>>>>>> a2b81e82
 <table align="center" style="text-align: center; margin: auto;" width="60%" border="0">
  <tr>
   <th colspan="2">
@@ -171,11 +168,6 @@
 {% if not categories|length|divisibleby:2 %}
 </tr>
 {% endif %}
-<<<<<<< HEAD
-
-</table>
-=======
->>>>>>> a2b81e82
 
 </table>
 {% endcomment %}
