
{% if request.user.onsite_local %}
         <div class="divformcol1" style="text-align:center; font-size: 16pt;">
	            <a href="/myesp/switchback/">Go back to {{ request.session.user_morph.retTitle }}</a>

<<<<<<< HEAD
		    </div>
	 {% endif %}
=======
</div>
{% endif %}
    
{% include "users/student_schedule.html" %}
{% if request.user.onsite_local %}
<center>
<a target="_new" href="/onsite/{{program.getUrlBase}}/printschedules?gen_img&img_format=pdf">Get Student Schedule</a>
<br />
{% if printers %}
{% for printer in printers %}
<a href="/onsite/{{program.getUrlBase}}/printschedule/{{ printer }}">Print Student Schedule to {{ printer }}</a><br />
{% endfor %}
{% else %}
<a href="/onsite/{{program.getUrlBase}}/printschedule">Print Student Schedule</a>
{% endif %}
>>>>>>> 3731c579

	 {% include "users/student_schedule.html" %}
	 {% if request.user.onsite_local %}
	 <center>
	   Get Student Schedule: <a target="_new" href="/onsite/{{program.getUrlBase}}/studentschedule?format=html">(HTML)</a>
	                         <a target="_new" href="/onsite/{{program.getUrlBase}}/studentschedule?format=pdf">(PDF)</a>
	   <br />
	   {% if printers %}
	   {% for printer in printers %}
	   <a href="/onsite/{{program.getUrlBase}}/printschedule/{{ printer }}">Print Student Schedule to {{ printer }}</a><br />
	   {% endfor %}
	   {% else %}
	   <a href="/onsite/{{program.getUrlBase}}/printschedule">Print Student Schedule</a>
	   {% endif %}

	   <div class="errormsg">
	       WARNING: Your browser's back button will NOT work! Please use the On-Site button to the (top) right!
	       </div>
	   </div>
{% endif %}
<|MERGE_RESOLUTION|>--- conflicted
+++ resolved
@@ -1,12 +1,8 @@
 
 {% if request.user.onsite_local %}
          <div class="divformcol1" style="text-align:center; font-size: 16pt;">
-	            <a href="/myesp/switchback/">Go back to {{ request.session.user_morph.retTitle }}</a>
+         <a href="/myesp/switchback/">Go back to {{ request.session.user_morph.retTitle }}</a>
 
-<<<<<<< HEAD
-		    </div>
-	 {% endif %}
-=======
 </div>
 {% endif %}
     
@@ -22,24 +18,9 @@
 {% else %}
 <a href="/onsite/{{program.getUrlBase}}/printschedule">Print Student Schedule</a>
 {% endif %}
->>>>>>> 3731c579
 
-	 {% include "users/student_schedule.html" %}
-	 {% if request.user.onsite_local %}
-	 <center>
-	   Get Student Schedule: <a target="_new" href="/onsite/{{program.getUrlBase}}/studentschedule?format=html">(HTML)</a>
-	                         <a target="_new" href="/onsite/{{program.getUrlBase}}/studentschedule?format=pdf">(PDF)</a>
-	   <br />
-	   {% if printers %}
-	   {% for printer in printers %}
-	   <a href="/onsite/{{program.getUrlBase}}/printschedule/{{ printer }}">Print Student Schedule to {{ printer }}</a><br />
-	   {% endfor %}
-	   {% else %}
-	   <a href="/onsite/{{program.getUrlBase}}/printschedule">Print Student Schedule</a>
-	   {% endif %}
-
-	   <div class="errormsg">
-	       WARNING: Your browser's back button will NOT work! Please use the On-Site button to the (top) right!
-	       </div>
-	   </div>
-{% endif %}
+<div class="errormsg">
+  WARNING: Your browser's back button will NOT work! Please use the On-Site button to the (top) right!
+</div>
+</div>
+{% endif %}