
{% if request.user.onsite_local %}
         <div class="divformcol1" style="text-align:center; font-size: 16pt;">
         <a href="/myesp/switchback/">Go back to {{ request.session.user_morph.retTitle }}</a>

</div>
{% endif %}
    
{% include "users/student_schedule.html" %}
{% if request.user.onsite_local %}
<center>
<<<<<<< HEAD
<a target="_new" href="/onsite/{{program.getUrlBase}}/printschedules?gen_img&img_format=pdf">Get Student Schedule</a>
=======
	   Get Student Schedule: <a target="_new" href="/onsite/{{program.getUrlBase}}/studentschedule?format=html">(HTML)</a>
	                         <a target="_new" href="/onsite/{{program.getUrlBase}}/studentschedule?format=pdf">(PDF)</a>
>>>>>>> b3995429
<br />
{% if printers %}
{% for printer in printers %}
<a href="/onsite/{{program.getUrlBase}}/printschedule/{{ printer }}">Print Student Schedule to {{ printer }}</a><br />
{% endfor %}
{% else %}
<a href="/onsite/{{program.getUrlBase}}/printschedule">Print Student Schedule</a>
{% endif %}

<div class="errormsg">
  WARNING: Your browser's back button will NOT work! Please use the "Go Back to OnSite Registration" link at the top of this page!
</div>
</div>
{% endif %}<|MERGE_RESOLUTION|>--- conflicted
+++ resolved
@@ -6,15 +6,12 @@
 </div>
 {% endif %}
     
+<br />
+    
 {% include "users/student_schedule.html" %}
 {% if request.user.onsite_local %}
 <center>
-<<<<<<< HEAD
 <a target="_new" href="/onsite/{{program.getUrlBase}}/printschedules?gen_img&img_format=pdf">Get Student Schedule</a>
-=======
-	   Get Student Schedule: <a target="_new" href="/onsite/{{program.getUrlBase}}/studentschedule?format=html">(HTML)</a>
-	                         <a target="_new" href="/onsite/{{program.getUrlBase}}/studentschedule?format=pdf">(PDF)</a>
->>>>>>> b3995429
 <br />
 {% if printers %}
 {% for printer in printers %}
