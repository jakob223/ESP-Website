{% extends "outlines/series-3.html" %}

{% block title %}Class Status for {{cls.title }}{% endblock %}

{% block subsection_name %}Class Status{% endblock %}

{% block stylesheets %}
    {{ block.super }}
    <link rel="stylesheet" href="/media/styles/forms.css" type="text/css" />
{% endblock %}

{% block content %}


<h1>Registration Summary for <u>{{ cls.title }}</u></h1>

<p>
Here are your class' students.  Only those who have enrolled will show up on your attendance sheet.
<br />
</p>
<<<<<<< HEAD
=======
<div class="info">
  Note: You can email your students using <tt style="font-size: 130%;">{{ cls.emailcode }}-students@esp.mit.edu</tt>
</div>
>>>>>>> 38ff9aec

<div id="program_form">
<br />
<table align="center" width="400px">
<thead>
<tr>
 <th>
   #
 </th>
 <th>
  Student Name
 </th>
 <th>
  Student Grade
 </th>
</tr>
</thead>
<tbody>
{% for kv in cls.students_dict.flatten %}
    <tr>
        <th colspan="3" class="small">Registration status: {{ kv.key }}</th>
    </tr>
    {% for student in kv.value %}
    <tr>
        <th class="small">{{ forloop.counter }}</th>
        <td>{{ student.name }}</td>
        <td>{{ student.getGrade }}</td>
    </tr>
    {% endfor %}
{% endfor %}
</tbody>
</table>

</div>

{% endblock %}<|MERGE_RESOLUTION|>--- conflicted
+++ resolved
@@ -18,12 +18,9 @@
 Here are your class' students.  Only those who have enrolled will show up on your attendance sheet.
 <br />
 </p>
-<<<<<<< HEAD
-=======
 <div class="info">
   Note: You can email your students using <tt style="font-size: 130%;">{{ cls.emailcode }}-students@esp.mit.edu</tt>
 </div>
->>>>>>> 38ff9aec
 
 <div id="program_form">
 <br />
