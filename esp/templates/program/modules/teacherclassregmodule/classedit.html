{% extends "main.html" %}

{% block title %}Teacher Registration{% endblock %}

{% block subsection_name %}Teach for {{one}} <br>{% endblock %}
{% block stylesheets %}
{{ block.super }}
<link rel="stylesheet" type="text/css" href="/media/styles/forms.css" />
<style type = "text/css">
.errorlist li {color:red; font-size:125%}
</style>
{% endblock %}

{% block xtrajs %}
    {{ block.super }}
    {% include "load_ajax_scripts.html" %}
{% endblock %}

{% block content %}

<h1>{{ addoredit }}ing a class for {{ program.niceName }}</h1>

<p>
Thank you for your interest in teaching for {{ one }}!  Please ensure that you are available to teach your class at any of the times you have <a href="/teach/{{ program.url }}/availability">specified that you are available</a>.  If there is any chance that your plans may change and you won't be able to teach, please do not fill out this form; <a href="mailto:{{ program.director_email }}">contact the program directors</a>.<p>

<p>Please fill out or update the form below.  (The required fields are bordered in red.)  If you would like to co-teach this class with others, please click the "Modify Coteachers" button next to the appropriate class at the teacher registration page afterwards.</p>

<p align="center"><div class="info">If you would like to teach multiple 
sections of the 
same class, <b>do not submit this form multiple times.</b>  Instead, select the desired number of sections next to "Number of Sections" (the second field from the top).</div>
</p>

<<<<<<< HEAD
{% if form.errors %}
<p> <b> <font color = "red" size = "4">  Your registration could not be submitted because of one or more errors! Please see below for more information. </font> </b> </p>
{% endif %}

<form action="{{request.path}}" name="clsform" id="clsform" method="post">
=======
<form action="{{request.path}}" id="clsform" name="clsform" method="post">{% csrf_token %}
>>>>>>> 0adc4617

<div id="program_form">
<center>
<table width="550">
    <tr><th colspan="2">Course Creation/Editing Form</th></tr>
    {{ form }}
    <tr>
        <td colspan="2">&nbsp;</td>
    </tr>
    <tr>
        <th colspan="2">Classroom Requests</th>
    </tr>
    <!--
    <tr>
        <td colspan="2">Please specify your classroom needs by building a list of requests.  You may submit more than one request per category (for example, you would need separate A/V requests for both DVD player and speakers).  If you are providing your own space for this class, please remove all requests.</td>
    </tr>
    -->
    <tr>
        <td width="30%">
            <b>Click to add requests:</b>
            <noscript>(Note: Please enable Javascript.)</noscript>
        </td>
        <td>
            {% for rt in resource_types %}<a id="add_request_{{ rt.id }}" href="/teach/{{ program.getUrlBase }}/makeaclass">{{ rt.name }}</a>{% if not forloop.last %} | {% endif %}{% endfor %} | <a id="add_restype" href="/teach/{{ program.getUrlBase }}/makeaclass">Other</a>
        </td>
    </tr>
</table>
<script type="text/javascript">
<!--
    register_fragment({id: "request_forms_html", url: ""});
    register_fragment({id: "restype_forms_html", url: ""});
    {% for rt in resource_types %}
    register_link({id: "add_request_{{ rt.id }}", url: "/teach/{{ program.getUrlBase }}/ajax_requests", content: {action: "add", restype: "{{ rt.id }}"}, post_form: "clsform"});{% endfor %}
    register_link({id: "add_restype", url: "/teach/{{ program.getUrlBase }}/ajax_restypes", content: {action: "add"}, post_form: "clsform"});
-->
</script>
<div id="request_forms">
{% include "program/modules/teacherclassregmodule/requests_form_fragment.html" %}
</div>
<div id="restype_forms">
{% with restype_formset as formset %}
{% include "program/modules/teacherclassregmodule/restype_form_fragment.html" %}
{% endwith %}
</div>
<table width="550">
    <tr>
        <td colspan="2">&nbsp;</td>
    </tr>
    <tr>
        <th colspan="2">Submit</th>
    </tr>
    <tr>
        <th colspan="2" class="smaller">
        Please review the above information carefully, then click "Teach for {{ one }}!" to submit your class.  You will be contacted shortly by the directors about any special requests or concerns.  To return to the previous page, click "Cancel."
        </th>
    </tr>
    <tr>
        <td align="center" colspan="2">
            <br />
            {% if class.id %}
                <input type="hidden" name="class_id" value="{{ class.id }}" />
            {% endif %}
            <input type="hidden" name="class_reg_page" value="" />
    
            {% if module.deadline_met %}
                <input class="button" type="submit"
                {% if class.id %}
                    value="Save course!" />
                {% else %}
                    value="Teach for {{ one }}!" />
                {% endif %}
            {% endif %}
            &nbsp; &nbsp; &nbsp; | &nbsp; &nbsp; &nbsp; 
            <input class="button" type="button" onclick="history.go(-1);" value="{% if module.deadline_met %}Cancel{% else %}Go back{% endif %}" />
            <br /><br />
        </td>
    </tr>    
</table>
</center>
</form>
</div>

{% endblock %}<|MERGE_RESOLUTION|>--- conflicted
+++ resolved
@@ -30,15 +30,12 @@
 same class, <b>do not submit this form multiple times.</b>  Instead, select the desired number of sections next to "Number of Sections" (the second field from the top).</div>
 </p>
 
-<<<<<<< HEAD
 {% if form.errors %}
 <p> <b> <font color = "red" size = "4">  Your registration could not be submitted because of one or more errors! Please see below for more information. </font> </b> </p>
 {% endif %}
 
-<form action="{{request.path}}" name="clsform" id="clsform" method="post">
-=======
-<form action="{{request.path}}" id="clsform" name="clsform" method="post">{% csrf_token %}
->>>>>>> 0adc4617
+<form action="{{request.path}}" name="clsform" id="clsform" method="post">{% csrf_token %}
+
 
 <div id="program_form">
 <center>
@@ -91,9 +88,9 @@
         <th colspan="2">Submit</th>
     </tr>
     <tr>
-        <th colspan="2" class="smaller">
+        <th colspan="2" class="smaller"><p>
         Please review the above information carefully, then click "Teach for {{ one }}!" to submit your class.  You will be contacted shortly by the directors about any special requests or concerns.  To return to the previous page, click "Cancel."
-        </th>
+        </p></th>
     </tr>
     <tr>
         <td align="center" colspan="2">
