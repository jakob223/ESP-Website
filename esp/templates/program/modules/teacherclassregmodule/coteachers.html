--- conflicted
+++ resolved
@@ -24,12 +24,8 @@
 {% block content %}
 
 <h1>Setting Coteachers for &quot;<u>{{ class|escape }}</u>&quot;</h1>
-<<<<<<< HEAD
-=======
-
 <p>Please list all others that will be helping you teach this class.  They will need to create accounts and mark their available times through the teacher registration page (for scheduling purposes).</p>
 
->>>>>>> b3995429
 {% if conflicts|length %}
 <p style="color:red; font-weight: bold;">
 The following teachers have conflicting schedules:<br />
