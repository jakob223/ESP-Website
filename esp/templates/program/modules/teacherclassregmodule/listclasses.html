--- conflicted
+++ resolved
@@ -50,6 +50,9 @@
    </tr>
   {% endif %}
 
+  <tr>
+    <td colspan="6">Below is a summary of the classes you have registered to teach for {{ program.niceName }}.  Please look through the information carefully; e-mail the directors if you believe there is a problem with your time or room assignment.  Also, e-mail the directors immediately if you need to cancel a class.</td>
+   </tr>
   {% for cls in teacherclsmodule.clslist %}
   <tr>
     <td class="clsleft classname">
@@ -72,16 +75,7 @@
 {% endif %}
        </form>
     </td>
-{% if teacherclsmodule.classRegInfo.allow_coteach and module.deadline_met %}
-   <td class="clsmiddle">
-       <form method="post" action="/teach/{{program.getUrlBase}}/coteachers">
-         <input type="hidden" name="command" value="edit_class_{{cls.id}}" />
-	 <input type="hidden" name="clsid"   value="{{cls.id }}" />
-         <input class="button" type="submit" value="Coteaching">
-       </form>
-    </td>
-{% endif %}
-   <td class="clsmiddle">
+   <td class="clsmiddle bordertop2">
       <form method="get" action="/teach/{{program.getUrlBase}}/class_status/{{cls.id}}">
          <input class="button" type="submit" value="View Status" />
       </form>
@@ -106,19 +100,10 @@
     <td class="clsmiddle" colspan="3">
 	There are {{ cls.anchor.media_set.count }} documents associated with this class.
     </td>
-    </td>
-{% if teacherclsmodule.classRegInfo.allow_coteach and module.deadline_met %}
-   <td class="clsmiddle">
-	&nbsp;
-   </td>
-{% endif %}
-   <td class="clsright" colspan="2">
+   <td class="clsright" colspan="1">
 	<a href="/teach/{{ one }}/{{ two }}/class_docs/{{cls.id}}" title="Upload/manage files" class="abutton">Manage Documents</a>
      </td>
    </tr>
-<<<<<<< HEAD
-=======
-
     {% if teacherclsmodule.allow_coteach %}
     <tr>
     <td class="clsleft"><b>Coteachers: </b></td>
@@ -152,7 +137,6 @@
     </tr>
     {% endfor %}
 
->>>>>>> 38ff9aec
    {% endfor %}
    {% if module.deadline_met %}
    <tr>
@@ -166,4 +150,4 @@
    </td>
    </tr>
    {% endif %}
-</table>
+</table>