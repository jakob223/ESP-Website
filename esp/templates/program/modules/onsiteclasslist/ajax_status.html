--- conflicted
+++ resolved
@@ -1,4 +1,3 @@
-<<<<<<< HEAD
 <html>
 <head>
 <title>Live Registration Status</title>
@@ -23,18 +22,14 @@
     {% endif %}
 </script>
 <style type="text/css">
-
-    //todo - externalize 
-    .ui-autocomplete { position: absolute; cursor: default;z-index:30 !important;}
     .no-profile {
         background-color: #f7d0d0;
     }
-
-
 </style>
 <link href="https://ajax.googleapis.com/ajax/libs/jqueryui/1.8.9/themes/base/jquery-ui.css" rel="stylesheet" type="text/css"/>
 <link rel="stylesheet" type="text/css" href="/media/styles/forms.css" />
 <link rel="stylesheet" type="text/css" href="/media/styles/onsite_ajax_status.css" />
+
 </head>
 
 <body>
@@ -98,105 +93,6 @@
 <div id="space_at_bottom" style="height: 400px;">&nbsp;</div>
 
 <a name="settings" />
-
-</body>
-</html>
-=======
-<html>
-<head>
-<title>Live Registration Status</title>
-<script type="text/javascript" src="/media/scripts/jquery.js"></script>
-<script type="text/javascript" src="https://ajax.googleapis.com/ajax/libs/jqueryui/1.8.9/jquery-ui.js"></script>
-<script type="text/javascript" src="/media/scripts/common.js"></script>
-<script type="text/javascript">
-    $j(document).ready(function() {
-        $j.getScriptWithCaching("/media/scripts/csrf_init.js");
-        $j.getScriptWithCaching("/media/scripts/csrf_check.js");
-    });
-    function set_compact_classes() {
-    }
-</script>
-<script type="text/javascript" src="/media/scripts/onsite/hsl_colors.js"></script>
-<script type="text/javascript" src="/media/scripts/onsite/ajax_status.js"></script>
-<script type="text/javascript">
-    var program_base_url = "/onsite/{{ program.getUrlBase }}/";
-    var open_class_category = {{ open_class_category }};
-    {% if initial_student %}
-    set_current_student({{ initial_student }});
-    {% endif %}
-</script>
-<style type="text/css">
-    .no-profile {
-        background-color: #f7d0d0;
-    }
-</style>
-<link href="https://ajax.googleapis.com/ajax/libs/jqueryui/1.8.9/themes/base/jquery-ui.css" rel="stylesheet" type="text/css"/>
-<link rel="stylesheet" type="text/css" href="/media/styles/forms.css" />
-<link rel="stylesheet" type="text/css" href="/media/styles/onsite_ajax_status.css" />
-
-</head>
-
-<body>
-
-<p align="center">
-<table>
-<tr>
-<td>
-    <div id="messages">
-    </div>
-</td>
-<td>
-    <div id="category_controls">
-        <b>Categories to display</b>
-        <div id="category_list">
-            <div>
-                <input id="category_show_all" class="control_button category_selector" type="button" value="Show All"/>
-                <input id="category_hide_all" class="control_button category_selector" type="button" value="Hide All"/>
-            </div>
-        </div>
-    </div>
-</td>
-<td>
-    <div id="settings_controls">
-    <!-- make sure to update onsite/ajax_status.js when changing this -->
-    <div><input type="checkbox" id="hide_full_control" checked="checked"/>Show full classes</div>
-    <div><input type="checkbox" id="override_control"/>Override size limits</div>
-    <div><input type="checkbox" id="grade_limits_control"/>Show classes outside student's grade range</div>
-    <div><input type="checkbox" id="compact_classes" checked="checked" />Display only class numbers</div>
-    <div><input type="checkbox" id="show_closed_reg"/>Show sections that are closed to registration</div>
-     <div><input type="checkbox" id="hide_past_time_blocks"/>Hide past timeblocks</div>
-    </div>
-</td>
-</tr>
-</table>
-</p>
-
-<p>
-<div id="student_selector_area" class="ui-widget">Select a student:
-<input type="text" id="student_selector"/> 
-<input id="schedule_print" class="control_button" type="button" value="Print schedule"/>
-<input id="status_switch" class="control_button" type="button" value="Return to status view"/>
-<input id="reload_button" class="control_button" type="button" value="Refresh data" onclick="refresh_counts();"/>
-<br />Select a printer:
-<select id="printer_selector" class="control_button">
-    <option value="">Default printer</option>
-    {% for printer in printers %}
-    <option value="{{ printer }}">{{ printer }}</option>
-    {% endfor %}
-</select>
-</div>
-
-<div id='compact-classes-body' class='compact-classes' style="z-index:-900;">
-<table class="narrow bordered">
-<tr>{% for timeslot in timeslots %}
-    <td width="270px" valign="top"><div id="timeslot_{{ timeslot.id }}"></div></td>{% endfor %}
-</tr>
-</table>
-</div>
-
-<div id="space_at_bottom" style="height: 400px;">&nbsp;</div>
-
-<a name="settings" />
 <div id="dialog-confirm" title="Register Account?" class="hide">
   <div id="not-registered-msg">
   <p>
@@ -212,5 +108,4 @@
   </div>
 </div>
 </body>
-</html>
->>>>>>> 2a47f270
+</html>