--- conflicted
+++ resolved
@@ -1,79 +1,86 @@
 
-{% extends "outlines/series-3.html" %}
+<html>
+<head>
 
-{% block title %} {{program.niceName}} {% endblock %}
+<script>
+scroll_offset = 0;
+interval_handle = -1;
 
-{% load subsection %}
+function setElementStyleById(id, propertyName, propertyValue) {
+    if (!document.getElementById) return;
+    var el = document.getElementById(id);
+    if (el) el.style[propertyName] = propertyValue;
+}
 
-{% block subsection %}
-    {{ "Open Classes"|subsection }}
-{% endblock %}
+function getElementStyleById(id, propertyName) {
+    if (!document.getElementById) return;
+    var el = document.getElementById(id);
+    return el.style[propertyName];
+}
 
-{% block stylesheets %}
-    {{ block.super }}
-    <style type="text/css">
-        #catalog table {
-        border: 1px solid #CCC;
-        border-width: 1px;
-        border-collapse: collapse;
-        }
-        
-        
-        #catalog th {
-        font-family: Arial, sans-serif;
-        padding: 5px;
-        font-size: 15px;
-        background-color: #c6def7;
-        color: #000;
-        }
-        
-        #catalog td {
-        font-family: serif;
-        padding: 2px;
-        font-size: 14px;
-        background-color: #ffffff;
-        color: #000;
-        }
+function scroll() 
+{
+    scroll_offset -= {{ scrollspeed }};
+    elt1 = document.getElementById("scroller_top");
+    if (elt1.offsetHeight + scroll_offset < 0)
+    {
+        reset();
+    }
+    setElementStyleById("scroller_top", "top", scroll_offset + "px");
+    setElementStyleById("scroller_bottom", "top", scroll_offset + elt1.offsetHeight + "px");
+}
 
-        #divmaintext h1 {
-        font-size: 22pt;
-        color: black;
-        font-family: arial;
-        text-align: center;
-        width: 100%;
-        }
-    </style>
-{% endblock %}
+function reset()
+{
+    if (interval_handle != -1)
+        clearInterval(interval_handle);
+    scroll_offset = 0;
+    scroll();
+    setTimeout("start_scrolling();", 3000);
+}
 
-{% block content %}
+function start_scrolling()
+{
+    interval_handle = setInterval("scroll();", 50);
+}
+</script>
+
+<style type="text/css">
+html, body {
+    overflow:hidden;
+}
+
+#scroller_top, #scroller_bottom {
+    position: absolute;
+    overflow: auto;
+    top: 0px;
+}
+
+.classitem {
+padding-bottom: 5px;
+}
+</style>
+
+<meta http-equiv="refresh" content="{{ refresh }}" />
+<title>On-site Class List for {{ prog.niceName }}</title>
+</head>
+
+<body bgcolor="#FFFFFF" onload="reset();">
+
+<link rel="stylesheet" type="text/css" href="/media/styles/catalog.css" />
+
 <br />
-
-<h1>
-    {{ program.niceName }}: Open Classes
-</h1>
 
 {% load class_render %}
 
 <div id="catalog">
-<<<<<<< HEAD
-  <table cellpadding="2" cellspacing="0" width="600">
-=======
 <table width="100%">
 <tr>
 <td width="65%" valign="top">
   <table cellpadding="2" cellspacing="0" width="100%">
->>>>>>> 38ff9aec
     <tr>
-        <th>Class</th>
-        <th>Meeting Time</th>
-        <th>Grades</th>
-        <th>Enrollment</th>
+        <th style="font-size: 1.5em" colspan="2">{{ prog.niceName }}: Open classes starting at {{ current_time.start|date:"D P" }}</th>
     </tr>
-<<<<<<< HEAD
-    {% for class in classes %}
-        {% render_class_minimal class %}
-    {% endfor %}
-=======
     <tr>
         <th style="font-size: 1.2em" class="materials">Code</th>
         <th style="font-size: 1.2em" class="materials">Class Title</th>
@@ -91,12 +98,8 @@
     </div>
 </td>
 </tr>
->>>>>>> 38ff9aec
 </table>
 </div>
 
-<p align="center">
-    <a href="/onsite/{{ program.getUrlBase }}/main">Return to on-site portal</a>
-</p>
-
-{% endblock %}+</body>
+</html>