{% extends "main.html" %}

{% block title %}Sign up to volunteer{% endblock %}

{% block stylesheets %}
    {{ block.super }}
    <link rel="stylesheet" href="/media/styles/forms.css" type="text/css" />
{% endblock %}    

{% block xtrajs %}
<script type="text/javascript">
function confirm_cancellation() {
    $j("input[name=clear_requests]").val("True");
    $j("#confirm_cancellation_dialog").dialog("close");
    $j("#volunteer_shift_form").submit();
}

function decline_cancellation() {
    $j("#confirm_cancellation_dialog").dialog("close");
}

$j(document).ready(function () {
    $j("#confirm_cancellation_dialog").dialog({
        autoOpen: false,
        buttons: [ { text: "Confirm", click: confirm_cancellation }, {text: "Cancel", click: decline_cancellation} ]
    });
    $j("#volunteer_form_submit").click(function (event) {   
        //  Check if the user has previous requests and is asking to clear all of them
        var checkboxes_checked = $j("input[name=requests]:checked");
        if (($j("input[name=has_previous_requests]").val() == "True") &&
            (checkboxes_checked.size() == 0)) {
            //  If so, prevent the form from being submitted - we want a confirmation
            event.preventDefault();
            
            //  Show the confirmation dialog
            $j("#confirm_cancellation_dialog").dialog("open");
        }
        else {
            //  They are not cancelling all shifts; submit the form normally
            $j("#volunteer_shift_form").submit();
        }
    });
});
</script>
{% endblock %}

{% block content %}

{% if complete %}
<div class="alert alert-success">
<h3>Thanks!</h3>
<p>
<<<<<<< HEAD
Thank you, {{ complete_name }}, for volunteering! You will receive reminder emails on {{ complete_email }} as the program nears. (And, we have your phone number, {{ complete_phone }}, in case there are any emergencies or we need to contact you urgently.)
=======
Thank you, {{ complete_name }}, for volunteering! You will receive reminder emails on {{ complete_email }} as the programme nears. (And, we have your phone number, {{ complete_phone }}, in case there are any emergencies or we need to contact you urgently.)
>>>>>>> 1bc9c597
</p>
<p>If you would like to change your volunteer commitments, please fill out the form below again.</p>
</div>
{% load render_qsd %}
{% render_inline_program_qsd program "volunteer_complete" %}
{% endif %}
{% if cancelled %}
<div class="alert alert-info">
<h3>Volunteer Shifts Cancelled</h3>
<p>
The directors have been notified that you are no longer able to volunteer at {{ program.name }}.
</p>
</div>
{% load render_qsd %}
{% render_inline_program_qsd program "volunteer_cancelled" %}
{% endif %}

{% load render_qsd %}
{% render_inline_program_qsd program "volunteer_signup" %}

<div id="program_form">
<form method="POST" id="volunteer_shift_form" action="{{ request.path }}">
<center>
<table width="500">
<tr>
    <th colspan="2">Volunteer for {{ program.niceName }}</th>
</tr>
<tr>
    <td colspan="2">{% if request.user.email %}Since you are logged in, your information is pre-filled but you can change it for the purposes of contacting you about volunteering.{% else %}If you have an account, please <a href="/myesp/login?next={{ request.path }}">click here</a> to log in and return to this page.{% endif %}</td>
</tr>
{% if form.errors %}
<tr>
    <td colspan="2"><span style="color: red;">Please correct the errors in the form.</span></td>
</tr>
{% endif %}
    {{ form }}
<tr>   
    <td colspan="2" align="center"><input id="volunteer_form_submit" type="submit" value="Submit" /></td>
</tr>
</table>
</center>
</form>
</div>
<div id="confirm_cancellation_dialog" title="Confirm Cancellation">You have unchecked all volunteer shifts.  If you must cancel your volunteer commitments, please click "Confirm" to notify the directors.  Otherwise, click "Cancel".</div>
{% endblock %}<|MERGE_RESOLUTION|>--- conflicted
+++ resolved
@@ -50,11 +50,7 @@
 <div class="alert alert-success">
 <h3>Thanks!</h3>
 <p>
-<<<<<<< HEAD
-Thank you, {{ complete_name }}, for volunteering! You will receive reminder emails on {{ complete_email }} as the program nears. (And, we have your phone number, {{ complete_phone }}, in case there are any emergencies or we need to contact you urgently.)
-=======
 Thank you, {{ complete_name }}, for volunteering! You will receive reminder emails on {{ complete_email }} as the programme nears. (And, we have your phone number, {{ complete_phone }}, in case there are any emergencies or we need to contact you urgently.)
->>>>>>> 1bc9c597
 </p>
 <p>If you would like to change your volunteer commitments, please fill out the form below again.</p>
 </div>
