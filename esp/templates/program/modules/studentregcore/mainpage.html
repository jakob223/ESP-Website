{% extends "main.html" %}

{% block title %}{{program.niceName}} Registration{% endblock %}

{% block stylesheets %}
{{ block.super }}
<link rel="stylesheet" href="/media/styles/catalog.css" type="text/css" />
<link rel="stylesheet" href="/media/styles/progressbar.css" type="text/css" />
{% endblock %}

{% load subsection %}
{% block subsection %}
{% autoescape off %}{{ "Student Registration"|subsection }}{% endautoescape %}{% endblock %}

{% block content %}
<br /><br />
<h1>Student registration for {{program.niceName}} </h1>
{% if not request.user.onsite_local %}
    <div id="catalog">
    {% if program.isFull %}
    {% if not canRegToFullProgram %}
    <div class="errormsg">
    This program is now full!  You can no longer register for it; you may only use this page to update currently-existing registrations.</div>
    {% endif %}
    {% endif %}
    <p>
    Please complete the following steps to register for {{ program.niceName }}.
    When each step is completed, the corresponding box in the right-hand column will
    be &#8220;checked off&#8221;. <!-- After finishing all the steps, click the &#8220;Confirm&#8221;
    button at the bottom of the page. -->
    </p>

{% load render_qsd %}
{% render_inline_qsd program.anchor "learn:studentregheader" request.user %}
    <center><div class="note">
    <b>Parents:</b> You should not be at this page!  Please let your kids fill out the registration forms.
    </div></center>
<<<<<<< HEAD

    <table style="text-align: center" align="center" width="400">
    <tr><th>Steps for Registration</th><th>Done?</th></tr>
=======
    
    <table class="progressbar" align="center" width="400">
    <tr>
    <td><img src="/media/images/progress/left_fill.gif" /></td>
>>>>>>> 4d7d978a
    {% for module in modules %}
    {% if module.isStep %}
    {% with module.fillProgressBar as moduleCompleted %}
    <td class="progress{% if moduleCompleted %}_fill{% endif %}">
    {% if module.useTemplate %}
    <a href="#module-{{ module.id }}">
    {% else %}
    <a href="{{ module.get_full_path }}">
    {% endif %}
    <img src="/media/images/progress/bar{% if moduleCompleted %}_fill{% endif %}.gif" 
        {% if moduleCompleted %}title="Done!" alt="Done!"{% else %}
        title="Not Done" alt="Not Done"{% endif %} /><br />
    </a>
    {% if module.useTemplate %}
    <a href="#module-{{ module.id }}" title="{{ module.module.link_title }}">
        {{ module.module.link_title }}
        </a> <em>(below)</em>
    {% else %}
        {% autoescape off %}{{ module.makeLink }}{% endautoescape %}
    {% endif %}
    {% if not module.module.required %}{% if not module.hideNotRequired %}<br /><em>(optional)</em> {% endif %}{% endif %}
    </td>
<<<<<<< HEAD
    <td>{% if not module.useTemplate %}
    <a href="{{ module.get_full_path }}">
    {% else %}
    <a href="#module-{{ module.id }}">
    {% endif %}
    {% with module.isCompleted as moduleCompleted %}
    <img src="/media/images/{% if not moduleCompleted %}no{% endif %}checkmark.gif"
        {% if moduleCompleted %}title="Done!" alt="Done!"{% else %}
        title="Not Done" alt="Not Done"{% endif %} class="nocheckmark" />
    </a>
=======
>>>>>>> 4d7d978a
    {% endwith %}
    {% endif %}
    {% endfor %}
    <td><img src="/media/images/progress/right{% if completedAll %}_fill{% endif %}.gif" /></td>
    </tr>
    </table>

{% endif %}

<br />

{% load render_qsd %}
{% render_inline_qsd program.anchor "learn:studentreg" request.user %}

{% for module in modules %}
{% if module.useTemplate %}
<a name="module-{{module.id}}"></a>
<br />
{% include module.getTemplate %}
{% endif %}
{% endfor %}
</div>
<br />

{% if not request.user.onsite_local and not isConfirmed and coremodule.deadline_met %}
<center>


{% if program.isFull %}{% if not canRegToFullProgram %}
<div class="errormsg">This program is now full!  You can no longer register for it; you may only use this page to update currently-existing registrations.</div>
{% endif %}{% else %}
{% endif %}

</center>
{% endif %}

{% load render_qsd %}
{% render_inline_qsd program.anchor "learn:studentregfooter" request.user %}

{% if not request.user.onsite_local %}
    <center>
    <a name="confirmreg"></a>

    <form action="/learn/{{one}}/{{two}}/confirmreg" method="post">
    <input class="button" type="submit" value="{% if not isConfirmed %}Confirm Registration, View Receipt{% else %}Registration Confirmed!  View Receipt{% endif %}" {% if not completedAll %}disabled{% endif %} {% if program.isFull %}{% if not canRegToFullProgram %}disabled{% endif %}{% endif %}/></form>
    {% if isConfirmed %}{% if not have_paid %}

    <form action="/learn/{{one}}/{{two}}/cancelreg" method="get">
    <input class="button" type="submit" value="Cancel Registration" />
    {% endif %}{% endif %}
    </center>
{% endif %}
{% endblock %}
<|MERGE_RESOLUTION|>--- conflicted
+++ resolved
@@ -35,16 +35,10 @@
     <center><div class="note">
     <b>Parents:</b> You should not be at this page!  Please let your kids fill out the registration forms.
     </div></center>
-<<<<<<< HEAD
-
-    <table style="text-align: center" align="center" width="400">
-    <tr><th>Steps for Registration</th><th>Done?</th></tr>
-=======
     
     <table class="progressbar" align="center" width="400">
     <tr>
     <td><img src="/media/images/progress/left_fill.gif" /></td>
->>>>>>> 4d7d978a
     {% for module in modules %}
     {% if module.isStep %}
     {% with module.fillProgressBar as moduleCompleted %}
@@ -60,26 +54,13 @@
     </a>
     {% if module.useTemplate %}
     <a href="#module-{{ module.id }}" title="{{ module.module.link_title }}">
-        {{ module.module.link_title }}
+        {{ module.module.link_title }} 
         </a> <em>(below)</em>
     {% else %}
         {% autoescape off %}{{ module.makeLink }}{% endautoescape %}
     {% endif %}
     {% if not module.module.required %}{% if not module.hideNotRequired %}<br /><em>(optional)</em> {% endif %}{% endif %}
     </td>
-<<<<<<< HEAD
-    <td>{% if not module.useTemplate %}
-    <a href="{{ module.get_full_path }}">
-    {% else %}
-    <a href="#module-{{ module.id }}">
-    {% endif %}
-    {% with module.isCompleted as moduleCompleted %}
-    <img src="/media/images/{% if not moduleCompleted %}no{% endif %}checkmark.gif"
-        {% if moduleCompleted %}title="Done!" alt="Done!"{% else %}
-        title="Not Done" alt="Not Done"{% endif %} class="nocheckmark" />
-    </a>
-=======
->>>>>>> 4d7d978a
     {% endwith %}
     {% endif %}
     {% endfor %}
@@ -122,11 +103,11 @@
 {% if not request.user.onsite_local %}
     <center>
     <a name="confirmreg"></a>
-
+    
     <form action="/learn/{{one}}/{{two}}/confirmreg" method="post">
     <input class="button" type="submit" value="{% if not isConfirmed %}Confirm Registration, View Receipt{% else %}Registration Confirmed!  View Receipt{% endif %}" {% if not completedAll %}disabled{% endif %} {% if program.isFull %}{% if not canRegToFullProgram %}disabled{% endif %}{% endif %}/></form>
     {% if isConfirmed %}{% if not have_paid %}
-
+    
     <form action="/learn/{{one}}/{{two}}/cancelreg" method="get">
     <input class="button" type="submit" value="Cancel Registration" />
     {% endif %}{% endif %}
