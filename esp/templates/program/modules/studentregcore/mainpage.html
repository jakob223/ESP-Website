{% extends "main.html" %}

{% block title %}{{program.niceName}} Registration{% endblock %}

{% block javascript %}
{{ block.super }}
<script type="text/javascript">
<!--
function submit_check()
{
    if (confirm('Your registration is incomplete, perhaps because you have not registered for an activity during each time block.  Please review each of the above steps.  Are sure that all of the above informa\
tion is correct?'))
    {
        return true;
    }
    return false;
}

-->
</script>
{% endblock %}

{% block stylesheets %}
{{ block.super }}
<link rel="stylesheet" href="/media/styles/catalog.css" type="text/css" />
<link rel="stylesheet" href="/media/styles/progressbar.css" type="text/css" />
{% endblock %}

{% load subsection %}
{% block subsection %}
{% autoescape off %}{{ "Student Registration"|subsection }}{% endautoescape %}{% endblock %}

{% block content %}
<<<<<<< HEAD
<style type="text/css">
.nocheckmark { border: 1px solid black; }
</style>
<h1 class="catalog">Pick Classes, {{program.niceName}} </h1>

=======
<br /><br />
<h1>Student registration for {{program.niceName}} </h1>
>>>>>>> 6486bdeb
{% if not request.user.onsite_local %}
    <div id="catalog">
    {% if program.isFull %}
    {% if not canRegToFullProgram %}
    <div class="errormsg">
    This program is now full!  You can no longer register for it; you may only use this page to update currently-existing registrations.</div>
    {% endif %}
    {% endif %}
{% comment %} (removed for Cascade -rye 1-7-09)
    <p>
    Please complete the following steps to register for {{ program.niceName }}.
    When each step is completed, the corresponding box in the right-hand column will
    be &#8220;checked off&#8221;. <!-- After finishing all the steps, click the &#8220;Confirm&#8221;
    button at the bottom of the page. -->
    </p>{% endcomment %}

<!-- (also removed for Cascade) -rye 1-7-09)
<p>
  After finishing all the steps, click the &#8220;{% if isConfirmed %}View Receipt{% else %}Save!{% endif %}&#8221;
  button at the bottom of the page, and you'll be good to go.
</p> -->

{% load render_qsd %}
{% render_inline_qsd program.anchor "learn:studentregheader" request.user %}
<<<<<<< HEAD
=======
    <center><div class="note">
    <b>Parents:</b> You should not be at this page!  Please let your kids fill out the registration forms.
    </div></center>
    
    <table class="progressbar" align="center" width="400">
    <tr>
    <td><img src="/media/images/progress/left_fill.gif" /></td>
    {% for module in modules %}
    {% if module.isStep %}
    {% with module.fillProgressBar as moduleCompleted %}
    <td class="progress{% if moduleCompleted %}_fill{% endif %}">
    {% if module.useTemplate %}
    <a href="#module-{{ module.id }}">
    {% else %}
    <a href="{{ module.get_full_path }}">
    {% endif %}
    <img src="/media/images/progress/bar{% if moduleCompleted %}_fill{% endif %}.gif" 
        {% if moduleCompleted %}title="Done!" alt="Done!"{% else %}
        title="Not Done" alt="Not Done"{% endif %} /><br />
    </a>
    {% if module.useTemplate %}
    <a href="#module-{{ module.id }}" title="{{ module.module.link_title }}">
        {{ module.module.link_title }} 
        </a> <em>(below)</em>
    {% else %}
        {% autoescape off %}{{ module.makeLink }}{% endautoescape %}
    {% endif %}
    {% if not module.module.required %}{% if not module.hideNotRequired %}<br /><em>(optional)</em> {% endif %}{% endif %}
    </td>
    {% endwith %}
    {% endif %}
    {% endfor %}
    <td><img src="/media/images/progress/right{% if completedAll %}_fill{% endif %}.gif" /></td>
    </tr>
    </table>
>>>>>>> 6486bdeb

<div id="catalog">

<!-- (Removing for Cascade -rye 1-7-09) <center><div class="note">
<b>Parents:</b> You should not be at this page!  Please let your kids choose their classes and fill out the registration forms.
</div></center> -->

<!-- (temporarily disabling the checkbox for Cascade -rye 1-7-09)
<table style="text-align: center" align="center" width="400">
<tr><th>Steps for Registration</th><th>Done?</th></tr>
{% for module in modules %}
{% if module.isStep %}
 <tr>
  <td>{% if module.useTemplate %}
   <a href="#module-{{ module.id }}" title="{{ module.module.link_title }}">
    {{ module.module.link_title }} 
    </a> <em>(below)</em>
   {% else %}
    {% autoescape off %}{{ module.makeLink }}{% endautoescape %}
   {% endif %}
   {% if not module.module.required %} <em>(not required)</em> {% endif %}
  </td>
  <td>{% if not module.useTemplate %}
   <a href="{{ module.get_full_path }}">
   {% else %}
   <a href="#module-{{ module.id }}">
   {% endif %}
   <img src="/media/images/{% if not module.isCompleted %}no{% endif %}checkmark.gif" 
     {% if module.isCompleted %}title="Done!" alt="Done!"{% else %}
       title="Not Done" alt="Not Done"{% endif %} class="nocheckmark" />
   </a>
  </td>
</tr>
{% endif %}
{% endfor %}
 <tr>
  <td><a href="#confirmreg" title="Confirm Registration">
        Confirm Registration</a> <em>(below)</em>
  </td>
  <td>
   <a href="#confirmreg">
      <img src="/media/images/{% if not isConfirmed %}no{% endif %}checkmark.gif" class="nocheckmark" />
   </a>
  </td>
 </tr>   
</table> -->

{% endif %}

{% load render_qsd %}
{% render_inline_qsd program.anchor "learn:studentreg" request.user %}

{% for module in modules %}
{% if module.useTemplate %}
<a name="module-{{module.id}}"></a>
<br />
{% include module.getTemplate %}
{% endif %}
{% endfor %}
</div>
<br />

<!-- (also removing this for Cascade -rye 1-7-09)
{% if not request.user.onsite_local and not isConfirmed and coremodule.deadline_met %}
<center>


{% if program.isFull %}{% if not canRegToFullProgram %}
<div class="errormsg">This program is now full!  You can no longer register for it; you may only use this page to update currently-existing registrations.</div>
{% endif %}{% else %}
<!--
{% if not completedAll %}
<div class="errormsg">
Please finish the required steps listed above (they will be checked off when they are completed). THEN, click on the <em>Confirm</em> button below (it will be active at this point).
{% else %}
<div class="info">
Please click <em>Confirm</em> below to confirm your registration into {{program.niceName}}.  Upon clicking this you will be given a receipt with further instructions!
{% endif %}
</div>
-->
{% endif %}

</center>
{% endif %} -->
<center>

<a name="confirmreg"></a>

<form action="/learn/{{one}}/{{two}}/confirmreg" {% comment %}{% if not completedAll %}onsubmit="return submit_check();"{% endif %}{% endcomment %} method="post">
<input class="button" type="submit" value="Save!{% if not completedAll %} (incomplete){% endif %}" {% if not completedAll %}disabled{% endif %}/></form>
{% if isConfirmed %}
 | 
<form action="/learn/{{one}}/{{two}}/cancelreg" method="get">
<input class="button" type="submit" value="Cancel Registration" />
{% endif %}

</center>

<br />
{% render_inline_qsd program.anchor "learn:studentregfooter" request.user %}

{% endblock %}<|MERGE_RESOLUTION|>--- conflicted
+++ resolved
@@ -31,16 +31,8 @@
 {% autoescape off %}{{ "Student Registration"|subsection }}{% endautoescape %}{% endblock %}
 
 {% block content %}
-<<<<<<< HEAD
-<style type="text/css">
-.nocheckmark { border: 1px solid black; }
-</style>
 <h1 class="catalog">Pick Classes, {{program.niceName}} </h1>
 
-=======
-<br /><br />
-<h1>Student registration for {{program.niceName}} </h1>
->>>>>>> 6486bdeb
 {% if not request.user.onsite_local %}
     <div id="catalog">
     {% if program.isFull %}
@@ -65,12 +57,7 @@
 
 {% load render_qsd %}
 {% render_inline_qsd program.anchor "learn:studentregheader" request.user %}
-<<<<<<< HEAD
-=======
-    <center><div class="note">
-    <b>Parents:</b> You should not be at this page!  Please let your kids fill out the registration forms.
-    </div></center>
-    
+
     <table class="progressbar" align="center" width="400">
     <tr>
     <td><img src="/media/images/progress/left_fill.gif" /></td>
@@ -95,62 +82,17 @@
         {% autoescape off %}{{ module.makeLink }}{% endautoescape %}
     {% endif %}
     {% if not module.module.required %}{% if not module.hideNotRequired %}<br /><em>(optional)</em> {% endif %}{% endif %}
-    </td>
+  </td>
     {% endwith %}
-    {% endif %}
-    {% endfor %}
+{% endif %}
+{% endfor %}
     <td><img src="/media/images/progress/right{% if completedAll %}_fill{% endif %}.gif" /></td>
     </tr>
     </table>
->>>>>>> 6486bdeb
-
-<div id="catalog">
-
-<!-- (Removing for Cascade -rye 1-7-09) <center><div class="note">
-<b>Parents:</b> You should not be at this page!  Please let your kids choose their classes and fill out the registration forms.
-</div></center> -->
-
-<!-- (temporarily disabling the checkbox for Cascade -rye 1-7-09)
-<table style="text-align: center" align="center" width="400">
-<tr><th>Steps for Registration</th><th>Done?</th></tr>
-{% for module in modules %}
-{% if module.isStep %}
- <tr>
-  <td>{% if module.useTemplate %}
-   <a href="#module-{{ module.id }}" title="{{ module.module.link_title }}">
-    {{ module.module.link_title }} 
-    </a> <em>(below)</em>
-   {% else %}
-    {% autoescape off %}{{ module.makeLink }}{% endautoescape %}
-   {% endif %}
-   {% if not module.module.required %} <em>(not required)</em> {% endif %}
-  </td>
-  <td>{% if not module.useTemplate %}
-   <a href="{{ module.get_full_path }}">
-   {% else %}
-   <a href="#module-{{ module.id }}">
-   {% endif %}
-   <img src="/media/images/{% if not module.isCompleted %}no{% endif %}checkmark.gif" 
-     {% if module.isCompleted %}title="Done!" alt="Done!"{% else %}
-       title="Not Done" alt="Not Done"{% endif %} class="nocheckmark" />
-   </a>
-  </td>
-</tr>
-{% endif %}
-{% endfor %}
- <tr>
-  <td><a href="#confirmreg" title="Confirm Registration">
-        Confirm Registration</a> <em>(below)</em>
-  </td>
-  <td>
-   <a href="#confirmreg">
-      <img src="/media/images/{% if not isConfirmed %}no{% endif %}checkmark.gif" class="nocheckmark" />
-   </a>
-  </td>
- </tr>   
-</table> -->
 
 {% endif %}
+
+<br />
 
 {% load render_qsd %}
 {% render_inline_qsd program.anchor "learn:studentreg" request.user %}
