{% extends "main.html" %}

{% block title %}{{program.niceName}} Registration{% endblock %}

{% load subsection %}
{% block subsection %}
{% autoescape off %}{{ "Student Registration"|subsection }}{% endautoescape %}{% endblock %}

{% block xtrajs %}
<script type="text/javascript">
<!--
  function submit_cancel() {
     // prereg for a class
     {% if scrmi.cancel_button_dereg %}
     var confirm_note = 'Are you sure you want to cancel your registration and remove yourself from any classes you have signed up for?';
     {% else %}
     var confirm_note = 'Are you sure you want to cancel your registration?';
     {% endif %}
     if (confirm(confirm_note)) {
        return true;
     }
     return false;
  }
//-->
</script>
{% endblock %}

{% block content %}
<br /><br />
<h1>Student registration for {{program.niceName}} </h1>
{% if not request.user.onsite_local %}
{% if not request.user.onsite_local and not isConfirmed and coremodule.deadline_met %}
{% if program.isFull %}{% if program.program_allow_waitlist %}
<div class="errormsg">This program is now full!  Click below to add yourself to the waitlist.</div>
{% else %}{% if not canRegToFullProgram %}
<div class="errormsg">This program is now full!  You can no longer register for it; you may only use this page to update currently-existing registrations.</div>
{% endif %}
{% endif %}
{% endif %}
{% endif %}
{% load render_qsd %}
{% inline_program_qsd_block program registration_steps request.user %}    <p>
    Please complete the following steps to register for {{ program.niceName }}.
    When each step is completed, the corresponding box in the right-hand column will
    be &#8220;checked off&#8221;. <!-- After finishing all the steps, click the &#8220;Confirm&#8221;
    button at the bottom of the page. -->
    </p>
{% end_inline_program_qsd_block %}

<<<<<<< HEAD
{% render_inline_qsd program.anchor "learn:studentregheader" %}
<div class="alert alert-info">
<i class="icon-info-sign"></i>
<b>Parents:</b> You should not be at this page!  Please let your kids fill out the registration forms.
</div>
=======
{% render_inline_program_qsd program "learn:studentregheader" %}
    <center><div class="note">
    <b>Parents:</b> You should not be at this page!  Please let your kids fill out the registration forms.
    </div></center>
>>>>>>> 7f3fc6dd
    
{% ifequal scrmi.progress_mode 1 %}
    {% include "program/modules/checkboxes.html" %}
{% endifequal %}
{% ifequal scrmi.progress_mode 2 %}
    {% include "program/modules/progressbar.html" %}
{% endifequal %}

    </div> <!-- div#catalog -->
{% endif %}

{% load render_qsd %}
{% render_inline_program_qsd program "learn:studentreg" %}

<form action="/learn/{{one}}/{{two}}/confirmreg" method="post">

{% for module in modules %}
{% if module.useTemplate %}
<a name="module-{{module.id}}"></a>
{% include module.getTemplate %}
{% endif %}
{% endfor %}
<<<<<<< HEAD
=======
<br />
>>>>>>> 7f3fc6dd

{% if not request.user.onsite_local and not isConfirmed and coremodule.deadline_met %}
<center>

{% if program.isFull %}{% if program.program_allow_waitlist %}
<div class="errormsg">This program is now full!  Click below to add yourself to the waitlist.</div>
{% else %}{% if not canRegToFullProgram %}
<div class="errormsg">This program is now full!  You can no longer register for it; you may only use this page to update currently-existing registrations.</div>
{% endif %}
{% endif %}
{% endif %}

</center>
{% endif %}

{% load render_qsd %}
{% render_inline_program_qsd program "learn:studentregfooter" %}

{% if not request.user.onsite_local and not no_confirm %}
    <center>
    <a name="confirmreg"></a>
    {% if program.isFull and program.program_allow_waitlist and not isConfirmed %}
        </form>
        <form action="/learn/{{one}}/{{two}}/waitlist_subscribe" method="post">
        <input class="button" type="submit" value="Join Waiting List"/>
        </form>
    {% else %}
        {% if can_confirm %}
        <input id="confirmbutton" class="button" type="submit" value="{% if not isConfirmed %}{{ scrmi.confirm_button_text }}{% else %}{{ scrmi.view_button_text }}{% endif %}" {% if not completedAll %}disabled{% endif %} {% if program.isFull and not canRegToFullProgram and not isConfirmed %}disabled{% endif %}/>
        {% endif %}
        </form>
        {% if isConfirmed or scrmi.cancel_button_dereg %}{% if not have_paid %}
           <form action="/learn/{{one}}/{{two}}/cancelreg" method="get" onsubmit="return submit_cancel();" >
           <input id="cancelbutton" class="button" type="submit" value="{{ scrmi.cancel_button_text }}" />
            </form>
        {% endif %}{% endif %}
    {% endif %}
    </center>
{% endif %}
{% endblock %}
<|MERGE_RESOLUTION|>--- conflicted
+++ resolved
@@ -47,18 +47,11 @@
     </p>
 {% end_inline_program_qsd_block %}
 
-<<<<<<< HEAD
-{% render_inline_qsd program.anchor "learn:studentregheader" %}
+{% render_inline_program_qsd program "learn:studentregheader" %}
 <div class="alert alert-info">
 <i class="icon-info-sign"></i>
 <b>Parents:</b> You should not be at this page!  Please let your kids fill out the registration forms.
 </div>
-=======
-{% render_inline_program_qsd program "learn:studentregheader" %}
-    <center><div class="note">
-    <b>Parents:</b> You should not be at this page!  Please let your kids fill out the registration forms.
-    </div></center>
->>>>>>> 7f3fc6dd
     
 {% ifequal scrmi.progress_mode 1 %}
     {% include "program/modules/checkboxes.html" %}
@@ -81,10 +74,6 @@
 {% include module.getTemplate %}
 {% endif %}
 {% endfor %}
-<<<<<<< HEAD
-=======
-<br />
->>>>>>> 7f3fc6dd
 
 {% if not request.user.onsite_local and not isConfirmed and coremodule.deadline_met %}
 <center>
