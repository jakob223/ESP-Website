{% extends "main.html" %}

{% block title %}{{program.niceName}} Registration{% endblock %}

{% load subsection %}
{% block subsection %}{% autoescape off %}{{ "Teacher Registration"|subsection }}{% endautoescape %}
{% endblock %}

{% block content %}

<<<<<<< HEAD
<h1>Teacher registration for {{program.niceName}}</h1>
=======
<h2>Teacher registration for {{program.niceName}} </h2>
<br />
{% load render_qsd %}
{% render_inline_program_qsd program "teach:teacherreg" %}

<br />

<div id="catalog">
<p>
Please complete the following steps to teach for {{ program.niceName }}.  When each step is completed, the corresponding box in the right-hand column will be "checked off."
<p>
>>>>>>> 7f3fc6dd

{% load render_qsd %}
{% inline_qsd_block program.anchor "teach:teacherreg" request.user %}
<p>
Please complete the following steps to teach for {{ program.niceName }}.  When each step is completed, the corresponding box in the right-hand column will be "checked off."  If you have any questions, please <a href="mailto:{{ program.director_email}}">contact the program directors</a>.
</p>
{% end_inline_qsd_block %}

{% ifequal options.progress_mode 1 %}
    {% include "program/modules/checkboxes.html" %}
{% endifequal %}
{% ifequal options.progress_mode 2 %}
    {% include "program/modules/progressbar.html" %}
{% endifequal %}
<br />

<<<<<<< HEAD
{% if progposts|length_is:0 %}
<!-- No announcements for this program -->
{% else %}
<h2>Announcements</h2>
{% for blogentry in progposts %}
<div class="blogentry">
  <p class="heading">
    <span class="date">{{ blogentry.timestamp|date:"N d, Y @ f a" }}</span>
    <span class="title">{{ blogentry.title }}</span>
  </p>
  <p class="contents">{% autoescape off %}
    {{ blogentry.html }}
    {% endautoescape %}
  </p>
</div>

{% endfor %}
{% endif %}

=======
</div>

>>>>>>> 7f3fc6dd
{% for module in modules %}
{% if module.useTemplate or module.getTemplate %}
    <a name="module-{{module.id}}"></a>
    <br />
    {% include module.getTemplate %}
{% endif %}
{% endfor %}

{% endblock %}<|MERGE_RESOLUTION|>--- conflicted
+++ resolved
@@ -8,24 +8,10 @@
 
 {% block content %}
 
-<<<<<<< HEAD
 <h1>Teacher registration for {{program.niceName}}</h1>
-=======
-<h2>Teacher registration for {{program.niceName}} </h2>
-<br />
-{% load render_qsd %}
-{% render_inline_program_qsd program "teach:teacherreg" %}
-
-<br />
-
-<div id="catalog">
-<p>
-Please complete the following steps to teach for {{ program.niceName }}.  When each step is completed, the corresponding box in the right-hand column will be "checked off."
-<p>
->>>>>>> 7f3fc6dd
 
 {% load render_qsd %}
-{% inline_qsd_block program.anchor "teach:teacherreg" request.user %}
+{% inline_qsd_block "teach:teacherreg" %}
 <p>
 Please complete the following steps to teach for {{ program.niceName }}.  When each step is completed, the corresponding box in the right-hand column will be "checked off."  If you have any questions, please <a href="mailto:{{ program.director_email}}">contact the program directors</a>.
 </p>
@@ -39,30 +25,8 @@
 {% endifequal %}
 <br />
 
-<<<<<<< HEAD
-{% if progposts|length_is:0 %}
-<!-- No announcements for this program -->
-{% else %}
-<h2>Announcements</h2>
-{% for blogentry in progposts %}
-<div class="blogentry">
-  <p class="heading">
-    <span class="date">{{ blogentry.timestamp|date:"N d, Y @ f a" }}</span>
-    <span class="title">{{ blogentry.title }}</span>
-  </p>
-  <p class="contents">{% autoescape off %}
-    {{ blogentry.html }}
-    {% endautoescape %}
-  </p>
 </div>
 
-{% endfor %}
-{% endif %}
-
-=======
-</div>
-
->>>>>>> 7f3fc6dd
 {% for module in modules %}
 {% if module.useTemplate or module.getTemplate %}
     <a name="module-{{module.id}}"></a>
