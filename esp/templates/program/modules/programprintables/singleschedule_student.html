--- conflicted
+++ resolved
@@ -1,30 +1,3 @@
-<<<<<<< HEAD
-<div class="title">Student Schedule for <br /><br />
-    <span>{{ student.name }}</span>
-</div>
-<div class="description">Here is your class schedule!<br />
-For help finding your classrooms, please consult the directions and maps in your guidebook.<br />
-If you have any questions, please go to the program office.
-</div>
-
-<div style="height: 1in;">&nbsp;</div>
-<br />
-{% if student.payment_info %}
-<table align="center" cellspacing="0" cellpadding="5px" border="0">
-<tr>
-    <td>
-        Payment due:
-    </td>
-    <td>
-        <div style="border: 1px solid black">
-            <table cellpadding="5px" border="0"><tr><td style="font-size: 1.2em; font-weight: bold;">${{ student.cost|floatformat:2 }}</td></tr></table>
-        </div>
-    </td>
-</tr>
-<tr>
-    <td>
-        Payment status:
-=======
 {% if onsiteregform %}{% else %}
 <div style="height: 7.5in;">
 <table align="center" width="100%">
@@ -55,21 +28,19 @@
         </div>
         {% else %}&nbsp;
         {% endif %}{% endcomment %}
->>>>>>> 38ff9aec
     </td>
-    <td>
-        <div style="border: 1px solid black">
-            <table cellpadding="5px" border="0"><tr><td width="100">&nbsp;</td></tr></table>
+    <td valign="top" align="center" width="25%">
+        <div style="font-weight:bold; text-align:left; text-indent:-3em;">
+            <div>Name: {{ student.name }}</div>
+            <div>Username: {{ student.username }}</div>
+            <div>User ID: {{ student.id }}</div>
+            {% if student.in_parent_program %}
+                <div style="font-style:italic;">{{ program.getParentProgram.niceName }} Student</div>
+            {% endif %}
         </div>
     </td>
 </tr>
-<tr><td colspan="2" align="center"> (Payment should be made by check to "MIT ESP")  </td></tr>
 </table>
-<<<<<<< HEAD
-{% endif %}
-<div style="height: 1in;">&nbsp;</div>
-<br />
-=======
 
 <div class="description">Here is your class schedule!<br />
 For help finding your classrooms, please consult the directions and maps in your guidebook.<br />
@@ -77,7 +48,6 @@
 </div>
 {% endif %}
 {% if onsiteregform %}<h2><center>Please write in your class choices here:</center></h2>{% endif %}
->>>>>>> 38ff9aec
 <table align="center" cellspacing="0" cellpadding="4px" class="schedule">
    <tr>
      <th colspan="4">Schedule</th>
@@ -86,29 +56,17 @@
 {% comment %}
      <th class="day">Day</th>
 {% endcomment %}
-<<<<<<< HEAD
-     <th>Time</th>
-     <th>Room</th>
-=======
      <th width="200">Time</th>
      <th>Room{% if onsiteregform %}<br /><small>(For Official Use Only)</small>{% endif %}</th>
->>>>>>> 38ff9aec
      <th>Class</th>
-     <th>Teacher(s)</th>
+     {% if onsiteregform %}{% else %}<th>Teacher(s)</th>{% endif %}
    </tr>{% for cls in student.classes %}
    {% autoescape off %}
    <tr>
-<<<<<<< HEAD
-     <td>{{ cls.friendly_times|join:"<br />" }}</td>
-     <td>{% if cls.classrooms|length_is:0 %}N/A{% else %}{{ cls.prettyrooms|join:"<br />" }}{% endif %}</td>
-     <td>{{ cls.title }}</td>
-     <td>{{ cls.getTeacherNames|join:", " }}</td>
-=======
      <td><div class="clip" >{{ cls.friendly_times|join:"<br />" }}</div></td>
      <td><div class="clip" >{% if cls.initial_rooms|length_is:0 %}N/A{% else %}{{ cls.prettyrooms|join:"<br />" }}{% endif %}</div></td>
      <td><div class="clip" >{{ cls.emailcode}}: {{ cls.title }}</div></td>
      {% if onsiteregform %}{% else %}<td><div class="clip">{{ cls.parent_class.getTeacherNames|join:", " }}</div></td>{% endif %}
->>>>>>> 38ff9aec
    </tr>
    {% endautoescape %}
 {% endfor %}
