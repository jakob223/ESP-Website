--- conflicted
+++ resolved
@@ -33,19 +33,13 @@
 </table>
 <div id="pagebreak">&nbsp;</div>
 {% endif %}
-<<<<<<< HEAD
-<div class="title">Room Schedule for <br /><br />
-    <span>{{ scheditem.room }}</span>
-</div>
-=======
-
 <!-- Layout hack: stuff in tables likes to center itself vertically. -->
 <table style="height:9in; border-width:0; border-spacing:0; padding:0; width:100%;">
 
 <!-- Layout hack: table cells expand to contain stuff. -->
 <tr><td style="height:1em; padding:1em;">
 <p align="center" style="font-size: 10pt">
-    <b>MIT Educational Studies Program</b> (617) 253-4882<br />
+    <b>Splash! Chicago</b><br />
     <center><div class="box"><b>{{ program.niceName }}: {{ program.date_range }} </b><br />Do not remove until conclusion of program</div></center>
 </p>
 {% autoescape off %}
@@ -54,7 +48,6 @@
 </div>
 {% endautoescape %}
 </td></tr>
->>>>>>> 38ff9aec
 
 <div style="height: 2in;">&nbsp;</div>
 <br />
@@ -76,6 +69,10 @@
 {% endautoescape %}
 
 {% endfor %}
+</table>
+</td></tr>
+
+</table>
 
 </body>
 </html>