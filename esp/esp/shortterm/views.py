# Create your views here.

from django import forms
<<<<<<< HEAD
from django.http import HttpResponseRedirect, HttpResponse
from esp.web.util.main import render_to_response
from esp.users.models import admin_required
from esp.shortterm.models import ResponseForm
from esp.shortterm.crazy_excel_thing import build_workbook
=======
from esp.shortterm.models import ResponseForm, VolunteerRegistration
from django.http import HttpResponseRedirect
from esp.web.util.main import render_to_response
from esp.utils.forms import EmailModelForm
from esp.datatree.models import *
>>>>>>> b3995429

class SchoolResponseForm(forms.ModelForm):
    class Meta:
        model = ResponseForm

def school_response_form(request):
    if request.POST:
        response = SchoolResponseForm(request.POST)
        if response.is_valid():
            data = response.save()
            data.send_mail()
            return HttpResponseRedirect("/school_response/thanks.html")

    else:
        response = SchoolResponseForm()

    return render_to_response("shortterm/school_response/form.html", request, context={ 'form': response })

<<<<<<< HEAD
@admin_required
def excel_survey_responses(request):
    response = HttpResponse(build_workbook().getvalue(), mimetype='application/vnd.ms-excel')
    response['Content-Disposition'] = 'attachment; filename=esp-survey-results-all.xls'
    return response
=======
class VolunteerRegistrationForm(EmailModelForm):
    class Meta:
        model = VolunteerRegistration

def volunteer_signup(request):
    volunteer_anchor = GetNode('Q/Web/getinvolved')
    if request.POST:
        response = VolunteerRegistrationForm(request.POST)
        if response.is_valid():
            data = response.save(from_addr='Splash! Chicago <server@uchicago-splash.mit.edu>', destination_addrs=['Race Wright <rwright@uchicago.edu>'])
            return render_to_response("shortterm/volunteer_signup/complete.html", request, context={'anchor': volunteer_anchor})
    else:
        response = VolunteerRegistrationForm()

    return render_to_response("shortterm/volunteer_signup/form.html", request, context={'form': response, 'anchor': volunteer_anchor})
>>>>>>> b3995429
<|MERGE_RESOLUTION|>--- conflicted
+++ resolved
@@ -1,19 +1,16 @@
 # Create your views here.
 
 from django import forms
-<<<<<<< HEAD
+from esp.shortterm.models import ResponseForm, VolunteerRegistration
+from django.http import HttpResponseRedirect
+from esp.web.util.main import render_to_response
+from esp.utils.forms import EmailModelForm
+from esp.datatree.models import *
 from django.http import HttpResponseRedirect, HttpResponse
 from esp.web.util.main import render_to_response
 from esp.users.models import admin_required
 from esp.shortterm.models import ResponseForm
 from esp.shortterm.crazy_excel_thing import build_workbook
-=======
-from esp.shortterm.models import ResponseForm, VolunteerRegistration
-from django.http import HttpResponseRedirect
-from esp.web.util.main import render_to_response
-from esp.utils.forms import EmailModelForm
-from esp.datatree.models import *
->>>>>>> b3995429
 
 class SchoolResponseForm(forms.ModelForm):
     class Meta:
@@ -32,13 +29,6 @@
 
     return render_to_response("shortterm/school_response/form.html", request, context={ 'form': response })
 
-<<<<<<< HEAD
-@admin_required
-def excel_survey_responses(request):
-    response = HttpResponse(build_workbook().getvalue(), mimetype='application/vnd.ms-excel')
-    response['Content-Disposition'] = 'attachment; filename=esp-survey-results-all.xls'
-    return response
-=======
 class VolunteerRegistrationForm(EmailModelForm):
     class Meta:
         model = VolunteerRegistration
@@ -54,4 +44,9 @@
         response = VolunteerRegistrationForm()
 
     return render_to_response("shortterm/volunteer_signup/form.html", request, context={'form': response, 'anchor': volunteer_anchor})
->>>>>>> b3995429
+
+@admin_required
+def excel_survey_responses(request):
+    response = HttpResponse(build_workbook().getvalue(), mimetype='application/vnd.ms-excel')
+    response['Content-Disposition'] = 'attachment; filename=esp-survey-results-all.xls'
+    return response