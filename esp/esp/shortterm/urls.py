from django.conf.urls.defaults import *

urlpatterns = patterns('esp.shortterm.views',
                       (r'^school_response/?', 'school_response_form'),
                       (r'^survey_results/$', 'excel_survey_responses'),
<<<<<<< HEAD
                       (r'^logistics_quiz_start/?$', 'logistics_quiz_start'),
                       (r'^logistics_quiz_check/?$', 'logistics_quiz_check'),
=======
>>>>>>> 7f3fc6dd
                       )<|MERGE_RESOLUTION|>--- conflicted
+++ resolved
@@ -3,9 +3,4 @@
 urlpatterns = patterns('esp.shortterm.views',
                        (r'^school_response/?', 'school_response_form'),
                        (r'^survey_results/$', 'excel_survey_responses'),
-<<<<<<< HEAD
-                       (r'^logistics_quiz_start/?$', 'logistics_quiz_start'),
-                       (r'^logistics_quiz_check/?$', 'logistics_quiz_check'),
-=======
->>>>>>> 7f3fc6dd
                        )