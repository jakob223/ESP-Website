""" Django settings for ESP website. """
__author__    = "MIT ESP"
__date__      = "$DATE$"
__rev__       = "$REV$"
__license__   = "GPL v.2"
__copyright__ = """
This file is part of the ESP Web Site
Copyright (c) 2009 MIT ESP

The ESP Web Site is free software; you can redistribute it and/or
modify it under the terms of the GNU General Public License
as published by the Free Software Foundation; either version 2
of the License, or (at your option) any later version.

This program is distributed in the hope that it will be useful,
but WITHOUT ANY WARRANTY; without even the implied warranty of
MERCHANTABILITY or FITNESS FOR A PARTICULAR PURPOSE.  See the
GNU General Public License for more details.

You should have received a copy of the GNU General Public License
along with this program; if not, write to the Free Software
Foundation, Inc., 51 Franklin Street, Fifth Floor, Boston, MA  02110-1301, USA.

Contact Us:
ESP Web Group
MIT Educational Studies Program,
84 Massachusetts Ave W20-467, Cambridge, MA 02139
Phone: 617-253-4882
Email: web@esp.mit.edu
"""

################################################################################
#                                                                              #
#                           DO NOT MODIFY THIS FILE                            #
#                       Edit local_settings.py instead                         #
#                                                                              #
################################################################################


###############################################
# Default site identification                 #
#  you really don't want to leave this as is. #
###############################################

SITE_INFO = (1, 'splashchicago.learningu.org', 'Main ESP Site')

# Must be unique for every site hosted
CACHE_PREFIX="ChicagoESP"


###########################
# Default file locations  #
###########################
# Becomes concatenated with PROJECT_ROOT to form MEDIA_ROOT (see settings.py)
MEDIA_ROOT_DIR = 'public/media/'

MEDIA_URL = '/media/'

ADMIN_MEDIA_PREFIX = '/media/admin/'

LOGIN_REDIRECT_URL = '/'


###########################
# Default debug settings  #
###########################
DEBUG = False
DISPLAYSQL = False
TEMPLATE_DEBUG = False
SHOW_TEMPLATE_ERRORS = False
CACHE_DEBUG = False

INTERNAL_IPS = (
    '127.0.0.1',
)


##################
# Default admins #
##################
ADMINS = (
<<<<<<< HEAD
    ('LU Webmasters', 'serverlog@lists.learningu.org'),
=======
    ('LU Web Team','serverlog@lists.learningu.org'),
>>>>>>> a2b81e82
)


##########################
# Default email settings #
##########################
EMAIL_HOST   = 'localhost'
EMAIL_PORT   = '25'
SERVER_EMAIL = 'server@splashchicago.learningu.org'
EMAIL_SUBJECT_PREFIX = '[ ESP ERROR ] '

# Default addresses to send archive/bounce info to
DEFAULT_EMAIL_ADDRESSES = {
    'archive': 'learninguarchive@gmail.com',
<<<<<<< HEAD
    'bounces': 'bounces@lists.learningu.org'
=======
    'bounces': 'learningubounces@gmail.com'
>>>>>>> a2b81e82
}


#################################
# Default localization settings #
#################################
TIME_ZONE = 'America/New_York'

LANGUAGE_CODE = 'en-us'


################################################################################
#                                                                              #
#        You probably don't want to override anything past this point.         #
#                                                                              #
################################################################################

# Default cache timeout in seconds
DEFAULT_CACHE_TIMEOUT = 86400

SITE_ID = 1

TEMPLATE_LOADERS = (
    'django.template.loaders.filesystem.load_template_source',
    'django.template.loaders.app_directories.load_template_source',
)

# Set MIDDLEWARE_LOCAL in local_settings.py to configure this
MIDDLEWARE_GLOBAL = [
   #( 100, 'django.middleware.http.SetRemoteAddrFromForwardedFor'),
   #( 200, 'esp.queue.middleware.QueueMiddleware'),
    ( 300, 'esp.middleware.FixIEMiddleware'),
    ( 500, 'esp.middleware.ESPErrorMiddleware'),
   #( 600, 'esp.middleware.psycomiddleware.PsycoMiddleware'),
    ( 700, 'django.middleware.common.CommonMiddleware'),
   #( 800, 'esp.middleware.esp_sessions.SessionMiddleware'),  # DEPRECATED -- Relies on mem_db, which is currently nonfunctional
    ( 900, 'django.contrib.sessions.middleware.SessionMiddleware'),
    (1000, 'esp.middleware.ESPAuthMiddleware'),
    (1100, 'django.middleware.doc.XViewMiddleware'),
    (1200, 'django.middleware.gzip.GZipMiddleware'),
    (1300, 'esp.middleware.PrettyErrorEmailMiddleware'),
    (1400, 'esp.middleware.StripWhitespaceMiddleware'),
    (1500, 'django.middleware.transaction.TransactionMiddleware'),
    (1600, 'esp.datatree.middleware.DataTreeLockMiddleware'),
]

ROOT_URLCONF = 'esp.urls'

APPEND_SLASH=False

INSTALLED_APPS = (
    'django.contrib.auth',
    'django.contrib.contenttypes',
    'django.contrib.sessions',
    'django.contrib.sites',
    'django.contrib.admin',
    'esp.datatree',
    'esp.users',
    'esp.membership',
    'esp.miniblog',
    'esp.web',
    'esp.program',
    'esp.program.modules',
    'esp.dbmail',
    'esp.cal',
    'esp.lib',
    'esp.setup',
    'esp.qsd',
    'esp.qsdmedia',
    'esp.money',
    'esp.resources',
    'esp.gen_media',
    'esp.dblog',
    'esp.membership',
    'esp.queue',
    'esp.survey',
    'esp.accounting_core',
    'esp.accounting_docs',
    'esp.shortterm',
    'esp.utils',    # Not a real app, but, has test cases that the test-case runner needs to find
    'esp.cache',
    'esp.cache_loader',
    'esp.tagdict',
    'django_extensions',
    'south',
)
import os
for app in ('django_evolution', 'django_command_extensions'):
    if os.path.exists(app):
        INSTALLED_APPS += (app,)


SESSION_EXPIRE_AT_BROWSER_CLOSE=True

SESSION_ENGINE="django.contrib.sessions.backends.cached_db"

TEMPLATE_CONTEXT_PROCESSORS = ('esp.context_processors.media_url', # remove this one after all branches are transitioned
                               'esp.context_processors.esp_user',
                               'esp.context_processors.current_site',
                               'esp.context_processors.index_backgrounds',
                               'esp.context_processors.espuserified_request',
                               'esp.context_processors.preload_images',
                               'django.core.context_processors.i18n',
                               'django.core.context_processors.auth',
                               'django.core.context_processors.media',
                               )

# no i18n
USE_I18N = False

AUTH_PROFILE_MODULE='users.ESPUser_Profile'

FORCE_SCRIPT_NAME = ''

# Page to redirect people to when they log in
# (Could be '/' for example)
DEFAULT_REDIRECT = '/myesp/redirect'<|MERGE_RESOLUTION|>--- conflicted
+++ resolved
@@ -79,11 +79,7 @@
 # Default admins #
 ##################
 ADMINS = (
-<<<<<<< HEAD
-    ('LU Webmasters', 'serverlog@lists.learningu.org'),
-=======
     ('LU Web Team','serverlog@lists.learningu.org'),
->>>>>>> a2b81e82
 )
 
 
@@ -92,17 +88,13 @@
 ##########################
 EMAIL_HOST   = 'localhost'
 EMAIL_PORT   = '25'
-SERVER_EMAIL = 'server@splashchicago.learningu.org'
+SERVER_EMAIL = 'server@queens.learningu.org'
 EMAIL_SUBJECT_PREFIX = '[ ESP ERROR ] '
 
 # Default addresses to send archive/bounce info to
 DEFAULT_EMAIL_ADDRESSES = {
     'archive': 'learninguarchive@gmail.com',
-<<<<<<< HEAD
-    'bounces': 'bounces@lists.learningu.org'
-=======
     'bounces': 'learningubounces@gmail.com'
->>>>>>> a2b81e82
 }
 
 
