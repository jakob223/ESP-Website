--- conflicted
+++ resolved
@@ -373,11 +373,7 @@
         ('esp.utils.shell_utils', '*'),
         )
 
-<<<<<<< HEAD
 #   Set test runner to behave like pre-1.6 versions of Django
-TEST_RUNNER = 'django.test.simple.DjangoTestSuiteRunner'
-=======
 #   Exclude apps from testing
-TEST_RUNNER = 'utils.testing.ExcludeTestSuiteRunner'
-TEST_EXCLUDE = ('django', 'grappelli')
->>>>>>> ddb82f22
+TEST_RUNNER = 'esp.utils.testing.ExcludeTestSuiteRunner'
+TEST_EXCLUDE = ('django', 'grappelli')