__author__    = "MIT ESP"
__date__      = "$DATE$"
__rev__       = "$REV$"
__license__   = "GPL v.2"
__copyright__ = """
This file is part of the ESP Web Site
Copyright (c) 2007 MIT ESP

The ESP Web Site is free software; you can redistribute it and/or
modify it under the terms of the GNU General Public License
as published by the Free Software Foundation; either version 2
of the License, or (at your option) any later version.

This program is distributed in the hope that it will be useful,
but WITHOUT ANY WARRANTY; without even the implied warranty of
MERCHANTABILITY or FITNESS FOR A PARTICULAR PURPOSE.  See the
GNU General Public License for more details.

You should have received a copy of the GNU General Public License
along with this program; if not, write to the Free Software
Foundation, Inc., 51 Franklin Street, Fifth Floor, Boston, MA  02110-1301, USA.

Contact Us:
ESP Web Group
MIT Educational Studies Program,
84 Massachusetts Ave W20-467, Cambridge, MA 02139
Phone: 617-253-4882
Email: web@esp.mit.edu
"""
from django.conf.urls.defaults import *
from django.contrib import admin
from esp.settings import PROJECT_ROOT, MEDIA_ROOT

admin.autodiscover()

from esp.section_data import section_redirect_keys, section_prefix_keys

# Static media
urlpatterns = patterns('django.views.static',
                       (r'^media/(?P<path>.*)$', 'serve', {'document_root': MEDIA_ROOT}),
                       (r'^admin/media/(?P<path>.*)$', 'serve', {'document_root': PROJECT_ROOT + 'admin/media/'}),
                       )

# admin stuff
urlpatterns += patterns('',
                     (r'^admin/ajax_qsd/?', 'esp.qsd.views.ajax_qsd'),
                     (r'^admin/ajax_autocomplete/?', 'esp.db.views.ajax_autocomplete'),
                     (r'^admin/(.*)', admin.site.root),
                     (r'^accounts/login/$', 'esp.users.views.login_checked',),
                     #(r'^learn/Junction/2007_Spring/catalog/?$','django.views.generic.simple.redirect_to', {'url': '/learn/Junction/2007_Summer/catalog/'}),
                     (r'^(?P<subsection>(learn|teach|program|help|manage|onsite))/?$','django.views.generic.simple.redirect_to', {'url': '/%(subsection)s/index.html'} ),
                        )

urlpatterns += patterns('esp.shortterm.views',
                        (r'^school_response/$', 'school_response_form'))

# generic stuff
urlpatterns += patterns('django.views.generic',
                        (r'^$', 'simple.direct_to_template',{'template':'index.html'}), # index
                        (r'^web/?', 'simple.direct_to_template',{'template':'index.html'}), # index
                        (r'^web$', 'simple.direct_to_template',{'template':'index.html'}), # index                        
                        (r'^esp_web', 'simple.direct_to_template',{'template':'index.html'}), # index
                        (r'.php$', 'simple.direct_to_template',{'template':'index.html'}), # index                        
                        )

# program stuff
urlpatterns += patterns('',
                        (r'^',  include('esp.program.urls')),
                        )

urlpatterns += patterns('esp.web.views.bio',

                        # bios
                        (r'^(?P<tl>teach|learn)/teachers/(?P<last>[-A-Za-z0-9_ \.]+)/(?P<first>[-A-Za-z_ \.]+)(?P<usernum>[0-9]*)/bio.html$', 'bio'),
                        (r'^(?P<tl>teach|learn)/teachers/(?P<username>[^/]+)/bio.html$', 'bio'),
                        (r'^myesp/teacherbio/?$', 'bio_edit'),
                        (r'^(?P<tl>teach|learn)/teachers/(?P<last>[-A-Za-z0-9_ ]+)/(?P<first>[-A-Za-z_ ]+)(?P<usernum>[0-9]*)/bio.edit.html/?(.*)$', 'bio_edit'),
                        (r'^(?P<tl>teach|learn)/teachers/(?P<username>[^/]+)/bio.edit.html/?(.*)$', 'bio_edit'),
                        )

urlpatterns += patterns('',
                        (r'^myesp/', include('esp.users.urls'),)
                        )

urlpatterns += patterns('',
                        (r'^cache/', include('esp.cache.urls'),)
                        )

urlpatterns += patterns('esp.qsd.views',
                        (r'^(?P<subsection>(learn|teach|programs|manage|onsite))/(?P<url>.*).html$', 'qsd'),
                        (r'^(?P<url>.*)\.html$', 'qsd'),
                        )

#urlpatterns += patterns('',
#                        (r'^(?P<subsection>(learn|teach|programs|manage|onsite))/?$', 'django.views.generic.simple.redirect_to', {'url': '/%(subsection)s/index.html'} ),
#                        )

# logging in and out
urlpatterns += patterns('django.contrib.auth.views',
                     (r'^myesp/signout/?$', 'logout',{'next_page': '/myesp/signedout/'}),
                        )

# other apps
urlpatterns += patterns('',
<<<<<<< HEAD
                        (r'^alumni/', include('esp.membership.alumni_urls')),
=======
#                        (r'^alumni/', include('esp.membership.alumni_urls')),
#                        (r'^membership/', include('esp.membership.urls')),
>>>>>>> 9295b57d
                        (r'^',  include('esp.miniblog.urls')),
                        (r'^',  include('esp.survey.urls')),
                        )

urlpatterns += patterns('esp.web.views.json',

     # JSON
    (r'json/teachers/$', 'teacher_lookup'))

# QSD Media
# aseering 8/14/2007: This ought to be able to be written in a simpler way...
urlpatterns += patterns('esp.web.views.main',

    # Possibly overspecific, possibly too general.
    (r'^(?P<subsection>(learn|teach|program|help))/(?P<url>.*)/qsdmedia/(?P<filename>[^/]+\.[^/]{1,4})$', 'redirect',
        { 'section_redirect_keys': section_redirect_keys, 'renderer': 'esp.qsdmedia.views.qsdmedia', 'section_prefix_keys': section_prefix_keys }),
    (r'^(?P<subsection>(learn|teach|program|help))/qsdmedia/(?P<filename>[^/]+\.[^/]{1,4})$', 'redirect',
        { 'section_redirect_keys': section_redirect_keys, 'renderer': 'esp.qsdmedia.views.qsdmedia', 'section_prefix_keys': section_prefix_keys, 'url': ''}),
    (r'^(?P<url>.*)/qsdmedia/(?P<filename>[^/]+\.[^/]{1,4})$', 'redirect',
        { 'section_redirect_keys': section_redirect_keys, 'renderer': 'esp.qsdmedia.views.qsdmedia' }),
    (r'^qsdmedia/(?P<filename>[^/]+\.[^/]{1,4})$', 'redirect',
        { 'section_redirect_keys': section_redirect_keys, 'renderer': 'esp.qsdmedia.views.qsdmedia', 'url': '' }),

    # aseering - Is it worth consolidating these?  Two entries for the single "contact us! widget
    # Contact Us! pages
    (r'^contact/contact/?$', 'contact'),
    (r'^contact/contact/(?P<section>[^/]+)/?$', 'contact'),
#    (r'^contact/submit.html$', 'contact_submit'),


    # Program stuff
    (r'^(onsite|manage|teach|learn)/([-A-Za-z0-9_ ]+)/([-A-Za-z0-9_ ]+)/([-A-Za-z0-9_ ]+)/([-A-Za-z0-9_ ]+)/?$', 'program'),
    (r'^(onsite|manage|teach|learn)/([-A-Za-z0-9_ ]+)/([-A-Za-z0-9_ ]+)/([-A-Za-z0-9_ ]+)/?$', 'program'),

    #??? (axiak)
    #(r'^program/Template/$', 'esp.program.views.programTemplateEditor'),
    #(r'^program/(?P<program>[-A-Za-z0-9_ ]+)/(?P<session>[-A-Za-z0-9_ ]+)/Classes/Template/$', 'esp.program.views.classTemplateEditor'),

    # all the archives
    (r'^archives/([-A-Za-z0-9_ ]+)/?$', 'archives'),
    (r'^archives/([-A-Za-z0-9_ ]+)/([-A-Za-z0-9_ ]+)/?$', 'archives'),
    (r'^archives/([-A-Za-z0-9_ ]+)/([-A-Za-z0-9_ ]+)/([-A-Za-z0-9_ ]+)/?$', 'archives'),
    (r'^myesp/([-A-Za-z0-9_ ]+)/?$', 'myesp'),

    # DB-generated QSD pages: HTML or plaintext
    #                        (r'^(?P<url>.*)\.html$', 'redirect', { 'section_redirect_keys': section_redirect_keys , 'renderer': qsd} ),
                        )
    
    # Event-generation
    # Needs to get fixed (axiak)
    #(r'^events/create/$', 'esp.cal.views.createevent'),
    #(r'^events/edit/$', 'esp.cal.views.updateevent'),
    #(r'^events/edit/(?P<id>\d+)/$', 'esp.cal.views.updateevent'),

urlpatterns += patterns('esp.web.views.navBar',
    # Update navbar
    (r'^navbar/edit.scm', 'updateNavBar') )<|MERGE_RESOLUTION|>--- conflicted
+++ resolved
@@ -102,12 +102,8 @@
 
 # other apps
 urlpatterns += patterns('',
-<<<<<<< HEAD
-                        (r'^alumni/', include('esp.membership.alumni_urls')),
-=======
 #                        (r'^alumni/', include('esp.membership.alumni_urls')),
 #                        (r'^membership/', include('esp.membership.urls')),
->>>>>>> 9295b57d
                         (r'^',  include('esp.miniblog.urls')),
                         (r'^',  include('esp.survey.urls')),
                         )
