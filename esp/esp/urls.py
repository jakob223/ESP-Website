--- conflicted
+++ resolved
@@ -51,10 +51,10 @@
                      (r'^(?P<subsection>(learn|teach|program|help|manage|onsite))/?$','django.views.generic.simple.redirect_to', {'url': '/%(subsection)s/index.html'} ),
                         )
 
-<<<<<<< HEAD
-urlpatterns += patterns('esp.shortterm.views',
-                        (r'^school_response/$', 'school_response_form'),
-                        (r'^survey_results/$', 'excel_survey_responses'))
+#   Short term views
+urlpatterns += patterns('',
+                        (r'^', include('esp.shortterm.urls'),),
+                        )
 
 urlpatterns += patterns('esp.web.views',
                         (r'^$', 'index',{'template':'splash.html'}), # index
@@ -66,22 +66,6 @@
                         (r'^web$', 'simple.direct_to_template',{'template':'splash.html'}), # index                        
                         (r'^esp_web', 'simple.direct_to_template',{'template':'splash.html'}), # index
                         (r'.php$', 'simple.direct_to_template',{'template':'splash.html'}), # index                        
-=======
-#   Short term views
-urlpatterns += patterns('',
-                        (r'^', include('esp.shortterm.urls'),),
-                        )
-
-# generic stuff
-urlpatterns += patterns('esp.web.views.main',
-                        (r'^$', 'home'), # index
-                        # The line below causes a problem with the admin interface under /admin/web.  
-                        # Hopefully it's alright to discontinue this redirect.   -Michael P, 9/10/2009
-                        # (r'^web/?', 'home'), # index
-                        (r'^web$', 'home'), # index                        
-                        (r'^esp_web', 'home'), # index
-                        (r'.php$', 'home'), # index                        
->>>>>>> b3995429
                         )
 
 # program stuff
