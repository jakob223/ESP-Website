--- conflicted
+++ resolved
@@ -102,11 +102,7 @@
 
 # other apps
 urlpatterns += patterns('',
-<<<<<<< HEAD
-                        (r'^alumni/', include('esp.membership.alumni_urls')),
-=======
 #                        (r'^alumni/', include('esp.membership.alumni_urls')),
->>>>>>> 224cc16e
 #                        (r'^membership/', include('esp.membership.urls')),
                         (r'^',  include('esp.miniblog.urls')),
                         (r'^',  include('esp.survey.urls')),
