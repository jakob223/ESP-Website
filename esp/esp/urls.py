--- conflicted
+++ resolved
@@ -181,7 +181,9 @@
 urlpatterns += patterns('esp.web.views.navBar',
     # Update navbar
     (r'^navbar/edit.scm', 'updateNavBar') )
-<<<<<<< HEAD
+    
+urlpatterns += patterns('', 
+    (r'^dataviews/?', include('esp.dataviews.urls')) )
 
 urlpatterns +=patterns('esp.customforms.views',
 	(r'^customforms/$','landing'),
@@ -195,9 +197,4 @@
 	(r'^customforms/metadata/$', 'getRebuildData'),
 	(r'^customforms/getperms/$', 'getPerms')
 	)
-	
-=======
-    
-urlpatterns += patterns('', 
-    (r'^dataviews/?', include('esp.dataviews.urls')) )
->>>>>>> a8baef89
+	