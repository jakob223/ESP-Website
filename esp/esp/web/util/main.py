--- conflicted
+++ resolved
@@ -65,14 +65,6 @@
     new_tpath = tpath[:-1] + ["per_program", "%s_%s" % (prog.id, tpath[-1])]
     return "/".join(new_tpath)
 
-<<<<<<< HEAD
-def _per_program_template_name(prog, templatename):
-    tpath = templatename.split("/")
-    new_tpath = tpath[:-1] + ["per_program", "%s_%s" % (prog.id, tpath[-1])]
-    return "/".join(new_tpath)
-
-=======
->>>>>>> 1b9b0bdc
 def render_to_response(template, requestOrContext, prog = None, context = None, auto_per_program_templates = True):
     from esp.web.views.navBar import makeNavBar
 
