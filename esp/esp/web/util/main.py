
__author__    = "MIT ESP"
__date__      = "$DATE$"
__rev__       = "$REV$"
__license__   = "GPL v.2"
__copyright__ = """
This file is part of the ESP Web Site
Copyright (c) 2007 MIT ESP

The ESP Web Site is free software; you can redistribute it and/or
modify it under the terms of the GNU General Public License
as published by the Free Software Foundation; either version 2
of the License, or (at your option) any later version.

This program is distributed in the hope that it will be useful,
but WITHOUT ANY WARRANTY; without even the implied warranty of
MERCHANTABILITY or FITNESS FOR A PARTICULAR PURPOSE.  See the
GNU General Public License for more details.

You should have received a copy of the GNU General Public License
along with this program; if not, write to the Free Software
Foundation, Inc., 51 Franklin Street, Fifth Floor, Boston, MA  02110-1301, USA.

Contact Us:
ESP Web Group
MIT Educational Studies Program,
84 Massachusetts Ave W20-467, Cambridge, MA 02139
Phone: 617-253-4882
Email: web@esp.mit.edu
"""
from esp.users.models import ESPUser
from django.template import Context, Template, loader, RequestContext
import django.shortcuts
from django.conf import settings
from django.http import HttpResponse
from esp.program.models import Program
from esp.qsd.models import ESPQuotations
from esp.middleware import ESPError

def get_from_id(id, module, strtype = 'object', error = True):
    """ This function will get an object from its id, and return an appropriate error if need be. """
    from esp.users.models import ESPUser

    try:
        newid    = int(id)
        foundobj = module.objects.get(id = newid)
        if module == ESPUser:
            foundobj = ESPUser(foundobj)
    except:
        if error:
            raise ESPError(False), 'Could not find the %s with id %s.' % (strtype, id)
        return None
    return foundobj
<<<<<<< HEAD


def render_response(request, template, dictionary):
    from esp.web.util.idebug import idebug_hook
    inst = RequestContext(request)
    inst.update(dictionary)
    idebug_hook(request, inst)
    
    return django.shortcuts.render_to_response(template, {}, context_instance = inst)

=======
    
def render_response(request, template, dictionary):
    from esp.web.util.idebug import idebug_hook
    inst = RequestContext(request)
    inst.update(dictionary)
    idebug_hook(request, inst)
    
    return django.shortcuts.render_to_response(template, {}, context_instance = inst)

def _per_program_template_name(prog, templatename):
    tpath = templatename.split("/")
    new_tpath = tpath[:-1] + ["per_program", "%s_%s" % (prog.id, tpath[-1])]
    return "/".join(new_tpath)
>>>>>>> 1b9b0bdc

def render_to_response(template, requestOrContext, prog = None, context = None, auto_per_program_templates = True):
    from esp.web.views.navBar import makeNavBar

    if isinstance(template, (basestring,)):
        template = [ template ]

    if isinstance(prog, (list, tuple)) and auto_per_program_templates:
        template = [_per_program_template_name(prog[0], t) for t in template] + template

    # if there are only two arguments
    if context is None and prog is None:
        return django.shortcuts.render_to_response(template, requestOrContext, Context({'navbar_list': []}))

    if context is not None:
        request = requestOrContext

        section = ''

        if type(prog) == tuple:
            section = prog[1]
            prog = prog[0]

        # setting images for template?
        topImg = 'top.png'
        learnImg = 'blue.png'
        teachImg = 'green.png'
        volImg = 'red.png'

        if 'learn' in request.path:
            topImg = 'top-blue.png'
            teachImg = 'green-faded.png'
            volImg = 'red-faded.png'
        elif 'teach' in request.path:
            topImg = 'top-green.png'
            learnImg = 'blue-faded.png'
            volImg = 'red-faded.png'
        elif 'getinvolved' in request.path:
            topImg = 'top-red.png'
            learnImg = 'blue-faded.png'
            teachImg = 'green-faded.png'

        context['topImg'] = topImg
        context['learnImg'] = learnImg
        context['teachImg'] = teachImg
        context['volImg'] = volImg
        # end template images

        if not context.has_key('program'):
            if type(prog) == Program:
                context['program'] = prog

        # create nav bar list
        if not context.has_key('navbar_list'):
            category = None
            if context.has_key('nav_category'):
                category = context['nav_category']
            if prog is None:
                context['navbar_list'] = []
            elif type(prog) == Program:
                context['navbar_list'] = makeNavBar(request.user, prog.anchor, section, category)
            else:
                context['navbar_list'] = makeNavBar(request.user, prog, section, category)

        return render_response(request, template, context)

    assert False, 'render_to_response expects 2 or 4 arguments.'
<|MERGE_RESOLUTION|>--- conflicted
+++ resolved
@@ -51,19 +51,7 @@
             raise ESPError(False), 'Could not find the %s with id %s.' % (strtype, id)
         return None
     return foundobj
-<<<<<<< HEAD
 
-
-def render_response(request, template, dictionary):
-    from esp.web.util.idebug import idebug_hook
-    inst = RequestContext(request)
-    inst.update(dictionary)
-    idebug_hook(request, inst)
-    
-    return django.shortcuts.render_to_response(template, {}, context_instance = inst)
-
-=======
-    
 def render_response(request, template, dictionary):
     from esp.web.util.idebug import idebug_hook
     inst = RequestContext(request)
@@ -76,7 +64,6 @@
     tpath = templatename.split("/")
     new_tpath = tpath[:-1] + ["per_program", "%s_%s" % (prog.id, tpath[-1])]
     return "/".join(new_tpath)
->>>>>>> 1b9b0bdc
 
 def render_to_response(template, requestOrContext, prog = None, context = None, auto_per_program_templates = True):
     from esp.web.views.navBar import makeNavBar
