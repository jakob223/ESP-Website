--- conflicted
+++ resolved
@@ -134,23 +134,14 @@
         res = c.get(self.url + "index.html")
         
         self.assertEqual(res.status_code, 200)
-<<<<<<< HEAD
-        self.assertNotIn('Cookie', res.get('Vary', ()))
-=======
-        self.assertTrue('Vary' not in res or 'Cookie' not in res['Vary'])
->>>>>>> ddb82f22
+        self.assertTrue('Vary' not in res or 'Cookie' not in res['Vary'])
         logged_out_content = res.content
         
         c.login(username=self.admins[0], password='password')
         res = c.get(self.url + "index.html")
         
         self.assertEqual(res.status_code, 200)
-<<<<<<< HEAD
-        
-        self.assertNotIn('Cookie', res.get('Vary', ()))
-=======
-        self.assertTrue('Vary' not in res or 'Cookie' not in res['Vary'])
->>>>>>> ddb82f22
+        self.assertTrue('Vary' not in res or 'Cookie' not in res['Vary'])
         logged_in_content = res.content
         
         self.assertEqual("\n".join(difflib.context_diff(logged_out_content.split("\n"), logged_in_content.split("\n"))), "")
@@ -160,22 +151,14 @@
         res = c.get(self.url + "catalog")
         
         self.assertEqual(res.status_code, 200)
-<<<<<<< HEAD
-        self.assertNotIn('Cookie', res.get('Vary', ()))
-=======
-        self.assertTrue('Vary' not in res or 'Cookie' not in res['Vary'])
->>>>>>> ddb82f22
+        self.assertTrue('Vary' not in res or 'Cookie' not in res['Vary'])
         logged_out_content = res.content
         
         c.login(username=self.admins[0], password='password')
         res = c.get(self.url + "catalog")
         
         self.assertEqual(res.status_code, 200)
-<<<<<<< HEAD
-        self.assertNotIn('Cookie', res.get('Vary', ()))
-=======
-        self.assertTrue('Vary' not in res or 'Cookie' not in res['Vary'])
->>>>>>> ddb82f22
+        self.assertTrue('Vary' not in res or 'Cookie' not in res['Vary'])
         logged_in_content = res.content
         
         self.assertEqual("\n".join(difflib.context_diff(logged_out_content.split("\n"), logged_in_content.split("\n"))), "")
