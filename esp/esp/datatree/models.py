--- conflicted
+++ resolved
@@ -185,7 +185,7 @@
                 newnode.id          = None
                 newnode.uri_correct = False
                 newnode.parent      = destination
-                
+
             newnode.save(start_size = self.range_size())
             #print '%s --> %s' % (self, newnode)
             destination = newnode
@@ -207,9 +207,9 @@
             for child in self.children().order_by('name'):
                 rangeend = child.rebuild_range(rangeend+1)
 
-        
+
         self.rangeend = rangeend
-        
+
         self.save(old_save = True)
         return rangeend+1
 
@@ -244,12 +244,12 @@
         for child in self.children():
             child.reinsert(top = False)
 
-        transaction.commit()        
+        transaction.commit()
 
         if top:
             DataTree.unlock()
 
-    
+
 
 
     ######################
@@ -269,7 +269,7 @@
                 return []
 
         tail = data_pieces[-1]
-        
+
         query_set = parent.children()
 
         if tail.strip() != '':
@@ -297,7 +297,7 @@
         " Given a list of nodes leading to this, returns the node. "
         node_uri = self.get_uri() + DataTree.DELIMITER + \
                    DataTree.DELIMITER.join(tree_nodenames)
-        
+
         return DataTree.get_by_uri(node_uri)
 
     def tree_create(self, tree_nodenames):
@@ -374,19 +374,19 @@
         node = DataTree.objects.get(id = self.id)
         self.rangestart, self.rangeend = node.rangestart, node.rangeend
         cache.set("GetNode%s" % self.get_uri(), self, 86400)
-    
+
     def children(self, only_if_known = False):
         " Return all the subnodes of this one. "
-        
+
         if hasattr(self, "_children"):
             return self._children
         elif not only_if_known:
-            children = DataTree.objects.filter(parent = self)            
+            children = DataTree.objects.filter(parent = self)
             setattr(self, "_children", children)
             return self._children
         else:
             return None
-    
+
     def depth(self):
         uri = self.get_uri()
         if uri == '':
@@ -437,7 +437,7 @@
         if type(child) != DataTree:
             return False
         return bool(self.descendants().filter(id = child.id)[:1])
-    
+
 
     def __getitem__(self, key):
         # If we already know the children of this node,
@@ -451,7 +451,7 @@
             # Key must not be in the set of children
             raise exceptions.KeyError, key
 
-        
+
     def __setitem__(self, key, value):
         assert isinstance(value, DataTree), "Expected a DataTree"
         value.name = key
@@ -472,9 +472,9 @@
         if hard_lock: lock = 2
 
         mem_db.set('datatree_lock', str(lock))
-        
+
         root.lock_table = lock
-        
+
         root.save(old_save = True)
 
     @staticmethod
@@ -538,47 +538,6 @@
     def get_by_uri(uri, create=False):
         return DataTree.objects.get(uri=uri, create=create)
 
-<<<<<<< HEAD
-        #assert uri != 'V/Flags/Registration/Preliminary', 'Hmm'
-        
-        uri = uri.strip(DataTree.DELIMITER)
-        
-        try:
-            node = DataTree.objects.get(uri = uri,
-                                    uri_correct = True)
-            return node
-        except DataTree.DoesNotExist:
-            pass
-        
-        if uri == '':
-            node = DataTree.root()
-            return node
-
-        pieces = uri.split(DataTree.DELIMITER)
-        if len(pieces) > DataTree.MAX_DEPTH:
-            raise DataTree.MaxDepthExceeded, "You cannot go more than %s levels deep." % DataTree.MAX_DEPTH
-        
-        cur_name   = pieces[-1]
-        parent_uri = DataTree.DELIMITER.join(pieces[:-1])
-        parent = DataTree.get_by_uri(parent_uri, create)
-        
-        try:
-            node = parent[cur_name]
-            
-            return node
-        except:
-            pass
-
-        if not create:
-            raise DataTree.NoSuchNodeException(parent, uri)
-        
-        parent[cur_name] = DataTree(uri = uri)
-        node = parent[cur_name]
-        node.uri_correct = True
-        node.save(uri_fix = True)
-        return node
-=======
->>>>>>> 07078908
 
     @staticmethod
     def violating_dup_rangestart(QObject = False):
@@ -590,7 +549,7 @@
         " This will return a tuple of (list, violating nodes) for using a range multiple times. "
         violating_nodes = []
         if lock: DataTree.lock()
-        
+
         nodes = DataTree.objects.all()
 
         rangemax = nodes.order_by('-rangeend')[0].rangeend
@@ -616,10 +575,10 @@
 
         unused_range = [num for num in range(len(ranges)) if ranges[num] is False]
         unused_ranges = []
-        
+
         cur_ranges = [unused_range[0],unused_range[0]]
         last_range = unused_range[0]
-        
+
         for num in unused_range[1:]:
             if num == last_range + 1:
                 cur_ranges = (cur_ranges[0], num)
@@ -628,7 +587,7 @@
                 cur_ranges = (num, num)
             last_range = num
 
-        
+
 
         if lock: DataTree.unlock()
 
@@ -637,7 +596,7 @@
         else:
             return (unused_ranges, DataTree.objects.filter(Q_violating))
 
-        
+
     ###########################
     # STATIC FILTERS          #
     ###########################
@@ -671,7 +630,7 @@
 
         return DataTree.objects.filter(id__in = ids)
 
-        
+
 
     ############################
     # STATIC FIXERS            #
@@ -688,16 +647,16 @@
     def zip_ranges():
         " This will compactify all the ranges into a neat, little enclosure. "
         DataTree.lock()
-        
+
         ranges = DataTree.find_unused_and_dup_ranges(QObject = True, lock = False)[0]
         ranges.reverse()
 
         for ran in ranges:
             DataTree.shift_many_ranges(ran[0], ran[0] - ran[1]-1, above_base = True, commit_wait = True)
-            
+
         transaction.commit()
         DataTree.unlock()
-        
+
 
     #############################
     # SORTERS                   #
@@ -743,10 +702,10 @@
             Q_violating = Q(id = -10000)
         else:
             Q_violating = Q(id__in = ids)
-            
+
         if QObject:
             return Q_violating
-        
+
         return DataTree.objects.filter(Q_violating)
 
     @transaction.commit_manually
@@ -765,7 +724,7 @@
             false = 'False'
         else:
             false = '0'
-            
+
         cursor = connection.cursor()
         db_tree = qn(DataTree._meta.db_table)
 
@@ -800,15 +759,15 @@
            'mysql'    in settings.DATABASE_ENGINE.lower():
             template = 'postgresql' in settings.DATABASE_ENGINE.lower() and \
                        "CASE WHEN %s %s %s THEN %s %s ELSE %s END" or \
-                       "IF(%s %s %s, %s %s, %s)"                         
+                       "IF(%s %s %s, %s %s, %s)"
 
             rangestart_result = template % \
                                 ('rangestart', op, baserange, 'rangestart', stramount, 'rangestart')
-        
+
             rangeend_result   = template %\
                                 ('rangeend', op, baserange, 'rangeend', stramount, 'rangeend')
 
-        
+
             sql = ("UPDATE %s SET rangestart = %s, " +\
                    "rangeend = %s WHERE "            +\
                    "rangestart %s %s OR rangeend %s %s") % \
@@ -817,8 +776,8 @@
                          rangeend_result,
                          op,baserange,
                          op,baserange)
-            
-            
+
+
         elif 'sqlite' in settings.DATABASE_ENGINE.lower():
             sql = ['UPDATE %s SET rangestart = rangestart %s WHERE rangestart %s %s;' % \
                     (cls._meta.db_table,
@@ -834,7 +793,7 @@
 
         for strsql in sql:
             cursor.execute(strsql)
-            
+
         if not commit_wait:
             transaction.commit()
 
@@ -849,7 +808,7 @@
 
     class MaxDepthExceeded(Exception):
         pass
-    
+
     class InvalidName(Exception):
         pass
     class PermissionDenied(Exception):
@@ -864,7 +823,7 @@
         def __unicode__(self):
             return "Node not found: " + repr(self.remainder[0])
 
-                                                        
+
 
     ###########################
     # BACKWARDS Compatibility #
@@ -890,7 +849,7 @@
             except int:
                 low_id = 1
 
-                
+
             while True:
                 try:
                     size = int(DataTree.objects.count())
@@ -906,7 +865,7 @@
                         uri = '/'.join(random.choice(words))
                         node = DataTree.get_by_uri(uri, True)
                         print 'Added %s' % node
-                    
+
                     if DataTree.objects.exists_violators():
                         print "ERROR:"
                         print DataTree.objects.exists_violators(queryset=True)
@@ -931,7 +890,7 @@
         node = DataTree.get_by_uri(uri)
     except:
         node = None
-        
+
     while node is None:
         uri  = DataTree.DELIMITER.join(uri.split(DataTree.DELIMITER)[:-1])
         try:
@@ -968,6 +927,6 @@
     root_node = DataTree.root()
     root_node.get_by_uri('Q', create=True)
     root_node.get_by_uri('V', create=True)
-    
+
     from esp.datatree.tree_template import genTemplate
     genTemplate()