"""
The DataTree organizes the ESP site into a heirarchal structure that
can do some pretty interesting things pretty fast.
"""
__author__    = "MIT ESP"
__date__      = "$DATE$"
__rev__       = "$REV$"
__license__   = "GPL v.2"
__copyright__ = """
This file is part of the ESP Web Site
Copyright (c) 2008 MIT ESP

The ESP Web Site is free software; you can redistribute it and/or
modify it under the terms of the GNU General Public License
as published by the Free Software Foundation; either version 2
of the License, or (at your option) any later version.

This program is distributed in the hope that it will be useful,
but WITHOUT ANY WARRANTY; without even the implied warranty of
MERCHANTABILITY or FITNESS FOR A PARTICULAR PURPOSE.  See the
GNU General Public License for more details.

You should have received a copy of the GNU General Public License
along with this program; if not, write to the Free Software
Foundation, Inc., 51 Franklin Street, Fifth Floor, Boston, MA  02110-1301, USA.

Contact Us:
ESP Web Group
MIT Educational Studies Program,
84 Massachusetts Ave W20-467, Cambridge, MA 02139
Phone: 617-253-4882
Email: web@esp.mit.edu
"""
import time

from django.conf import settings

from django.db import models
from django.db.models import Q
from django.db import connection
from django.db import transaction
from django.core.cache import cache
from esp.db.fields import AjaxForeignKey
from esp.utils.memdb import mem_db
from esp.datatree.sql.query_utils import *
from esp.datatree.sql.manager import DataTreeManager


__all__ = ('DataTree', 'GetNode', 'QTree', 'get_lowest_parent', 'StringToPerm', 'PermToString')

qn = connection.ops.quote_name

import exceptions


class DataTree(models.Model):
    " This model organizes the site into a tight heirarchy. "
    FIXING_TREE = False
    SAFE_COLS = ('name', 'friendly_name', 'parent_id', 'uri', 'uri_correct', 'lock_table')
    # choices for LOCK state
    lock_choices = (
        (0, "UNLOCKED"),
        (1, "SOFT LOCK"),
        (2, "HARD LOCK"),
        )

    # Parameters for the tree
    START_SIZE  = 2
    DELIMITER   = '/'
    ROOT_NODE   = None
    ROOT_NAME   = 'ROOT'
    MAX_DEPTH   = 50
    LOCK_WAIT   = .1
    MAX_WAIT    = 6000  # Maximum time to wait for a tree unlock
    PERCENT_BAD = .10 # percent of nodes that have to be bad
                      # before a "rebuild" without "reinsert"


    # some fields
    name          = models.CharField(max_length=64)
    friendly_name = models.TextField()
    parent        = AjaxForeignKey('self',blank=True,null=True, related_name='child_set')
    rangestart    = models.IntegerField(editable = False)
    rangeend      = models.IntegerField(editable = False)
    uri           = models.CharField(editable = False, max_length=1024)
    #^ a charfield for indexing purposes
    uri_correct   = models.BooleanField(editable = False, default = False)
    lock_table    = models.IntegerField(editable = False, default = 0,
                                        choices  = lock_choices)
    range_correct = models.BooleanField(editable = False, default = True )

    objects = DataTreeManager()

    class Meta:
        # parent and name should be unique
        unique_together = (("name", "parent"),)
        # ordering should be by rangestart
        #ordering = ['rangestart','-rangeend']

    class Admin:
        ordering = ('rangestart', '-rangeend')

    ## functions returning rangestart and rangeend, that Adam will edit at some point. -rye
    def get_rangestart(self):
        return self.rangestart

    def get_rangeend(self):
        return self.rangeend

    #######################
    # MUTATORS            #
    #######################
    def delete(self, recurse = False, superdelete = False):
        " Delete tree nodes. "
        if superdelete:
            return super(DataTree, self).delete()

        DataTree.objects.fix_tree_if_broken()

        # we are going to wait if the tree is locked
        DataTree.wait_if_locked()

        # need these for later
        rangestart = self.get_rangestart()
        rangeend   = self.get_rangeend()

        if len(self) > 0:
            if not recurse:
                raise DataTree.PermissionDenied("You cannot delete a tree without deleting its children.")

            self.delete_descendants()

        # move all of the tree nodes to the left.
        DataTree.objects._change_ranges(self)

        return super(DataTree, self).delete()


    def save(self, create_root=False, uri_fix=False, old_save=False, start_size=None, *args, **kwargs):
        " This will save the tree, using the rules of a tree. "
        if old_save:
            return models.Model.save(self, *args, **kwargs)

        if not self.id:
            obj = DataTree.objects.create(name=self.name, friendly_name=self.name, parent=self.parent, start_size=start_size, uri=self.uri)
            self.__dict__.update(obj.__dict__)
            return self

        old_node = DataTree.objects.get(id=self.id)
        if old_node.parent_id != self.parent_id:
            raise NotImplementedError("Have not yet written the parent moving code.")

        self.save_db(*self.SAFE_COLS)


    def save_db(self, *cols, **kwargs):
        # Update the db with this item, but only for the columns listed.
        cursor = kwargs.pop('cursor', None)
        if not self.id:
            raise AttributeError("The node's id is required!")
        sql_cols = []
        params = []
        for col in cols:
            sql_cols.append(qn(col))
            params.append(getattr(self, col))
        params.append(self.id)
        sql = "UPDATE %s SET %s WHERE id = %%s" % (
            qn(self._meta.db_table),
            ", ".join("%s = %%s" % col for col in sql_cols)
            )
        if not cursor:
            cursor = connection.cursor()
        cursor.execute(sql, params)


    def rcopy(self, destination, child = False):
        " Recursively copies from this node to the destination node. "
        if child:
            try:
                newnode = DataTree.objects.get(parent = destination,
                                           name   = self.name)
            except:
                newnode = DataTree()
                newnode.__dict__.update(self.__dict__)
                newnode.id          = None
                newnode.uri_correct = False
                newnode.parent      = destination

            newnode.save(start_size = self.range_size())
            #print '%s --> %s' % (self, newnode)
            destination = newnode

        for child in self.children():
            child.rcopy(destination, True)
        return True

    def rebuild_range(self, rangestart = 0):
        " This will rebuild the range for everything below this. "

        self.rangestart = rangestart

        rangeend = rangestart

        if self.children().count() == 0:
            rangeend = rangestart + 1
        else:
            for child in self.children().order_by('name'):
                rangeend = child.rebuild_range(rangeend+1)


        self.rangeend = rangeend

        self.save(old_save = True)
        return rangeend+1

    def move_ranges_to_parent(self):
        " Shift all the ranges under and including this node to another parent. "
        range = DataTree.objects.get(id = self.id).values('rangestart', 'rangeend')
        range = range['rangeend'] - range['rangestart'] + 1
        self.rangestart, self.rangeend = DataTree.objects.new_ranges(parent, range)
        self.save(old_save=True)

    def reinsert(self, top = True):
        " Will perform a Re-insert. That is, it will rotate this to the last node. "
        if top:
            DataTree.wait_if_locked()
            DataTree.lock()

        children = self.children().order_by('name')
        size     = len(self.descendants_slow())

        if self.parent_id is None:
            self.rangestart, self.rangeend = (0, DataTree.START_SIZE*size+1)
        else:
            self.rangestart, self.rangeend = DataTree.objects.new_ranges(self.parent,
                                                                         (size - 1) * DataTree.START_SIZE)
        self.range_correct = True
        self.save(old_save = True)

        for child in self.children():
            child.range_correct = False
            child.save(old_save = True)

        for child in self.children():
            child.reinsert(top = False)

        transaction.commit()

        if top:
            DataTree.unlock()




    ######################
    # ACCESSORS          #
    ######################

    @classmethod
    def ajax_autocomplete(cls, data):

        data_pieces = data.strip().split(cls.DELIMITER)
        if len(data_pieces) == 1:
            parent = DataTree.root()
        else:
            try:
                parent = cls.get_by_uri(cls.DELIMITER.join(data_pieces[:-1]))
            except:
                return []

        tail = data_pieces[-1]

        query_set = parent.children()

        if tail.strip() != '':
            query_set = query_set.filter(name__istartswith = tail)

        values = query_set.order_by('rangestart').values('uri', 'id')

        for value in values:
            value['ajax_str'] = value['uri']
        return values

    def ajax_str(self):
        return self.uri

    def is_root(self):
        """ If this node is the root node, returns True, otherwise False."""
        return self.parent_id is None and self.name == DataTree.ROOT_NAME

    def __unicode__(self):
        return '%s (%s--%s)' % (self.get_uri(),
                                self.get_rangestart(),
                                self.get_rangeend())

    def tree_decode(self, tree_nodenames):
        " Given a list of nodes leading to this, returns the node. "
        node_uri = self.get_uri() + DataTree.DELIMITER + \
                   DataTree.DELIMITER.join(tree_nodenames)

        return DataTree.get_by_uri(node_uri)

    def tree_create(self, tree_nodenames):
        " Given a list of nodes leading to this, returns the node, will create if doesn't exist. "
        node_uri = self.get_uri() + DataTree.DELIMITER + \
                   DataTree.DELIMITER.join(tree_nodenames)

        return DataTree.get_by_uri(node_uri, create = True)

    def tree_encode(self):
        " Returns a list of nodes leading from root to this node. "
        return self.get_uri().split(DataTree.DELIMITER)

    def get_uri(self, save=True):
        " Returns the uniform resource identifier "
        if self.uri_correct:
            return self.uri

        if self.is_root():
            self.uri_correct = True
            self.uri = ''
            if save:
                self.save(uri_fix=True)
            return ''

        parent_uri = self.parent.get_uri()
        if parent_uri == '':
            self.uri = self.name
        else:
            self.uri = parent_uri + DataTree.DELIMITER + self.name

        self.uri_correct = True

        if self.id is not None and save:
            self.save(uri_fix = True)

        return self.uri

    def descendants_slow(self, memo=None):
        " All nodes below this node, but very slowly. "
        if memo is None:
            import sys
            sys.stderr.write("ENTERED descendants_slow!\n")
            memo = set()
        children = self.children()
        if not children[:1]:
            return [self]
        memo.add(self)

        children_list = []

        for child in children:
            if child not in memo:
                children_list += child.descendants_slow()

        return children_list

    def descendants(self, distinct = True):
        " All nodes below this node. "
        desc = DataTree.objects.filter(QTree(below = self))

        if distinct:
            desc = desc.distinct()
        return desc

    def ancestors(self, distinct = True):
        " All nodes above this node. "
        anc = DataTree.objects.filter(QTree(above = self))
        if distinct:
            anc = anc.distinct()
        return anc

    def sync_ranges(self):
        node = DataTree.objects.get(id = self.id)
        self.rangestart, self.rangeend = node.rangestart, node.rangeend
        cache.set("GetNode%s" % self.get_uri(), self, 86400)

    def children(self, only_if_known = False):
        " Return all the subnodes of this one. "

        if hasattr(self, "_children"):
            return self._children
        elif not only_if_known:
            children = DataTree.objects.filter(parent = self)
            setattr(self, "_children", children)
            return self._children
        else:
            return None

    def depth(self):
        uri = self.get_uri()
        if uri == '':
            return 0
        else:
            return len(self.get_uri().split('/'))

    # function that returns a boolean if self is a descendant of node.
    def is_descendant_of(self, node):
        return bool(DataTree.objects.filter(QTree(below = node), id = self.id)[:1])

    # same, but if self is an ancestor of node.
    def is_ancestor_of(self, node):
        return bool(DataTree.objects.filter(QTree(above = node), id = self.id)[:1])

    ####################################
    # DICTIONARY-like BEHAVIOR         #
    ####################################
    def __len__(self):
        return self.children().count()

    def __nonzero__(self):
        """
        Django occasionally uses bool(model_object) internally, to determine whether an object was properly returned (if not, presumably model_object is null or something).
        bool(a) calls __nonzero__ on a; if that doesn't exist, it calls __len__.
        DataTree().__len__ (above) calls DataTree().children(), which executes a query, which calls DataTree().__len__..., creating an infinite loop.
        So, creating this function to stop that.
        """
        return True

    values = children

    def keys(self):
        return [node.name for node in self.children()]

    def items(self):
        return [(node.name, node) for node in self.children()]

    def has_key(self, key):
        # If we already know the children of this node,
        # don't bother querying for them;
        # just scan the list for this particular child
        children = self.children()
        if children != None:
            return key in (child.name for child in children)
        else:
            return bool(self.children().filter(name__exact = key)[:1])

    def __contains__(self, child):
        if type(child) != DataTree:
            return False
        return bool(self.descendants().filter(id = child.id)[:1])


    def __getitem__(self, key):
        # If we already know the children of this node,
        # don't bother querying for them;
        # just scan the list for this particular child
        children = self.children(only_if_known=True)
        if children != None:
            for child in children:
                if child.name == key:
                    return child
            # Key must not be in the set of children
            raise exceptions.KeyError, key
        else:
            try:
                return DataTree.objects.get(parent = self, name = key)
            except:
                raise exceptions.KeyError, key


    def __setitem__(self, key, value):
        assert isinstance(value, DataTree), "Expected a DataTree"
        value.name = key
        value.parent = self
        value.save()


    ###########################
    # STATIC LOCKs            #
    ###########################

    @staticmethod
    def lock(hard_lock = False):
        " Lock the entire tree. "
        root = DataTree.root()

        lock = 1
        if hard_lock: lock = 2

        mem_db.set('datatree_lock', str(lock))

        root.lock_table = lock

        root.save(old_save = True)

    @staticmethod
    def unlock():
        " Unlock the entire tree. "
        root = DataTree.root()
        root.lock_table = 0

        mem_db.set('datatree_lock', '0')

        root.save(old_save = True)

    #############################
    # STATIC ACCESSORS          #
    #############################


    @classmethod
    def root(cls):
        " Get the root node of this tree. "
        if cls.ROOT_NODE != None:
            return cls.ROOT_NODE

        try:
            cls.ROOT_NODE = cls.objects.get(name = cls.ROOT_NAME,
                                            parent__isnull = True)
            return cls.ROOT_NODE
        except cls.DoesNotExist:
            root = cls( name = cls.ROOT_NAME,
                        uri  = '',
                        uri_correct = True,
                        rangestart = 0,
                        rangeend = 0+cls.START_SIZE * 10)
            root.save(True, old_save = True)
            return root

    @staticmethod
    def locked():
        " Get the lock status of this tree. "
        try:
            lock_table = int(mem_db.get('datatree_lock'))
        except (TypeError, ValueError):
            lock_table = DataTree.root().lock_table
            mem_db.set('datatree_lock', lock_table)

        return lock_table

    @staticmethod
    def wait_if_locked():
        " Will wait if there is a lock on the root node. "
        import time, datetime
        old = datetime.datetime.now()
        while DataTree.locked() != 0:
            time.sleep(DataTree.LOCK_WAIT)
            if (datetime.datetime.now() - old).seconds > DataTree.MAX_WAIT:
                raise DataTree.LockTimedOut, 'A lock was on the tree for more than %s seconds.' %\
                      DataTree.MAX_WAIT
        return

    @staticmethod
    def get_by_uri(uri, create=False):
        return DataTree.objects.get(uri=uri, create=create)


    @staticmethod
    def violating_dup_rangestart(QObject = False):
        " Returns the list of nodes violating the rangestart-must-be-unique constraint. "
        return DataTree.find_unused_and_dup_ranges(QObject)[1]

    @staticmethod
    def find_unused_and_dup_ranges(QObject = False, lock = True):
        " This will return a tuple of (list, violating nodes) for using a range multiple times. "
        violating_nodes = []
        if lock: DataTree.lock()

        nodes = DataTree.objects.all()

        rangemax = nodes.order_by('-rangeend')[0].rangeend

        nodes  = list(nodes.values('id','rangestart'))

        try:
            ranges = [False for x in range(rangemax)]
        except:
            return ([],[])

        for i in range(len(nodes)):
            node = nodes[i]
            if ranges[node['rangestart']]:
                violating_nodes.append(node['id'])
            else:
                ranges[node['rangestart']] = True

        if len(violating_nodes) == 0:
            Q_violating = Q(id = -10000)
        else:
            Q_violating = Q(id__in = violating_nodes)

        unused_range = [num for num in range(len(ranges)) if ranges[num] is False]
        unused_ranges = []

        cur_ranges = [unused_range[0],unused_range[0]]
        last_range = unused_range[0]

        for num in unused_range[1:]:
            if num == last_range + 1:
                cur_ranges = (cur_ranges[0], num)
            else:
                unused_ranges.append(cur_ranges)
                cur_ranges = (num, num)
            last_range = num



        if lock: DataTree.unlock()

        if QObject:
            return (unused_ranges, Q_violating)
        else:
            return (unused_ranges, DataTree.objects.filter(Q_violating))


    ###########################
    # STATIC FILTERS          #
    ###########################

    @staticmethod
    def get_only_parents(queryset, slow = False):
        """
        Given an arbitrary list of nodes, removes the nodes that are `under'
        another node in the list. Returns a queryset for homogeneity.
        """
        # NB: I avoid using ranges for the consistency of the tree.
        ids = []
        uris = {}
        for node in queryset:
            uris[node.id] = node.get_uri()

        for node in queryset:
            cur_uri = node.get_uri()
            found = False
            for uri in [uri for uri in uris.values()
                        if len(uri) < len(cur_uri)   ]:
                if node.get_uri().find(uri) == 0:
                    try:
                        del uris[node.id]
                    except:
                        pass
                    found = True

            if not found:
                ids.append(node.id)

        return DataTree.objects.filter(id__in = ids)



    ############################
    # STATIC FIXERS            #
    ############################
    @staticmethod
    def rebuild_tree_ranges(top = True):
        " This will rebuild the tree ranges. "
        DataTree.wait_if_locked()
        DataTree.lock(hard_lock = True)
        DataTree.root().rebuild_range()
        DataTree.unlock()

    @staticmethod
    def zip_ranges():
        " This will compactify all the ranges into a neat, little enclosure. "
        DataTree.lock()

        ranges = DataTree.find_unused_and_dup_ranges(QObject = True, lock = False)[0]
        ranges.reverse()

        for ran in ranges:
            DataTree.shift_many_ranges(ran[0], ran[0] - ran[1]-1, above_base = True, commit_wait = True)

        transaction.commit()
        DataTree.unlock()


    #############################
    # SORTERS                   #
    #############################

    @staticmethod
    def sort_by_depth_rangestart(one, two):
        " This will sort nodes by their depth and their range start descendingly. "
        cmp1 = cmp(two.depth(), one.depth())
        if cmp1 != 0:
            return cmp1

        cmp1 = cmp(two.rangestart, one,rangestart)
        return cmp1

    ##############################
    # SQL Helpers                #
    ##############################


    def delete_descendants(self, commit_wait = False):
        " Delete all the descendants of this node from the database. "
        DataTree.objects.filter(QTree(belowonly = self)).delete()


    @staticmethod
    def violating_range_nodes(QObject = False):
        " Returns the nodes that violate the must-be-in-range-of-parent constraint "

        cursor = connection.cursor()

        table = DataTree._meta.db_table

        cursor.execute(("SELECT %s.id FROM %s INNER JOIN %s AS parent_tree " + \
                        "ON %s.parent_id = parent_tree.id "                  + \
                        "WHERE %s.rangestart <= parent_tree.rangestart OR "  + \
                        "%s.rangeend > parent_tree.rangeend") % \
                       (table, table, table, table, table, table))

        ids = [id[0] for id in cursor.fetchall()]

        if len(ids) == 0:
            Q_violating = Q(id = -10000)
        else:
            Q_violating = Q(id__in = ids)

        if QObject:
            return Q_violating

        return DataTree.objects.filter(Q_violating)

    @transaction.commit_manually
    def expire_uri(self, commit_wait = False):
        " Expire the URIs on all descendants of this node. "

        if self.get_rangestart() is None or self.get_rangeend() is None:
            return


        if 'postgresql' in settings.DATABASE_ENGINE.lower():
            false = 'f'
        elif 'mysql' in settings.DATABASE_ENGINE.lower():
            false = '0'
        elif 'sqlite' in settings.DATABASE_ENGINE.lower():
            false = 'False'
        else:
            false = '0'

        cursor = connection.cursor()
        db_tree = qn(DataTree._meta.db_table)

        cursor.execute(("UPDATE %s SET uri_correct = '%s' WHERE " + \
                        "rangestart > (SELECT rangestart FROM %s WHERE id = %s)" + \
                        " AND rangeend <= (SELECT rangeend FROM %s WHERE id = %s)") % \
                           (db_tree, false, db_tree, self.id, db_tree, self.id))

        if not commit_wait:
            try:
                transaction.commit()
            except transaction.TransactionManagementError:
                pass # We're not actually in a transaction; so don't bother

    @classmethod
    def shift_many_ranges(cls, baserange, amount, above_base = True, commit_wait = False):
        " Shift all ranges either above or below a base by amount. "
        if amount == 0:
            return
        cursor = connection.cursor()

        stramount = ''
        if amount > 0:
            stramount = '+ %s' % amount
        else:
            stramount = '- %s' % abs(amount)

        op = (above_base and '>=' or '<=')


        if 'postgres' in settings.DATABASE_ENGINE.lower() or \
           'mysql'    in settings.DATABASE_ENGINE.lower():
            template = 'postgresql' in settings.DATABASE_ENGINE.lower() and \
                       "CASE WHEN %s %s %s THEN %s %s ELSE %s END" or \
                       "IF(%s %s %s, %s %s, %s)"

            rangestart_result = template % \
                                ('rangestart', op, baserange, 'rangestart', stramount, 'rangestart')

            rangeend_result   = template %\
                                ('rangeend', op, baserange, 'rangeend', stramount, 'rangeend')


            sql = ("UPDATE %s SET rangestart = %s, " +\
                   "rangeend = %s WHERE "            +\
                   "rangestart %s %s OR rangeend %s %s") % \
                        (cls._meta.db_table,
                         rangestart_result,
                         rangeend_result,
                         op,baserange,
                         op,baserange)


        elif 'sqlite' in settings.DATABASE_ENGINE.lower():
            sql = ['UPDATE %s SET rangestart = rangestart %s WHERE rangestart %s %s;' % \
                    (cls._meta.db_table,
                    stramount, op, baserange),
                   'UPDATE %s SET rangeend   = rangeend   %s WHERE rangeend   %s %s;' % \
                   (cls._meta.db_table,
                    stramount, op, baserange)]
        else:
            assert False, 'Unkown database engine %s.' % settings.DATABASE_ENGINE

        if isinstance(sql, basestring):
            sql = [sql]

        for strsql in sql:
            cursor.execute(strsql)

        if not commit_wait:
            transaction.commit()

    ##################
    # EXCEPTIONS     #
    ##################
    class CannotCreateRootException(Exception):
        pass

    class LockTimedOut (Exception):
        pass

    class MaxDepthExceeded(Exception):
        pass

    class InvalidName(Exception):
        pass
    class PermissionDenied(Exception):
        pass

    class NoSuchNodeException(Exception):
        """ Raised if a required node in a DataTree doesn't exist """
        def __init__(self, anchor, remainder):
            self.anchor = anchor
            self.remainder = remainder

        def __unicode__(self):
            return "Node not found: " + repr(self.remainder[0])



    ###########################
    # BACKWARDS Compatibility #
    ###########################
    antecedents = ancestors
    full_name   = get_uri

    ##############
    # TESTS      #
    ##############
    @staticmethod
    def randwordtest(factor = 4, limit = -1, quiet=False):
        # some random test
        import sys
        import random
        from esp.utils import echo
        error_free = True
        GetNode('a')
        try:
            f = open('/usr/share/dict/words')
            words = [word.strip().decode('cp1250', 'replace') for word in f ]

            try:
                low_id = DataTree.objects.order_by('id')[1].id
            except int:
                low_id = 1


            while limit != 0:
                if limit > 0:
                    limit -= 1
                try:
                    size = int(DataTree.objects.count())
                    cur_id = random.choice(range(low_id,low_id + size*factor))
                    #echo( 'Tried %s' % cur_id, quiet=quiet )
                    nodes = DataTree.objects.filter(id = cur_id)
                    if nodes[:1]:
                        node = nodes[0]
                        echo( u'Deleting %s' % node, quiet=quiet )
                        node.delete(True)
                        echo( u'Deleted %s' % node, quiet=quiet )
                    else:
                        uri = '/'.join(random.choice(words))
                        node = DataTree.get_by_uri(uri, True)
<<<<<<< HEAD
                        print u'Added %s' % uri

=======
                        echo( u'Added %s' % uri, quiet=quiet )
                    
>>>>>>> 910ca4bb
                    if DataTree.objects.exists_violators():
                        echo( "ERROR:" )
                        echo( DataTree.objects.exists_violators(queryset=True) )
                        return False
                except int:
                    exc_info = sys.exc_info()
                    echo( exc_info[0], exc_info[1], exc_info[2] )
                    error_free = False

        except int:
            exc_info = sys.exc_info()
            raise exc_info[0], exc_info[1], exc_info[2]

        return error_free


####################
# HELPER FUNCTIONS #
####################


def get_lowest_parent(uri):
    " Returns the lowest parent of a given URI. "
    try:
        node = DataTree.get_by_uri(uri)
    except:
        node = None

    while node is None:
        uri  = DataTree.DELIMITER.join(uri.split(DataTree.DELIMITER)[:-1])
        try:
            node = DataTree.get_by_uri(uri)
        except:
            node = None

    return node

def GetNode(nodename):
    " Get a datatree node and create it if it doesn't exist. "
    return DataTree.get_by_uri(nodename, create = True)

def StringToPerm(permstr):
    """ Convert a permission from 'a/b/c' format to [a, b, c] format """
    return permstr.split('/')

def PermToString(perm):
    """ Convert a permission from [a, b, c] format to 'a/b/c' format """
    if perm == []:
        return ''
    else:
        return "/".join(perm)

#root = DataTree.root()
#root.save()


def install():
    """
    This function sets up the initial ROOT, Q, and V nodes in the datatree.
    It's idempotent; ie., you can run it multiple times without harm.
    """
    root_node = DataTree.root()
    root_node.get_by_uri('Q', create=True)
    root_node.get_by_uri('V', create=True)

    from esp.datatree.tree_template import genTemplate
    genTemplate()<|MERGE_RESOLUTION|>--- conflicted
+++ resolved
@@ -875,13 +875,8 @@
                     else:
                         uri = '/'.join(random.choice(words))
                         node = DataTree.get_by_uri(uri, True)
-<<<<<<< HEAD
-                        print u'Added %s' % uri
-
-=======
                         echo( u'Added %s' % uri, quiet=quiet )
-                    
->>>>>>> 910ca4bb
+
                     if DataTree.objects.exists_violators():
                         echo( "ERROR:" )
                         echo( DataTree.objects.exists_violators(queryset=True) )
