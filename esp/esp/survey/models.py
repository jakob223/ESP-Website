" Survey models for Educational Studies Program. "

__author__    = "$LastChangedBy$"
__date__      = "$LastChangedDate$"
__rev__       = "$LastChangedRevision$"
__headurl__   = "$HeadURL$"
__license__   = "AGPL v.3"
__copyright__ = """
This file is part of the ESP Web Site
Copyright (c) 2007 by the individual contributors
  (see AUTHORS file)

The ESP Web Site is free software; you can redistribute it and/or
modify it under the terms of the GNU Affero General Public License
as published by the Free Software Foundation; either version 3
of the License, or (at your option) any later version.

This program is distributed in the hope that it will be useful,
but WITHOUT ANY WARRANTY; without even the implied warranty of
MERCHANTABILITY or FITNESS FOR A PARTICULAR PURPOSE.  See the
GNU Affero General Public License for more details.

You should have received a copy of the GNU Affero General Public
License along with this program; if not, write to the Free Software
Foundation, Inc., 51 Franklin Street, Fifth Floor, Boston, MA 02110-1301, USA.

Contact information:
MIT Educational Studies Program
  84 Massachusetts Ave W20-467, Cambridge, MA 02139
  Phone: 617-253-4882
  Email: esp-webmasters@mit.edu
Learning Unlimited, Inc.
  527 Franklin St, Cambridge, MA 02139
  Phone: 617-379-0178
  Email: web-team@learningu.org
"""

import datetime
from django.db import models
from django.template import loader
from django.contrib.contenttypes.models import ContentType
from django.contrib.contenttypes.fields import GenericForeignKey

from argcache import cache_function

try:
    import cPickle as pickle
except ImportError:
    import pickle

from esp.db.fields import AjaxForeignKey

# Models to depend on.
from esp.middleware import ESPError
from esp.program.models import Program

class ListField(object):
    """ Create a list type field descriptor. Allows you to
    pack lists (actually tuples) into a delimited string easily.

    Example Usage:
        class A(models.Model):
            b = models.TextField()
            a = ListField('b')

        c = A()

        c.a = ('a','b','c')

        print c.b
        > "a|b|c"

        c.save()

    """
    field_name = ''
    separator = '|'

    def __init__(self, field_name, separator='|'):
        self.field_name = field_name
        self.separator = separator

    def __get__(self, instance, class_):
        data = str(getattr(instance, self.field_name) or '').strip()
        if not data:
            return ()
        else:
            return tuple(data.split(self.separator))

    def __set__(self, instance, value):
        data = self.separator.join(map(str, value))
        setattr(instance, self.field_name, data)


class Survey(models.Model):
    """ A single survey. """
    name = models.CharField(max_length=255)
    program = models.ForeignKey(Program, related_name='surveys',
                                blank=True, null=True,
                                help_text="Blank if not associated to a program")

    category = models.CharField(max_length=32) # teach|learn|etc

    def __unicode__(self):
        return '%s (%s) for %s' % (self.name, self.category, unicode(self.program))

    def num_participants(self):
        #   If there is a program for this survey, select the appropriate number
        #   of participants based on the category.
        prog = self.program
        if prog:
            if self.category == 'teach':
                return prog.teachers()['class_approved'].count()
            elif self.category == 'learn':
                return prog.students()['confirmed'].count()
            else:
                return 0
        else:
            return 0

class SurveyResponse(models.Model):
    """ A single survey taken by a person. """
    time_filled = models.DateTimeField(default=datetime.datetime.now)
    survey = models.ForeignKey(Survey, db_index=True)

    def set_answers(self, get_or_post, save=False):
        """ For a given get or post, get a set of answers. """
        from esp.program.models import ClassSection

        # First, set up attendance dictionary based on the attendance questions
        # If there were no attendance questions, this wasn't a student survey
        attendances = {}
        keys = filter(lambda x: x.startswith('attendance_'), get_or_post.keys())
        for key in keys:
            try:
                attendances[ int( key[11:] ) ] = int(get_or_post.getlist(key)[0])
            except (TypeError, ValueError):
                pass

        answers = []
        keys = filter(lambda x: x.startswith('question_'), get_or_post.keys())
        for key in keys:
            value = get_or_post.getlist(key)
            if len(value) == 1: value = value[0]
            str_list = key.split('_')
            if len(str_list) < 2 or len(str_list) > 3:
                raise ESPError('Inappropriate question key: %s' % key)

            new_answer = Answer()
            new_answer.survey_response = self

            if len(str_list) > 2:
                try:
                    qid = int(str_list[1])
                    cid = int(str_list[2])
                    if attendances.has_key(cid):
                        cid = attendances[cid]
                    if not cid:
                        continue
                    question = Question.objects.get(id=qid)
                    sec = ClassSection.objects.get(id=cid)
                except ClassSection.DoesNotExist:
                    raise ESPError('Error finding class from %s' % key)
                except Question.DoesNotExist:
                    raise ESPError('Error finding question from %s' % key)
                except ValueError:
                    raise ESPError('Error getting IDs from %s' % key)

                new_answer.target = sec

            elif len(str_list) == 2:
                try:
                    qid = int(str_list[1])
                    question = Question.objects.get(id=qid)
                except Question.DoesNotExist:
                    raise ESPError('Error finding question from %s' % key)
                except ValueError:
                    raise ESPError('Error getting IDs from %s' % key)
                new_answer.target = self.survey.program

            new_answer.answer = value
            new_answer.question = question
            answers.append(new_answer)

        if save:
            for answer in answers:
                answer.save()

        return answers

    def __unicode__(self):
        return "Survey for %s filled out at %s" % (unicode(self.survey.program),
                                                   self.time_filled)


class QuestionType(models.Model):
    """ A type of question.
    Examples:
        - Yes/No
        - Rate from 1-5
        - Free Response short
        - Free Response long
    """

    name = models.CharField(max_length=255)
    _param_names = models.TextField("Parameter names", blank=True,
                                    help_text="A pipe (|) delimited list of parameter names.")
    param_names = ListField('_param_names')
    is_numeric = models.BooleanField(default=False)
    is_countable = models.BooleanField(default=False)

    @property
    def template_file(self):
        return 'survey/questions/%s.html' % self.name.replace(' ', '_').lower()

    def __unicode__(self):
        return '%s: includes %s' % (self.name, self._param_names.replace('|', ', '))


class Question(models.Model):
    survey = models.ForeignKey(Survey, related_name="questions")
    name = models.CharField(max_length=255)
    question_type = models.ForeignKey(QuestionType)
    _param_values = models.TextField("Parameter values", blank=True,
                                     help_text="A pipe (|) delimited list of values.")
    param_values = ListField('_param_values')
    per_class = models.BooleanField(default=False)
    seq = models.IntegerField(default=0)

    def get_params(self):
        " Get the parameters for this question, as a dictionary. "

        a, b = self.question_type.param_names, self.param_values
        params = dict(zip(map(lambda x: x.replace(' ', '_').lower(), a),
                          b))
        min_length = min(len(a), len(b))
        params['list'] = b[min_length:]

        return params

    def __unicode__(self):
        return '%s, %d: "%s" (%s)' % (self.survey.name, self.seq, self.name, self.question_type.name)

    def get_value(self, data_dict):
        question_key = 'question_%s' % self.id

        try:
            value = data_dict.getlist(question_key)
            if len(value) == 1:
                value = value[0]
        except AttributeError:
            value = data_dict.get(question_key, None)

        return value

    def render(self, data_dict=None):
        """ Render this question to text (usually HTML).

        If specified, data_dict will contain the pre-filled data
        from a GET or POST operation.
        """

        ##########
        # Get any pre-filled data
        if not data_dict:
            data_dict = {}
        value = self.get_value(data_dict)

        ##########
        # Render the HTML
        params = self.get_params()
        params['name'] = self.name
        params['id'] = self.id
        params['value'] = value

        if self.per_class:
            params['for_class'] = True

        return loader.render_to_string(self.question_type.template_file, params)

    @cache_function
    def global_average(self):
        def pretty_val(val):
            if val == 0:
                return 'N/A'
            else:
                return str(round(val, 2))

        if not self.question_type.is_numeric:
            return None

        try:
            average_key = 'question_%d_avg' % self.id
<<<<<<< HEAD
            
            ans = Answer.objects.filter(question=self)
            ans_count = ans.count()
            ans_sum = 0.0
            for a in ans:
                ans_sum += float(a.answer)
            if ans_count == 0:
                new_val = 0
=======

            test_val = cache.get(average_key)
            if test_val is None:
                ans = Answer.objects.filter(question=self)
                ans_count = ans.count()
                ans_sum = 0.0
                for a in ans:
                    ans_sum += float(a.answer)
                if ans_count == 0:
                    new_val = 0
                else:
                    new_val = ans_sum / ans_count;
                cache.set(average_key, new_val)
                return pretty_val(new_val)
>>>>>>> 7b542b63
            else:
                new_val = ans_sum / ans_count;
            return pretty_val(new_val)
        except:
            return 'N/A'
<<<<<<< HEAD
    global_average.depend_on_row('survey.Answer', lambda ans: {'self': ans.question})
    
=======

>>>>>>> 7b542b63
    class Meta:
        ordering = ['seq']

class Answer(models.Model):
    """ An answer for a single question for a single survey response. """

    survey_response = models.ForeignKey(SurveyResponse, db_index=True,
                                        related_name='answers')

    ## Generic ForeignKey: either the program, the class, or the section ##
    content_type = models.ForeignKey(ContentType, blank=True, null=True)
    object_id = models.PositiveIntegerField(blank=True, null=True)
    target = GenericForeignKey(ct_field='content_type', fk_field='object_id')
    ## End Generic ForeignKey ##

    question = models.ForeignKey(Question, db_index=True)
    value = models.TextField()

    def _answer_getter(self):
        """ The actual, unpickled answer. """
        if not self.value:
            return None
        if hasattr(self, '_answer'):
            return self._answer

        if self.value[0] == '+':
            try:
                value = pickle.loads(str(self.value[1:]))
            except:
                value = self.value[1:]
        else:
            value = self.value[1:]

        self._answer = value
        return value

    def _answer_setter(self, value):
        self._answer = value
        if not isinstance(value, basestring):
            self.value = '+' + pickle.dumps(value)
        else:
            self.value = ':' + value

    answer = property(_answer_getter, _answer_setter)

    class Admin:
        pass

    def __unicode__(self):
        return "Answer for question #%d: %s" % (self.question.id, self.value)<|MERGE_RESOLUTION|>--- conflicted
+++ resolved
@@ -291,8 +291,6 @@
 
         try:
             average_key = 'question_%d_avg' % self.id
-<<<<<<< HEAD
-            
             ans = Answer.objects.filter(question=self)
             ans_count = ans.count()
             ans_sum = 0.0
@@ -300,33 +298,13 @@
                 ans_sum += float(a.answer)
             if ans_count == 0:
                 new_val = 0
-=======
-
-            test_val = cache.get(average_key)
-            if test_val is None:
-                ans = Answer.objects.filter(question=self)
-                ans_count = ans.count()
-                ans_sum = 0.0
-                for a in ans:
-                    ans_sum += float(a.answer)
-                if ans_count == 0:
-                    new_val = 0
-                else:
-                    new_val = ans_sum / ans_count;
-                cache.set(average_key, new_val)
-                return pretty_val(new_val)
->>>>>>> 7b542b63
             else:
                 new_val = ans_sum / ans_count;
             return pretty_val(new_val)
         except:
             return 'N/A'
-<<<<<<< HEAD
     global_average.depend_on_row('survey.Answer', lambda ans: {'self': ans.question})
-    
-=======
-
->>>>>>> 7b542b63
+
     class Meta:
         ordering = ['seq']
 
