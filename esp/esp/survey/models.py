" Survey models for Educational Studies Program. "

__author__    = "$LastChangedBy$"
__date__      = "$LastChangedDate$"
__rev__       = "$LastChangedRevision$"
__headurl__   = "$HeadURL$"
__license__   = "AGPL v.3"
__copyright__ = """
This file is part of the ESP Web Site
Copyright (c) 2007 by the individual contributors
  (see AUTHORS file)

The ESP Web Site is free software; you can redistribute it and/or
modify it under the terms of the GNU Affero General Public License
as published by the Free Software Foundation; either version 3
of the License, or (at your option) any later version.

This program is distributed in the hope that it will be useful,
but WITHOUT ANY WARRANTY; without even the implied warranty of
MERCHANTABILITY or FITNESS FOR A PARTICULAR PURPOSE.  See the
GNU Affero General Public License for more details.

You should have received a copy of the GNU Affero General Public
License along with this program; if not, write to the Free Software
Foundation, Inc., 51 Franklin Street, Fifth Floor, Boston, MA 02110-1301, USA.

Contact information:
MIT Educational Studies Program
  84 Massachusetts Ave W20-467, Cambridge, MA 02139
  Phone: 617-253-4882
  Email: esp-webmasters@mit.edu
Learning Unlimited, Inc.
  527 Franklin St, Cambridge, MA 02139
  Phone: 617-379-0178
  Email: web-team@learningu.org
"""

import datetime
from django.db import models
from django.template import loader
from django.contrib.contenttypes.models import ContentType
from django.contrib.contenttypes.fields import GenericForeignKey

<<<<<<< HEAD
from esp.cache import cache_function
=======
from argcache import cache_function
>>>>>>> 72e74616

try:
    import cPickle as pickle
except ImportError:
    import pickle

from esp.db.fields import AjaxForeignKey

# Models to depend on.
from esp.middleware import ESPError
from esp.program.models import Program

class ListField(object):
    """ Create a list type field descriptor. Allows you to
    pack lists (actually tuples) into a delimited string easily.

    Example Usage:
        class A(models.Model):
            b = models.TextField()
            a = ListField('b')

        c = A()

        c.a = ('a','b','c')

        print c.b
        > "a|b|c"

        c.save()

    """
    field_name = ''
    separator = '|'

    def __init__(self, field_name, separator='|'):
        self.field_name = field_name
        self.separator = separator

    def __get__(self, instance, class_):
        data = str(getattr(instance, self.field_name) or '').strip()
        if not data:
            return ()
        else:
            return tuple(data.split(self.separator))

    def __set__(self, instance, value):
        data = self.separator.join(map(str, value))
        setattr(instance, self.field_name, data)


class Survey(models.Model):
    """ A single survey. """
    name = models.CharField(max_length=255)
    program = models.ForeignKey(Program, related_name='surveys',
                                blank=True, null=True,
                                help_text="Blank if not associated to a program")

    category = models.CharField(max_length=32) # teach|learn|etc

    def __unicode__(self):
        return '%s (%s) for %s' % (self.name, self.category, unicode(self.program))

    def num_participants(self):
        #   If there is a program for this survey, select the appropriate number
        #   of participants based on the category.
        prog = self.program
        if prog:
            if self.category == 'teach':
                return prog.teachers()['class_approved'].count()
            elif self.category == 'learn':
                return prog.students()['confirmed'].count()
            else:
                return 0
        else:
            return 0

class SurveyResponse(models.Model):
    """ A single survey taken by a person. """
    time_filled = models.DateTimeField(default=datetime.datetime.now)
    survey = models.ForeignKey(Survey, db_index=True)

    def set_answers(self, get_or_post, save=False):
        """ For a given get or post, get a set of answers. """
        from esp.program.models import ClassSection

        # First, set up attendance dictionary based on the attendance questions
        # If there were no attendance questions, this wasn't a student survey
        attendances = {}
        keys = filter(lambda x: x.startswith('attendance_'), get_or_post.keys())
        for key in keys:
            try:
                attendances[ int( key[11:] ) ] = int(get_or_post.getlist(key)[0])
            except (TypeError, ValueError):
                pass

        answers = []
        keys = filter(lambda x: x.startswith('question_'), get_or_post.keys())
        for key in keys:
            value = get_or_post.getlist(key)
            if len(value) == 1: value = value[0]
            str_list = key.split('_')
            if len(str_list) < 2 or len(str_list) > 3:
                raise ESPError('Inappropriate question key: %s' % key)

            new_answer = Answer()
            new_answer.survey_response = self

            if len(str_list) > 2:
                try:
                    qid = int(str_list[1])
                    cid = int(str_list[2])
                    if cid in attendances:
                        cid = attendances[cid]
                    if not cid:
                        continue
                    question = Question.objects.get(id=qid)
                    sec = ClassSection.objects.get(id=cid)
                except ClassSection.DoesNotExist:
                    raise ESPError('Error finding class from %s' % key)
                except Question.DoesNotExist:
                    raise ESPError('Error finding question from %s' % key)
                except ValueError:
                    raise ESPError('Error getting IDs from %s' % key)

                new_answer.target = sec

            elif len(str_list) == 2:
                try:
                    qid = int(str_list[1])
                    question = Question.objects.get(id=qid)
                except Question.DoesNotExist:
                    raise ESPError('Error finding question from %s' % key)
                except ValueError:
                    raise ESPError('Error getting IDs from %s' % key)
                new_answer.target = self.survey.program

            new_answer.answer = value
            new_answer.question = question
            answers.append(new_answer)

        if save:
            for answer in answers:
                answer.save()

        return answers

    def __unicode__(self):
        return "Survey for %s filled out at %s" % (unicode(self.survey.program),
                                                   self.time_filled)


class QuestionType(models.Model):
    """ A type of question.
    Examples:
        - Yes/No
        - Rate from 1-5
        - Free Response short
        - Free Response long
    """

    name = models.CharField(max_length=255)
    _param_names = models.TextField("Parameter names", blank=True,
                                    help_text="A pipe (|) delimited list of parameter names.")
    param_names = ListField('_param_names')
    is_numeric = models.BooleanField(default=False)
    is_countable = models.BooleanField(default=False)

    @property
    def template_file(self):
        return 'survey/questions/%s.html' % self.name.replace(' ', '_').lower()

    def __unicode__(self):
        return '%s: includes %s' % (self.name, self._param_names.replace('|', ', '))


class Question(models.Model):
    survey = models.ForeignKey(Survey, related_name="questions")
    name = models.CharField(max_length=255)
    question_type = models.ForeignKey(QuestionType)
    _param_values = models.TextField("Parameter values", blank=True,
                                     help_text="A pipe (|) delimited list of values.")
    param_values = ListField('_param_values')
    per_class = models.BooleanField(default=False)
    seq = models.IntegerField(default=0)

    def get_params(self):
        " Get the parameters for this question, as a dictionary. "

        a, b = self.question_type.param_names, self.param_values
        params = dict(zip(map(lambda x: x.replace(' ', '_').lower(), a),
                          b))
        min_length = min(len(a), len(b))
        params['list'] = b[min_length:]

        return params

    def __unicode__(self):
        return '%s, %d: "%s" (%s)' % (self.survey.name, self.seq, self.name, self.question_type.name)

    def get_value(self, data_dict):
        question_key = 'question_%s' % self.id

        try:
            value = data_dict.getlist(question_key)
            if len(value) == 1:
                value = value[0]
        except AttributeError:
            value = data_dict.get(question_key, None)

        return value

    def render(self, data_dict=None):
        """ Render this question to text (usually HTML).

        If specified, data_dict will contain the pre-filled data
        from a GET or POST operation.
        """

        ##########
        # Get any pre-filled data
        if not data_dict:
            data_dict = {}
        value = self.get_value(data_dict)

        ##########
        # Render the HTML
        params = self.get_params()
        params['name'] = self.name
        params['id'] = self.id
        params['value'] = value

        if self.per_class:
            params['for_class'] = True

        return loader.render_to_string(self.question_type.template_file, params)

    @cache_function
    def global_average(self):
        def pretty_val(val):
            if val == 0:
                return 'N/A'
            else:
                return str(round(val, 2))

        if not self.question_type.is_numeric:
            return None

        try:
            ans = Answer.objects.filter(question=self)
            ans_count = ans.count()
            ans_sum = 0.0
            for a in ans:
                ans_sum += float(a.answer)
            if ans_count == 0:
                new_val = 0
            else:
                new_val = ans_sum / ans_count;
            return pretty_val(new_val)
        except:
            return 'N/A'
    global_average.depend_on_row('survey.Answer', lambda ans: {'self': ans.question})
<<<<<<< HEAD
    
=======

>>>>>>> 72e74616
    class Meta:
        ordering = ['seq']

class Answer(models.Model):
    """ An answer for a single question for a single survey response. """

    survey_response = models.ForeignKey(SurveyResponse, db_index=True,
                                        related_name='answers')

    ## Generic ForeignKey: either the program, the class, or the section ##
    content_type = models.ForeignKey(ContentType, blank=True, null=True)
    object_id = models.PositiveIntegerField(blank=True, null=True)
    target = GenericForeignKey(ct_field='content_type', fk_field='object_id')
    ## End Generic ForeignKey ##

    question = models.ForeignKey(Question, db_index=True)
    value = models.TextField()

    def _answer_getter(self):
        """ The actual, unpickled answer. """
        if not self.value:
            return None
        if hasattr(self, '_answer'):
            return self._answer

        if self.value[0] == '+':
            try:
                value = pickle.loads(str(self.value[1:]))
            except:
                value = self.value[1:]
        else:
            value = self.value[1:]

        self._answer = value
        return value

    def _answer_setter(self, value):
        self._answer = value
        if not isinstance(value, basestring):
            self.value = '+' + pickle.dumps(value)
        else:
            self.value = ':' + value

    answer = property(_answer_getter, _answer_setter)

    def __unicode__(self):
        return "Answer for question #%d: %s" % (self.question.id, self.value)<|MERGE_RESOLUTION|>--- conflicted
+++ resolved
@@ -41,11 +41,7 @@
 from django.contrib.contenttypes.models import ContentType
 from django.contrib.contenttypes.fields import GenericForeignKey
 
-<<<<<<< HEAD
-from esp.cache import cache_function
-=======
 from argcache import cache_function
->>>>>>> 72e74616
 
 try:
     import cPickle as pickle
@@ -307,11 +303,7 @@
         except:
             return 'N/A'
     global_average.depend_on_row('survey.Answer', lambda ans: {'self': ans.question})
-<<<<<<< HEAD
-    
-=======
-
->>>>>>> 72e74616
+
     class Meta:
         ordering = ['seq']
 
