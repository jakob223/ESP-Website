from __future__ import with_statement

__author__    = "Individual contributors (see AUTHORS file)"
__date__      = "$DATE$"
__rev__       = "$REV$"
__license__   = "AGPL v.3"
__copyright__ = """
This file is part of the ESP Web Site
Copyright (c) 2012 by the individual contributors
  (see AUTHORS file)

The ESP Web Site is free software; you can redistribute it and/or
modify it under the terms of the GNU Affero General Public License
as published by the Free Software Foundation; either version 3
of the License, or (at your option) any later version.

This program is distributed in the hope that it will be useful,
but WITHOUT ANY WARRANTY; without even the implied warranty of
MERCHANTABILITY or FITNESS FOR A PARTICULAR PURPOSE.  See the
GNU Affero General Public License for more details.

You should have received a copy of the GNU Affero General Public
License along with this program; if not, write to the Free Software
Foundation, Inc., 51 Franklin Street, Fifth Floor, Boston, MA 02110-1301, USA.

Contact information:
MIT Educational Studies Program
  84 Massachusetts Ave W20-467, Cambridge, MA 02139
  Phone: 617-253-4882
  Email: esp-webmasters@mit.edu
Learning Unlimited, Inc.
  527 Franklin St, Cambridge, MA 02139
  Phone: 617-379-0178
  Email: web-team@lists.learningu.org
"""

import logging
logger = logging.getLogger(__name__)
import numpy
assert numpy.version.short_version >= "1.7.0"
import numpy.random

from datetime import date, datetime

from esp.cal.models import Event
from esp.users.models import ESPUser, StudentInfo
from esp.program.models import StudentRegistration, StudentSubjectInterest, RegistrationType, RegistrationProfile, ClassSection
from esp.program.models.class_ import ClassCategories
from esp.mailman import add_list_members, remove_list_member, list_contents
from esp.tagdict.models import Tag

from django.conf import settings
from django.db.models import Min
import os
import operator

class LotteryException(Exception):
    """ Top level exception class for lottery related problems.  """
    pass

class LotterySectionException(LotteryException):
    """ Something is wrong with a class section.    """
    def __init__(self, section, msg, **kwargs):
        super(LotteryException, self).__init__('Class section %d (%s) %s' % (section.id, section.emailcode(), msg), **kwargs)

class LotterySubjectException(LotteryException):
    """ Something is wrong with a class subject.    """
    def __init__(self, subject, msg, **kwargs):
        super(LotteryException, self).__init__('Class subject %s %s' % (subject.emailcode(), msg), **kwargs)

class LotteryAssignmentController(object):

    # map from default option key to (default value, help text)
    # help text is false if it should not be displayed on a web interface (specifically, lottery frontend module)
    default_options = {
        'Kp': (1.2, 'Assignment weight factor for priority students'),
        'Ki': (1.1, 'Assignment weight factor for interested students'),
        'check_grade': (True, 'Whether to validate grade constraints'),
        'stats_display': (False, False),
        'directory': (os.getenv("HOME"), False),
        'use_student_apps': (False, 'Whether to use student application ranks'),
        'fill_low_priorities': (False, 'Whether to push students who have interested classes marked but no priority, to priority')
    }

    def __init__(self, program, **kwargs):
        """ Set constant parameters for a lottery assignment. """


        self.program = program

        if Tag.getProgramTag('program_size_by_grade', self.program):
            # TODO(benkraft): Consider implementing this.  Stanford's use case
            # as of Fall 2015 (for which program_size_by_grade was written)
            # doesn't need it, but we might want to implement it anyway, or
            # remove the program size logic from the lottery entirely.
            print ("WARNING: The lottery doesn't support the "
                   "program_size_by_grade Tag yet.  It will run without a "
                   "program cap, and allow all students who have marked "
                   "preferences to get classes.")
            self.program_size_max = 0
        else:
            self.program_size_max = self.program.program_size_max
        students = self.program.students()
        if 'twophase_star_students' in students:
            # We can't do the join in SQL, because the query generated takes at least half an hour.  So do it in python.
            stars = set(students['twophase_star_students'].values_list('id',flat=True))
            prioritys = set(students['twophase_priority_students'].values_list('id',flat=True))
            self.lotteried_students = list(stars|prioritys)

        elif 'lotteried_students' in students:
            self.lotteried_students = students['lotteried_students']
        else:
            raise Exception('Cannot retrieve lottery preferences for program, please ensure that it has the lottery module.')
        self.sections = self.program.sections().filter(status__gt=0, parent_class__status__gt=0, registration_status=0, meeting_times__isnull=False).order_by('id').select_related('parent_class','parent_class__parent_program').prefetch_related('meeting_times').distinct()
        self.timeslots = self.program.getTimeSlots()
        self.num_timeslots = len(self.timeslots)
        self.num_students = len(self.lotteried_students)
        self.num_sections = len(self.sections)
        self.real_priority_limit = self.program.priorityLimit() # For most purposes, you probably want to use self.effective_priority_limit instead.
        self.grade_range_exceptions = self.program.useGradeRangeExceptions()
        self.effective_priority_limit = self.real_priority_limit + 1 if self.grade_range_exceptions else self.real_priority_limit

<<<<<<< HEAD
        self.options = {key: value[0] for key, value in LotteryAssignmentController.default_options.items()}
=======
        self.options = LotteryAssignmentController.default_options.copy()
>>>>>>> 7d768092
        self.options.update(kwargs)

        self.now = datetime.now()
        numpy.random.seed(self.now.microsecond)

        self.initialize()

        if self.options['stats_display']:
<<<<<<< HEAD
            print 'Initialized lottery assignment for %d students, %d sections, %d timeslots' % (self.num_students, self.num_sections, self.num_timeslots)
=======
            logger.info('Initialized lottery assignment for %d students, %d sections, %d timeslots', self.num_students, self.num_sections, self.num_timeslots)
>>>>>>> 7d768092

    def get_index_array(self, arr):
        """ Given an array of arbitrary integers, create a new array that maps
            the values back to their indices.  Invalid entries are stored as -1.
            For example:            arr = [1, 6, 5, 3]
                -> get_index_array(arr) = [-1, 0, -1, 3, -1, 2, 1]
        """

        max_index = numpy.max(arr)
        index_arr = -numpy.ones((max_index + 1,), dtype=numpy.int32)
        for i in range(arr.shape[0]):
            index_arr[arr[i]] = i
        return index_arr

    def get_ids(self, qs):
        """ Get an array of the IDs of the objects stored in the QuerySet qs. """

        return numpy.array(qs.order_by('id').values_list('id', flat=True))

    def get_ids_and_indices(self, qs):
        """ Get a tuple of the IDs and lookup indices of the objects stored in the QuerySet qs. """

        if 'order_by' in dir(qs):
            # We have a QuerySet.
            a1 = numpy.array(qs.order_by('id').values_list('id', flat=True))
        else:
            a1 = numpy.array(qs)
        a2 = self.get_index_array(a1)
        return (a1, a2)

    def clear_assignments(self):
        """ Reset the state of the controller so that new assignments may be computed,
            but without fetching any information from the database. """

        self.student_schedules = numpy.zeros((self.num_students, self.num_timeslots), dtype=numpy.bool)
        self.student_enrollments = numpy.zeros((self.num_students, self.num_timeslots), dtype=numpy.int32)
        self.student_sections = numpy.zeros((self.num_students, self.num_sections), dtype=numpy.bool)
        self.student_weights = numpy.ones((self.num_students,))
        self.student_utilities = numpy.zeros((self.num_students, ), dtype=numpy.float)

    def put_prefs_in_array(self, prefs, array):
        """ Helper function for self.initialize().

        Given ValuesListQuerySet of preferences (student, section) and a students-by-sections array (likely self.interest or self.priority[i]), set the entries of the array corresponding to the preferences True.  Check that all values in question are valid.

        prefs should be a ValuesListQuerySet of tuples (user, section), such as that generated by StudentRegistration.objects.filter(...).values_list('user__id', 'section__id').distinct().
        array should be a boolean array of dimension self.num_students by self.num_sections, such as self.interest or self.priority[i]."""
        if prefs.exists():
            pref_array = numpy.array(prefs, dtype=numpy.uint32)
            student_ixs = self.student_indices[pref_array[:, 0]]
            section_ixs = self.section_indices[pref_array[:, 1]]

            #   Check that we didn't look up invalid indices (which are set to -1).

            #   - Missing student (this should never happen and would indicate an error in the code)
            assert numpy.min(student_ixs)>=0, "Got a preference for a student who doesn't exist!"

            #   - Missing section (this can happen due to factors outside the code's control)
            if numpy.min(section_ixs) < 0:
                #   Try to diagnose what is wrong with the sections we are not tracking
                bad_section_id = pref_array[numpy.nonzero(section_ixs < 0)[0][0], 1]
                #   Use .get(), since all class sections should be present in the database.
                #   (If any does not exist, that is a problem with the code and should cause
                #   a server error.)
                bad_section = ClassSection.objects.get(id=bad_section_id)
                if bad_section.status <= 0:
                    raise LotterySectionException(bad_section, 'is not approved.')
                elif bad_section.registration_status != 0:
                    raise LotterySectionException(bad_section, 'is not open to registration.')
                elif not bad_section.meeting_times.exists():
                    raise LotterySectionException(bad_section, 'is not scheduled.')
                elif bad_section.parent_class.status <= 0:
                    raise LotterySubjectException(bad_section.parent_class, 'is not approved.')
                elif bad_section.parent_class.parent_program != self.program:
                    raise LotterySubjectException(bad_section.parent_class, 'does not belong to the right program.')
                else:
                    raise LotterySectionException(bad_section, 'is not associated with the lottery (unknown reason).')

            array[student_ixs, section_ixs] = True

    def initialize(self):
        """ Gather all of the information needed to run the lottery assignment.
            This includes:
            -   Students' interest (priority and interested bits)
            -   Class schedules and capacities
            -   Timeslots (incl. lunch periods for each day)
        """

        self.interest = numpy.zeros((self.num_students, self.num_sections), dtype=numpy.bool)
        self.priority = [numpy.zeros((self.num_students, self.num_sections), dtype=numpy.bool) for i in range(self.effective_priority_limit+1)]
        self.ranks = 10*numpy.ones((self.num_students, self.num_sections), dtype=numpy.int32)
        self.section_schedules = numpy.zeros((self.num_sections, self.num_timeslots), dtype=numpy.bool)
        self.section_start_schedules = numpy.zeros((self.num_sections, self.num_timeslots), dtype=numpy.bool)
        self.section_capacities = numpy.zeros((self.num_sections,), dtype=numpy.uint32)
        self.section_overlap = numpy.zeros((self.num_sections, self.num_sections), dtype=numpy.bool)

        # One array to keep track of the utility of each student
        # (defined as hours of interested class + 1.5*hours of priority classes)
        # and the other arrary to keep track of student weigths (defined as # of classes signed up for)
        self.student_utility_weights = numpy.zeros((self.num_students, ), dtype=numpy.float)
        self.student_utilities = numpy.zeros((self.num_students, ), dtype=numpy.float)

        #   Get student, section, timeslot IDs and prepare lookup table
        (self.student_ids, self.student_indices) = self.get_ids_and_indices(self.lotteried_students)
        (self.section_ids, self.section_indices) = self.get_ids_and_indices(self.sections)
        (self.timeslot_ids, self.timeslot_indices) = self.get_ids_and_indices(self.timeslots)
        self.parent_classes = numpy.array(self.sections.values_list('parent_class__id', flat=True))

        #   Get IDs of timeslots allocated to lunch by day
        #   (note: requires that this is constant across days)
        self.lunch_schedule = numpy.zeros((self.num_timeslots,))
        lunch_timeslots = Event.objects.filter(meeting_times__parent_class__parent_program=self.program, meeting_times__parent_class__category__category='Lunch').order_by('start').distinct()
        #   Note: this code should not be necessary once lunch-constraints branch is merged (provides Program.dates())
        dates = []
        for ts in self.timeslots:
            ts_day = date(ts.start.year, ts.start.month, ts.start.day)
            if ts_day not in dates:
                dates.append(ts_day)
        lunch_by_day = [[] for x in dates]
        ts_count = 0
        for ts in lunch_timeslots:
            d = date(ts.start.year, ts.start.month, ts.start.day)
            lunch_by_day[dates.index(d)].append(ts.id)
            self.lunch_schedule[self.timeslot_indices[ts.id]] = True
        self.lunch_timeslots = numpy.array(lunch_by_day)

        #   Populate interest matrix; this uses both the StudentRegistrations (which apply to a particular section) and StudentSubjectIntegests (which apply to all sections of the class).  If one does not exist, ignore it.  Be careful to only return SRs and SSIs for accepted sections of accepted classes; this might matter for SSIs where only some sections of the class are accepted.
        interest_regs_sr = StudentRegistration.valid_objects().filter(section__parent_class__parent_program=self.program, section__status__gt=0, section__parent_class__status__gt=0, section__registration_status=0, section__meeting_times__isnull=False, relationship__name='Interested').values_list('user__id', 'section__id').distinct()
        interest_regs_ssi = StudentSubjectInterest.valid_objects().filter(subject__parent_program=self.program, subject__status__gt=0, subject__sections__status__gt=0, subject__sections__registration_status=0, subject__sections__meeting_times__isnull=False).values_list('user__id', 'subject__sections__id').distinct()
        self.put_prefs_in_array(interest_regs_sr, self.interest)
        self.put_prefs_in_array(interest_regs_ssi, self.interest)

        #   Populate priority matrix
        priority_regs = [StudentRegistration.valid_objects().filter(section__parent_class__parent_program=self.program, relationship__name='Priority/%s'%i).values_list('user__id', 'section__id').distinct() for i in range(self.real_priority_limit+1)]
        if self.grade_range_exceptions:
            priority_regs.append(StudentRegistration.valid_objects().filter(section__parent_class__parent_program=self.program, relationship__name='GradeRangeException').values_list('user__id', 'section__id').distinct())
        for i in range(1,self.effective_priority_limit+1):
            self.put_prefs_in_array(priority_regs[i], self.priority[i])
        if self.options['use_student_apps']:
            for i in range(1,self.effective_priority_limit+1):
                for (student_id,section_id) in priority_regs[i]:
                    self.ranks[self.student_indices[student_id],self.section_indices[section_id]] = ESPUser.getRankInClass(student_id,self.parent_classes[self.section_indices[section_id]])
            for (student_id,section_id) in interest_regs_sr + interest_regs_ssi:
                self.ranks[self.student_indices[student_id],self.section_indices[section_id]] = ESPUser.getRankInClass(student_id,self.parent_classes[self.section_indices[section_id]])


        #   Set student utility weights. Counts number of classes that students selected. Used only for computing the overall_utility stat
        self.student_utility_weights = numpy.sum(self.interest.astype(float), 1) + sum([numpy.sum(self.priority[i].astype(float), 1) for i in range(1,self.effective_priority_limit+1)])

        #   Populate section schedule
        section_times = numpy.array(self.sections.values_list('id', 'meeting_times__id'))
        start_times = numpy.array(self.sections.annotate(start_time=Min('meeting_times')).values_list('id','start_time'))
        self.section_schedules[self.section_indices[section_times[:, 0]], self.timeslot_indices[section_times[:, 1]]] = True
        self.section_start_schedules[self.section_indices[start_times[:, 0]], self.timeslot_indices[start_times[:, 1]]] = True

        #   Populate section overlap matrix
        for i in range(self.num_sections):
            group_ids = numpy.nonzero(self.parent_classes == self.parent_classes[i])[0]
            self.section_overlap[numpy.meshgrid(group_ids, group_ids)] = True

        #   Populate section grade limits
        self.section_grade_min = numpy.array(self.sections.values_list('parent_class__grade_min', flat=True), dtype=numpy.uint32)
        self.section_grade_max = numpy.array(self.sections.values_list('parent_class__grade_max', flat=True), dtype=numpy.uint32)

        #   Populate student grades; grade will be assumed to be 0 if not entered on profile
        self.student_grades = numpy.zeros((self.num_students,))
        gradyear_pairs = numpy.array(RegistrationProfile.objects.filter(user__id__in=list(self.student_ids), most_recent_profile=True, student_info__graduation_year__isnull=False).values_list('user__id', 'student_info__graduation_year'), dtype=numpy.uint32)
<<<<<<< HEAD
        self.student_grades[self.student_indices[gradyear_pairs[:, 0]]] = 12 + ESPUser.current_schoolyear() - gradyear_pairs[:, 1] + self.program.incrementGrade()
=======
        self.student_grades[self.student_indices[gradyear_pairs[:, 0]]] = 12 + ESPUser.program_schoolyear(self.program) - gradyear_pairs[:, 1]
>>>>>>> 7d768092

        #   Find section capacities (TODO: convert to single query)
        for sec in self.sections:
            self.section_capacities[self.section_indices[sec.id]] = sec.capacity

        # Populate section lengths (hours)
        self.section_lengths = numpy.array([x.nonzero()[0].size for x in self.section_schedules])

        if self.options['fill_low_priorities']:
            #   Compute who has a priority when.  Includes lower priorities, since this is used for places where we check not clobbering priorities.
            self.has_priority = [numpy.zeros((self.num_students, self.num_timeslots), dtype=numpy.bool) for i in range(self.effective_priority_limit+1)]
            for i in range(1,self.effective_priority_limit+1):
                priority_at_least_i = reduce(operator.or_,[self.priority[j] for j in range(i,self.effective_priority_limit+1)])
                numpy.dot(priority_at_least_i,self.section_schedules,out=self.has_priority[i])

            self.sections_at_same_time = numpy.dot(self.section_schedules, numpy.transpose(self.section_schedules))

            #   And the same, overlappingly.
            self.has_overlapping_priority = [numpy.zeros((self.num_students, self.num_timeslots), dtype=numpy.bool) for i in range(self.effective_priority_limit+1)]
            for i in range(1,self.effective_priority_limit+1):
                priority_at_least_i = reduce(operator.or_,[self.priority[j] for j in range(i,self.effective_priority_limit+1)])
                numpy.dot(numpy.dot(priority_at_least_i,self.sections_at_same_time),self.section_schedules,out=self.has_overlapping_priority[i])

            #   Fill in preferences for students who haven't ranked them.  In particular, if a student has ranked some level of class in a timeblock (i.e. they plan to be at Splash that timeblock), but has not ranked any priority/n or lower-priority classes overlapping it, add a random class from their interesteds.

            for i in range(1,self.real_priority_limit+1): #Use self.real_priority_limit since we don't want to give people free grade range exceptions!
                should_fill = numpy.transpose(numpy.nonzero(self.has_priority[1]&~self.has_overlapping_priority[i]))
                if len(should_fill):
                    for student, timeslot in should_fill:
                        # student is interested, and class starts in this timeslot, and class does not overlap any lower or equal priorities
                        possible_classes = numpy.nonzero(self.interest[student] & self.section_start_schedules[:,timeslot] & ~numpy.dot(self.section_schedules, numpy.transpose(self.has_priority[i][student])))[0]
                        if len(possible_classes):
                            choice = numpy.random.choice(possible_classes)
                            self.priority[i][student,choice]=True




    def fill_section(self, si, priority=False, rank=10):
        """ Assigns students to the section with index si.
            Performs some checks along the way to make sure this didn't break anything. """

        timeslots = numpy.nonzero(self.section_schedules[si, :])[0]

<<<<<<< HEAD
        if self.options['stats_display']: print '-- Filling section %d (index %d, capacity %d, timeslots %s), priority=%s' % (self.section_ids[si], si, self.section_capacities[si], self.timeslot_ids[timeslots], priority)
=======
        if self.options['stats_display']: logger.info('-- Filling section %d (index %d, capacity %d, timeslots %s), priority=%s', self.section_ids[si], si, self.section_capacities[si], self.timeslot_ids[timeslots], priority)
>>>>>>> 7d768092

        #   Compute number of spaces - exit if section or program is already full.  Otherwise, set num_spaces to the number of students we can add without overfilling the section or program.
        num_spaces = self.section_capacities[si] - numpy.sum(self.student_sections[:, si])
        if self.program_size_max:
            program_spaces_remaining = self.program_size_max - numpy.sum((numpy.sum(self.student_schedules, 1) > 0))
            if program_spaces_remaining == 0:
                if self.options['stats_display']: logger.info('   Program was already full with %d students', numpy.sum((numpy.sum(self.student_schedules, 1) > 0)))
                return True
            else:
                num_spaces = min(num_spaces, program_spaces_remaining)
        if num_spaces == 0:
            if self.options['stats_display']: logger.info('   Section was already full with %d students', self.section_capacities[si])
            return True
        assert(num_spaces > 0)

        #   Assign the matrix of sign-up preferences depending on whether we are considering priority bits or not
        if priority:
            signup = self.priority[priority]
            weight_factor = self.options['Kp']
        else:
            signup = self.interest
            weight_factor = self.options['Ki']

        #   Check that there is at least one timeslot associated with this section
        if timeslots.shape[0] == 0:
            if self.options['stats_display']: logger.info('   Section was not assigned to any timeslots, aborting')
            return False

        #   Check that this section does not cover all lunch timeslots on any given day
        lunch_overlap = self.lunch_schedule * self.section_schedules[si, :]
        for i in range(self.lunch_timeslots.shape[0]):
            if len(self.lunch_timeslots[i]) != 0 and numpy.sum(lunch_overlap[self.timeslot_indices[self.lunch_timeslots[i]]]) >= (self.lunch_timeslots.shape[1]):
                if self.options['stats_display']: logger.info('   Section covered all lunch timeslots %s on day %d, aborting', self.lunch_timeslots[i, :], i)
                return False

        #   Get students who have indicated interest in the section
        possible_students = numpy.copy(signup[:, si])

        #   Filter students by the section's grade limits
        if self.options['check_grade'] and not (priority == self.effective_priority_limit and self.grade_range_exceptions):
            possible_students *= (self.student_grades >= self.section_grade_min[si])
            possible_students *= (self.student_grades <= self.section_grade_max[si])

        if self.options['use_student_apps']:
            possible_students *= (self.ranks[:, si] == rank)

        #   Filter students by who has all of the section's timeslots available
        for i in range(timeslots.shape[0]):
            possible_students *= (True - self.student_schedules[:, timeslots[i]])

        #   Filter students by who is not already registered for a different section of the class
        for sec_index in numpy.nonzero(self.section_overlap[:, si])[0]:
            possible_students *= (True - self.student_sections[:, sec_index])

        #   Filter students by lunch constraint - if class overlaps with lunch period, student must have 1 additional free spot
        #   NOTE: Currently only works with 2 lunch periods per day
        for i in range(timeslots.shape[0]):
            if numpy.sum(self.lunch_timeslots == self.timeslot_ids[timeslots[i]]) > 0:
                lunch_day = numpy.nonzero(self.lunch_timeslots == self.timeslot_ids[timeslots[i]])[0][0]
                for j in range(self.lunch_timeslots.shape[1]):
                    timeslot_index = self.timeslot_indices[self.lunch_timeslots[lunch_day, j]]
                    if timeslot_index != timeslots[i]:
                        possible_students *= (True - self.student_schedules[:, timeslot_index])

        candidate_students = numpy.nonzero(possible_students)[0]
        if candidate_students.shape[0] <= num_spaces:
            #   If the section has enough space for all students that applied, let them all in.
            selected_students = candidate_students
            section_filled = False
        else:
            #   If the section does not have enough space, select the students up to the maximum
            #   capacity of the section, with the students' weight values serving as the probability
            #   distribution to draw from.
            weights = self.student_weights[candidate_students]
            weights /= numpy.sum(weights)
            selected_students = numpy.random.choice(candidate_students, num_spaces, replace=False, p=weights)
            section_filled = True

        #   Update student section assignments
        #   Check that none of these students are already assigned to this section
        assert(numpy.sum(self.student_sections[selected_students, si]) == 0)
        self.student_sections[selected_students, si] = True

        #   Update student schedules
        #   Check that none of the students are already occupied in those timeblocks
        for i in range(timeslots.shape[0]):
            assert(numpy.sum(self.student_schedules[selected_students, timeslots[i]]) == 0)
            self.student_schedules[selected_students, timeslots[i]] = True
            self.student_enrollments[selected_students, timeslots[i]] = self.section_ids[si]

            #   Update student utilies
            if priority:
                self.student_utilities[selected_students] += 1.5
            else:
                self.student_utilities[selected_students] += 1

        #   Update student weights
        self.student_weights[selected_students] /= weight_factor

<<<<<<< HEAD
        if self.options['stats_display']: print '   Added %d/%d students (section filled: %s)' % (selected_students.shape[0], candidate_students.shape[0], section_filled)
=======
        if self.options['stats_display']: logger.info('   Added %d/%d students (section filled: %s)', selected_students.shape[0], candidate_students.shape[0], section_filled)
>>>>>>> 7d768092

        return section_filled

    def compute_assignments(self, check_result=True):
        """ Figure out what students should be assigned to what sections.
            Doesn't actually store results in the database.
            Can be run any number of times. """

        self.clear_assignments()

        ranks = (10,)
        if self.options['use_student_apps']:
            ranks = (10,5)
        for rank in ranks:
            for i in range(1,self.effective_priority_limit+1):
                if self.options['stats_display']:
                    logger.info('\n== Assigning priority%s students%s',
                                str(i) if self.effective_priority_limit > 1 else '',
                                ' with rank %s' % rank if self.options['use_student_apps'] else '')
                #   Assign priority students to all sections in random order, grouped by duration
                #   so that longer sections aren't disadvantaged by scheduling conflicts
                #   Re-randomize for each priority level so that some sections don't keep getting screwed
                sections_by_length = [numpy.nonzero(numpy.sum(self.section_schedules, axis=1) == i)[0] for i in range(self.num_timeslots, 0, -1)]
                for a in sections_by_length:
                    numpy.random.shuffle(a)
                    for section_index in a:
                        self.fill_section(section_index, priority=i, rank=rank)
            #   Sort sections in increasing order of number of interesting students
            #   TODO: Check with Alex that this is the desired algorithm
            interested_counts = numpy.sum(self.interest, 0)
            sorted_section_indices = numpy.argsort(interested_counts.astype(numpy.float) / self.section_capacities)
            if self.options['stats_display']:
                logger.info('\n== Assigning interested students%s',
                            ' with rank %s' % rank if self.options['use_student_apps'] else '')
            for section_index in sorted_section_indices:
                self.fill_section(section_index, priority=False, rank=rank)

        if check_result:
            self.check_assignments()

    def check_assignments(self):
        """ Check the result for desired properties, before it is saved. """

        #   Check that no sections are overfilled
        assert(numpy.sum(numpy.sum(self.student_sections, 0) > self.section_capacities) == 0)

        #   Check that no student's schedule violates the lunch constraints: 1 or more open lunch periods per day
        for i in range(self.lunch_timeslots.shape[0]):
            timeslots = numpy.array([]) if (self.lunch_timeslots[i].shape[0] == 0) else self.timeslot_indices[self.lunch_timeslots[i, :]]
            if (timeslots.shape[0] == 0): continue
            assert(numpy.sum(numpy.sum(self.student_schedules[:, timeslots] > self.lunch_timeslots.shape[1] - 1)) == 0)

        #   Check that each student's schedule is consistent with their assigned sections
        for i in range(self.num_students):
            assert(numpy.sum(self.student_schedules[i, :] != numpy.sum(self.section_schedules[numpy.nonzero(self.student_sections[i, :])[0], :], 0)) == 0)

<<<<<<< HEAD
    def compute_stats(self, display=False):
=======
    def compute_stats(self, display=True):
>>>>>>> 7d768092
        """ Compute statistics to provide feedback to the user about how well the
            lottery assignment worked.  """

        stats = {}

        priority_matches = [self.student_sections * self.priority[i] for i in range(self.effective_priority_limit+1)]
        priority_assigned = [numpy.sum(priority_matches[i], 1) for i in range(self.effective_priority_limit+1)]
        priority_requested = [numpy.sum(self.priority[i], 1) for i in range(self.effective_priority_limit+1)]
        priority_fractions = [0 for i in range(self.effective_priority_limit+1)]

        # We expect that there will occasionally be 0/0 division errors,
        # whenver a student has not specified any classes for a particular
        # priority level.  We handle this by calling nan_to_num(), but by
        # default numpy will still raise and print a RuntimeWarning.  We can
        # safely ignore this by passing 'ignore' to the errstate() context
        # manager.  However, if display mode is on, then we can still print
        # these warnings along with the rest of the debugging messages by
        # passing 'warn'.
        np_errstate = 'warn' if display else 'ignore'

        for i in range(1,self.effective_priority_limit+1):
            with numpy.errstate(divide=np_errstate, invalid=np_errstate):
                priority_fractions[i] = numpy.nan_to_num(priority_assigned[i].astype(numpy.float) / priority_requested[i])

        interest_matches = self.student_sections * self.interest
        interest_assigned = numpy.sum(interest_matches, 1)
        interest_requested = numpy.sum(self.interest, 1)
        with numpy.errstate(divide=np_errstate, invalid=np_errstate):
            interest_fractions = numpy.nan_to_num(interest_assigned.astype(numpy.float) / interest_requested)

        if self.effective_priority_limit > 1:
            for i in range(1,self.effective_priority_limit+1):
                stats['priority_%s_requested'%i] = priority_requested[i]
                stats['priority_%s_assigned'%i] = priority_assigned[i]
                stats['overall_priority_%s_ratio'%i] = float(numpy.sum(priority_assigned[i])) / numpy.sum(priority_requested[i])
        else:
            stats['priority_requested'] = priority_requested[1]
            stats['priority_assigned'] = priority_assigned[1]
            stats['overall_priority_ratio'] = float(numpy.sum(priority_assigned[1])) / numpy.sum(priority_requested[1])

        if self.options['use_student_apps']:
            stats['ranks'] = self.ranks
            for rank in (10,5,1):
                stats['rank_%s_assigned'%rank] = numpy.logical_and(self.ranks == rank, self.student_sections == True)
        stats['interest_requested'] = interest_requested
        stats['interest_assigned'] = interest_assigned
        stats['enrollments'] = self.student_sections
        stats['assignments'] = self.student_enrollments
        stats['student_ids'] = self.student_ids
        stats['student_grades'] = self.student_grades
        stats['num_sections'] = self.num_sections
        stats['num_enrolled_students'] = numpy.sum((numpy.sum(self.student_schedules, 1) > 0))
        stats['num_lottery_students'] = self.num_students
        stats['overall_interest_ratio'] = float(numpy.sum(interest_assigned)) / numpy.sum(interest_requested)
        stats['num_registrations'] = numpy.sum(self.student_sections)
        stats['num_full_classes'] = numpy.sum(self.section_capacities == numpy.sum(self.student_sections, 0))
        stats['total_spaces'] = numpy.sum(self.section_capacities)

        #   Timeslot-based metrics
        stats['timeslots_filled'] = numpy.sum(self.student_schedules, axis=1)
        for j in range(1, self.effective_priority_limit+1):
            stats['timeslots_priority_%s'%j] = numpy.dot(self.priority[j], self.section_schedules).sum(axis=1)
        stats['hist_timeslots_filled'] = dict(enumerate(numpy.bincount(stats['timeslots_filled'])))

        #   Compute histograms of assigned vs. requested classes
        hist_priority = [{} for i in range(self.effective_priority_limit+1)]
        for j in range(1,self.effective_priority_limit+1):
            for i in range(self.num_students):
                key = (priority_assigned[j][i], priority_requested[j][i])
                if key not in hist_priority[j]:
                    hist_priority[j][key] = 0
                hist_priority[j][key] += 1
            if self.options['use_student_apps']:
                stats['hist_priority_%s'%j] = hist_priority[j]
        if not self.options['use_student_apps']:
            stats['hist_priority'] = hist_priority[1]

        hist_interest = {}
        for i in range(self.num_students):
            key = (interest_assigned[i], interest_requested[i])
            if key not in hist_interest:
                hist_interest[key] = 0
            hist_interest[key] += 1
        stats['hist_interest'] = hist_interest

        # Compute the overall utility of the current run.
        # 1. Each student has a utility of sqrt(#hours of interested + 1.5 #hours of priority).
        # This measures how happy the student will be with their classes
        # 2. Each student gets a weight of sqrt(# classes regged for)
        # This measures how much responsibility we take if the student gets a
        # bad schedule (we care less if students regged for less classes).
        # 3. We then sum weight*utility over all students and divide that
        # by the sum of weights to get a weighted average utility.
        #
        # Also use the utility to get a list of screwed students,
        # where the level of screwedness is defined by (1+utility)/(1+weight)
        # So, people with low untilities and high weights (low screwedness scores)
        # are considered screwed. This is pretty sketchy, so take it with a grain of salt.
        weighted_overall_utility = 0.0
        sum_of_weights=0.0
        screwed_students=[]
        for i in range(self.num_students):
            utility = numpy.sqrt(self.student_utilities[i])
            weight = numpy.sqrt((self.student_utility_weights[i]))
            weighted_overall_utility += utility * weight
            sum_of_weights += weight
            screwed_students.append(((1+utility)/(1+weight), self.student_ids[i]))

        overall_utility = weighted_overall_utility/sum_of_weights
        screwed_students.sort()

        stats['overall_utility'] = overall_utility
        stats['students_by_screwedness'] = screwed_students

        if self.options['stats_display'] or display:
            print self.display_stats(stats)

        self.stats = stats
        return stats

    def display_stats(self, stats):
<<<<<<< HEAD
        s = 'Lottery results for %s\n' % self.program.niceName()
        s += '--------------------------------------\n'

        s += 'Counts:\n'
        s += '%6d students applied to the lottery\n' % stats['num_lottery_students']
        s += '%6d students were enrolled in at least 1 class\n' % stats['num_enrolled_students']
        s += '%6d total enrollments\n' % stats['num_registrations']
        s += '%6d available sections\n' % stats['num_sections']
        s += '%6d sections were filled to capacity\n' % stats['num_full_classes']

        s += 'Ratios:\n'
        if self.effective_priority_limit>1:
            for i in range(1,self.effective_priority_limit+1):
                s += '%2.2f%% of priority %s classes were enrolled\n' % (stats['overall_priority_%s_ratio' % i] * 100.0, i)
        else:
            s += '%2.2f%% of priority classes were enrolled\n' % (stats['overall_priority_ratio'] * 100.0)
        s += '%2.2f%% of interested classes were enrolled\n' % (stats['overall_interest_ratio'] * 100.0)
        return s
=======
        logger.info('Lottery results for %s', self.program.niceName())
        logger.info('--------------------------------------')

        logger.info('Distribution:')
        for i, count in stats['hist_timeslots_filled'].items():
            logger.info('%6d students got a schedule with %d filled slots', count, i)

        logger.info('Counts:')
        logger.info('%6d students applied to the lottery', stats['num_lottery_students'])
        logger.info('%6d students were enrolled in at least 1 class', stats['num_enrolled_students'])
        logger.info('%6d total enrollments', stats['num_registrations'])
        logger.info('%6d available sections', stats['num_sections'])
        logger.info('%6d sections were filled to capacity', stats['num_full_classes'])

        logger.info('Ratios:')
        if self.effective_priority_limit>1:
            for i in range(1,self.effective_priority_limit+1):
                logger.info('%2.2f%% of priority %s classes were enrolled', stats['overall_priority_%s_ratio' % i] * 100.0, i)
        else:
            logger.info('%2.2f%% of priority classes were enrolled', stats['overall_priority_ratio'] * 100.0)
        logger.info('%2.2f%% of interested classes were enrolled', stats['overall_interest_ratio'] * 100.0)
>>>>>>> 7d768092
        """
        logger.info('Example results:')
        no_pri_indices = numpy.nonzero(stats['priority_assigned'] == 0)[0]
        logger.info('1) First %d students who got none of their priority classes:', min(5, no_pri_indices.shape[0]))
        for i in range(min(5, no_pri_indices.shape[0])):
            sid = stats['student_ids'][no_pri_indices[i]]
            student = ESPUser.objects.get(id=sid)
            logger.info('   Student: %s (grade %s)', student.name(), student.getGrade())
            cs_ids = self.section_ids[numpy.nonzero(self.priority[no_pri_indices[i], :])[0]]
            logger.info('   - Priority classes: %s', ClassSection.objects.filter(id__in=list(cs_ids)))
            cs_ids = self.section_ids[numpy.nonzero(self.interest[no_pri_indices[i], :])[0]]
            logger.info('   - Interested classes: %s', ClassSection.objects.filter(id__in=list(cs_ids)))
            """

    def get_computed_schedule(self, student_id, mode='assigned'):
        #   mode can be 'assigned', 'interested', or 'priority'
        if mode == 'assigned':
            assignments = numpy.nonzero(self.student_sections[self.student_indices[student_id], :])[0]
        elif mode == 'interested':
            assignments = numpy.nonzero(self.interest[self.student_indices[student_id], :])[0]
        elif mode == 'priority':
            assignments = numpy.nonzero(self.priority[1][self.student_indices[student_id], :])[0]
        else:
            import re
            p = re.search('(?<=priority_)\d*', mode).group(0)
            if p:
                assignments = numpy.nonzero(self.priority[p][self.student_indices[student_id], :])[0]
        result = []
        for i in range(assignments.shape[0]):
            result.append(ClassSection.objects.get(id=self.section_ids[assignments[i]]))
        return result

    def generate_screwed_csv(self, directory=None, n=None, stats=None):
        """Generate a CSV file of the n most screwed students. Default: All of them.
        Directory: string of what directory you like the information stored in.
        This is also known as the script shulinye threw together while trying to run the Spark 2013 lottery.
        You might want to crosscheck this file before accepting it."""
        import csv

        if directory == None:
            directory = self.options['directory']

        if stats == None:
            stats = self.compute_stats(display=False) #Calculate stats if I didn't get any

        studentlist = stats['students_by_screwedness']
        if n != None: studentlist = studentlist[:n]
        tday = datetime.today().strftime('%Y-%m-%d')

        fullfilename = directory + '/screwed_csv_' + tday + '.csv'

        csvfile = open(fullfilename, 'wb')
        csvwriter = csv.writer(csvfile)

        csvwriter.writerow(["Student", "Student ID", "StudentScrewedScore", "#Classes"])

        for s in studentlist:
            csvwriter.writerow([ESPUser.objects.get(id=s[1]).name().encode('ascii', 'ignore'), s[1], s[0], len(self.get_computed_schedule(s[1]))])

        csvfile.close()
<<<<<<< HEAD
        if debug_display: print 'File can be found at: ' + fullfilename

    def save_assignments(self, debug_display=False, try_mailman=True):
=======
        logger.info('File can be found at: %s', fullfilename)

    def save_assignments(self, try_mailman=True):
>>>>>>> 7d768092
        """ Store lottery assignments in the database once they have been computed.
            This is a fairly time consuming step compared to computing the assignments. """

        self.clear_saved_assignments()
<<<<<<< HEAD
        self.save_assignments_helper(self.student_sections, self.student_ids, self.section_ids, debug_display, try_mailman)

    def save_assignments_helper(self, student_sections, student_ids, section_ids, debug_display=False, try_mailman=False):
        assignments = numpy.nonzero(student_sections)
        student_ids = student_ids[assignments[0]]
        section_ids = section_ids[assignments[1]]
=======

        assignments = numpy.nonzero(self.student_sections)
        student_ids = self.student_ids[assignments[0]]
        section_ids = self.section_ids[assignments[1]]
>>>>>>> 7d768092

        assert(student_ids.shape == section_ids.shape)

        relationship, created = RegistrationType.objects.get_or_create(name='Enrolled')
        self.now = datetime.now()   # The time that all the registrations start at, in case all lottery registrations need to be manually reverted later
        StudentRegistration.objects.bulk_create([StudentRegistration(user_id=student_ids[i], section_id=section_ids[i], relationship=relationship, start_date=self.now) for i in range(student_ids.shape[0])])
<<<<<<< HEAD
        if debug_display or self.options['stats_display']:
            print "StudentRegistration enrollments all created to start at %s" % self.now
            print 'Created %d registrations' % student_ids.shape[0]
=======
        if self.options['stats_display']:
            logger.info("StudentRegistration enrollments all created to start at %s", self.now)
            logger.info('Created %d registrations', student_ids.shape[0])
>>>>>>> 7d768092

        #As mailman has sometimes not worked in the past,
        #leave the option to disable.
        if try_mailman:
            self.update_mailman_lists()

    def clear_saved_assignments(self, delete=False):
        """ Expire/delete all previous StudentRegistration enrollments associated with the program. """

        old_registrations = StudentRegistration.objects.filter(section__parent_class__parent_program=self.program, relationship__name='Enrolled')
        if delete:
            old_registrations.delete()
        else:
            old_registrations.filter(StudentRegistration.is_valid_qobject()).update(end_date=datetime.now())

    def clear_mailman_list(self, list_name):
        contents = list_contents(list_name)
        for address in contents:
            remove_list_member(list_name, address)

    def update_mailman_lists(self, delete=True):
        if hasattr(settings, 'USE_MAILMAN') and settings.USE_MAILMAN:
            program_list = "%s_%s-students" % (self.program.program_type, self.program.program_instance)
            self.clear_mailman_list(program_list)
            # Add all registered students into the program mailing list, even
            # if they didn't get enrolled into any classes.
            add_list_members(program_list, ESPUser.objects.filter(id__in=list(self.student_ids)).distinct())
            for i in range(self.num_sections):
                section = ClassSection.objects.get(id=self.section_ids[i])
                list_names = ["%s-%s" % (section.emailcode(), "students"), "%s-%s" % (section.parent_class.emailcode(), "students")]
                student_ids = self.student_ids[numpy.nonzero(self.student_sections[:,i])]
                students = ESPUser.objects.filter(id__in=student_ids).distinct()
                for list_name in list_names:
                    self.clear_mailman_list(list_name)
<<<<<<< HEAD
                for j in range(self.num_students):
                    student = ESPUser.objects.get(id=self.student_ids[i])
                    for list_name in list_names:
                        add_list_member(list_name, student.email)
                    add_list_member("%s_%s-students" % (self.program.program_type, self.program.program_instance), student.email)
=======
                    add_list_members(list_name, students)
>>>>>>> 7d768092
<|MERGE_RESOLUTION|>--- conflicted
+++ resolved
@@ -53,6 +53,9 @@
 from django.db.models import Min
 import os
 import operator
+import zlib
+import base64
+from StringIO import StringIO
 
 class LotteryException(Exception):
     """ Top level exception class for lottery related problems.  """
@@ -120,11 +123,7 @@
         self.grade_range_exceptions = self.program.useGradeRangeExceptions()
         self.effective_priority_limit = self.real_priority_limit + 1 if self.grade_range_exceptions else self.real_priority_limit
 
-<<<<<<< HEAD
         self.options = {key: value[0] for key, value in LotteryAssignmentController.default_options.items()}
-=======
-        self.options = LotteryAssignmentController.default_options.copy()
->>>>>>> 7d768092
         self.options.update(kwargs)
 
         self.now = datetime.now()
@@ -133,11 +132,7 @@
         self.initialize()
 
         if self.options['stats_display']:
-<<<<<<< HEAD
-            print 'Initialized lottery assignment for %d students, %d sections, %d timeslots' % (self.num_students, self.num_sections, self.num_timeslots)
-=======
             logger.info('Initialized lottery assignment for %d students, %d sections, %d timeslots', self.num_students, self.num_sections, self.num_timeslots)
->>>>>>> 7d768092
 
     def get_index_array(self, arr):
         """ Given an array of arbitrary integers, create a new array that maps
@@ -305,11 +300,7 @@
         #   Populate student grades; grade will be assumed to be 0 if not entered on profile
         self.student_grades = numpy.zeros((self.num_students,))
         gradyear_pairs = numpy.array(RegistrationProfile.objects.filter(user__id__in=list(self.student_ids), most_recent_profile=True, student_info__graduation_year__isnull=False).values_list('user__id', 'student_info__graduation_year'), dtype=numpy.uint32)
-<<<<<<< HEAD
-        self.student_grades[self.student_indices[gradyear_pairs[:, 0]]] = 12 + ESPUser.current_schoolyear() - gradyear_pairs[:, 1] + self.program.incrementGrade()
-=======
         self.student_grades[self.student_indices[gradyear_pairs[:, 0]]] = 12 + ESPUser.program_schoolyear(self.program) - gradyear_pairs[:, 1]
->>>>>>> 7d768092
 
         #   Find section capacities (TODO: convert to single query)
         for sec in self.sections:
@@ -354,11 +345,7 @@
 
         timeslots = numpy.nonzero(self.section_schedules[si, :])[0]
 
-<<<<<<< HEAD
-        if self.options['stats_display']: print '-- Filling section %d (index %d, capacity %d, timeslots %s), priority=%s' % (self.section_ids[si], si, self.section_capacities[si], self.timeslot_ids[timeslots], priority)
-=======
         if self.options['stats_display']: logger.info('-- Filling section %d (index %d, capacity %d, timeslots %s), priority=%s', self.section_ids[si], si, self.section_capacities[si], self.timeslot_ids[timeslots], priority)
->>>>>>> 7d768092
 
         #   Compute number of spaces - exit if section or program is already full.  Otherwise, set num_spaces to the number of students we can add without overfilling the section or program.
         num_spaces = self.section_capacities[si] - numpy.sum(self.student_sections[:, si])
@@ -458,11 +445,7 @@
         #   Update student weights
         self.student_weights[selected_students] /= weight_factor
 
-<<<<<<< HEAD
-        if self.options['stats_display']: print '   Added %d/%d students (section filled: %s)' % (selected_students.shape[0], candidate_students.shape[0], section_filled)
-=======
         if self.options['stats_display']: logger.info('   Added %d/%d students (section filled: %s)', selected_students.shape[0], candidate_students.shape[0], section_filled)
->>>>>>> 7d768092
 
         return section_filled
 
@@ -519,11 +502,7 @@
         for i in range(self.num_students):
             assert(numpy.sum(self.student_schedules[i, :] != numpy.sum(self.section_schedules[numpy.nonzero(self.student_sections[i, :])[0], :], 0)) == 0)
 
-<<<<<<< HEAD
-    def compute_stats(self, display=False):
-=======
     def compute_stats(self, display=True):
->>>>>>> 7d768092
         """ Compute statistics to provide feedback to the user about how well the
             lottery assignment worked.  """
 
@@ -639,54 +618,18 @@
         stats['students_by_screwedness'] = screwed_students
 
         if self.options['stats_display'] or display:
-            print self.display_stats(stats)
+            self.display_stats(stats)
 
         self.stats = stats
         return stats
 
-    def display_stats(self, stats):
-<<<<<<< HEAD
-        s = 'Lottery results for %s\n' % self.program.niceName()
-        s += '--------------------------------------\n'
-
-        s += 'Counts:\n'
-        s += '%6d students applied to the lottery\n' % stats['num_lottery_students']
-        s += '%6d students were enrolled in at least 1 class\n' % stats['num_enrolled_students']
-        s += '%6d total enrollments\n' % stats['num_registrations']
-        s += '%6d available sections\n' % stats['num_sections']
-        s += '%6d sections were filled to capacity\n' % stats['num_full_classes']
-
-        s += 'Ratios:\n'
-        if self.effective_priority_limit>1:
-            for i in range(1,self.effective_priority_limit+1):
-                s += '%2.2f%% of priority %s classes were enrolled\n' % (stats['overall_priority_%s_ratio' % i] * 100.0, i)
-        else:
-            s += '%2.2f%% of priority classes were enrolled\n' % (stats['overall_priority_ratio'] * 100.0)
-        s += '%2.2f%% of interested classes were enrolled\n' % (stats['overall_interest_ratio'] * 100.0)
-        return s
-=======
+    def display_stats(self, stats, as_strings=False):
         logger.info('Lottery results for %s', self.program.niceName())
         logger.info('--------------------------------------')
-
-        logger.info('Distribution:')
-        for i, count in stats['hist_timeslots_filled'].items():
-            logger.info('%6d students got a schedule with %d filled slots', count, i)
-
-        logger.info('Counts:')
-        logger.info('%6d students applied to the lottery', stats['num_lottery_students'])
-        logger.info('%6d students were enrolled in at least 1 class', stats['num_enrolled_students'])
-        logger.info('%6d total enrollments', stats['num_registrations'])
-        logger.info('%6d available sections', stats['num_sections'])
-        logger.info('%6d sections were filled to capacity', stats['num_full_classes'])
-
-        logger.info('Ratios:')
-        if self.effective_priority_limit>1:
-            for i in range(1,self.effective_priority_limit+1):
-                logger.info('%2.2f%% of priority %s classes were enrolled', stats['overall_priority_%s_ratio' % i] * 100.0, i)
-        else:
-            logger.info('%2.2f%% of priority classes were enrolled', stats['overall_priority_ratio'] * 100.0)
-        logger.info('%2.2f%% of interested classes were enrolled', stats['overall_interest_ratio'] * 100.0)
->>>>>>> 7d768092
+        for label, lines in self.extract_stats(stats):
+            logger.info('%s:', label.title())
+            for line in lines:
+                logger.info(line)
         """
         logger.info('Example results:')
         no_pri_indices = numpy.nonzero(stats['priority_assigned'] == 0)[0]
@@ -701,6 +644,33 @@
             logger.info('   - Interested classes: %s', ClassSection.objects.filter(id__in=list(cs_ids)))
             """
 
+    def extract_stats(self, stats):
+        sections = []
+
+        distribution = []
+        for i, count in stats['hist_timeslots_filled'].items():
+            distribution.append('%6d students got a schedule with %d filled slots' % (count, i))
+        sections.append(('distribution', distribution))
+
+        sections.append(('counts', [
+            '%6d students applied to the lottery' % stats['num_lottery_students'],
+            '%6d students were enrolled in at least 1 class' % stats['num_enrolled_students'],
+            '%6d total enrollments' % stats['num_registrations'],
+            '%6d available sections' % stats['num_sections'],
+            '%6d sections were filled to capacity' % stats['num_full_classes'],
+        ]))
+
+        ratios = []
+        if self.effective_priority_limit>1:
+            for i in range(1,self.effective_priority_limit+1):
+                ratios.append('%2.2f%% of priority %s classes were enrolled' % (stats['overall_priority_%s_ratio' % i] * 100.0, i))
+        else:
+            ratios.append('%2.2f%% of priority classes were enrolled' % (stats['overall_priority_ratio'] * 100.0))
+        ratios.append('%2.2f%% of interested classes were enrolled' % (stats['overall_interest_ratio'] * 100.0))
+        sections.append(('ratios', ratios))
+
+        return sections
+
     def get_computed_schedule(self, student_id, mode='assigned'):
         #   mode can be 'assigned', 'interested', or 'priority'
         if mode == 'assigned':
@@ -747,47 +717,26 @@
             csvwriter.writerow([ESPUser.objects.get(id=s[1]).name().encode('ascii', 'ignore'), s[1], s[0], len(self.get_computed_schedule(s[1]))])
 
         csvfile.close()
-<<<<<<< HEAD
-        if debug_display: print 'File can be found at: ' + fullfilename
-
-    def save_assignments(self, debug_display=False, try_mailman=True):
-=======
         logger.info('File can be found at: %s', fullfilename)
 
     def save_assignments(self, try_mailman=True):
->>>>>>> 7d768092
         """ Store lottery assignments in the database once they have been computed.
             This is a fairly time consuming step compared to computing the assignments. """
 
         self.clear_saved_assignments()
-<<<<<<< HEAD
-        self.save_assignments_helper(self.student_sections, self.student_ids, self.section_ids, debug_display, try_mailman)
-
-    def save_assignments_helper(self, student_sections, student_ids, section_ids, debug_display=False, try_mailman=False):
-        assignments = numpy.nonzero(student_sections)
-        student_ids = student_ids[assignments[0]]
-        section_ids = section_ids[assignments[1]]
-=======
 
         assignments = numpy.nonzero(self.student_sections)
         student_ids = self.student_ids[assignments[0]]
         section_ids = self.section_ids[assignments[1]]
->>>>>>> 7d768092
 
         assert(student_ids.shape == section_ids.shape)
 
         relationship, created = RegistrationType.objects.get_or_create(name='Enrolled')
         self.now = datetime.now()   # The time that all the registrations start at, in case all lottery registrations need to be manually reverted later
         StudentRegistration.objects.bulk_create([StudentRegistration(user_id=student_ids[i], section_id=section_ids[i], relationship=relationship, start_date=self.now) for i in range(student_ids.shape[0])])
-<<<<<<< HEAD
-        if debug_display or self.options['stats_display']:
-            print "StudentRegistration enrollments all created to start at %s" % self.now
-            print 'Created %d registrations' % student_ids.shape[0]
-=======
         if self.options['stats_display']:
             logger.info("StudentRegistration enrollments all created to start at %s", self.now)
             logger.info('Created %d registrations', student_ids.shape[0])
->>>>>>> 7d768092
 
         #As mailman has sometimes not worked in the past,
         #leave the option to disable.
@@ -802,6 +751,27 @@
             old_registrations.delete()
         else:
             old_registrations.filter(StudentRegistration.is_valid_qobject()).update(end_date=datetime.now())
+
+    def export_assignments(self):
+        def export_array(arr):
+            s = StringIO()
+            numpy.savetxt(s, arr)
+            return s.getvalue()
+
+        student_sections = export_array(self.student_sections)
+        student_ids = export_array(self.student_ids)
+        section_ids = export_array(self.section_ids)
+        return base64.b64encode(zlib.compress(student_sections + '|' + student_ids + '|' + section_ids))
+
+    def import_assignments(self, data):
+        data_parts = zlib.decompress(base64.b64decode(data)).split('|')
+
+        if len(data_parts) != 3:
+            raise ValueError('provided lottery_data is corrupted (doesn\'t contain three parts)')
+
+        self.student_sections = numpy.loadtxt(StringIO(data_parts[0]))
+        self.student_ids = numpy.loadtxt(StringIO(data_parts[1]))
+        self.section_ids = numpy.loadtxt(StringIO(data_parts[2]))
 
     def clear_mailman_list(self, list_name):
         contents = list_contents(list_name)
@@ -822,12 +792,4 @@
                 students = ESPUser.objects.filter(id__in=student_ids).distinct()
                 for list_name in list_names:
                     self.clear_mailman_list(list_name)
-<<<<<<< HEAD
-                for j in range(self.num_students):
-                    student = ESPUser.objects.get(id=self.student_ids[i])
-                    for list_name in list_names:
-                        add_list_member(list_name, student.email)
-                    add_list_member("%s_%s-students" % (self.program.program_type, self.program.program_instance), student.email)
-=======
-                    add_list_members(list_name, students)
->>>>>>> 7d768092
+                    add_list_members(list_name, students)