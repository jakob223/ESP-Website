--- conflicted
+++ resolved
@@ -1,4 +1,5 @@
-<<<<<<< HEAD
+from __future__ import with_statement
+
 __author__    = "Individual contributors (see AUTHORS file)"
 __date__      = "$DATE$"
 __rev__       = "$REV$"
@@ -53,7 +54,7 @@
 class LotteryException(Exception):
     """ Top level exception class for lottery related problems.  """
     pass
-    
+
 class LotterySectionException(LotteryException):
     """ Something is wrong with a class section.    """
     def __init__(self, section, msg, **kwargs):
@@ -77,10 +78,10 @@
         'use_student_apps': (False, 'Whether to use student application ranks'),
         'fill_low_priorities': (False, 'Whether to push students who have interested classes marked but no priority, to priority')
     }
-    
+
     def __init__(self, program, **kwargs):
         """ Set constant parameters for a lottery assignment. """
-        
+
 
         self.program = program
         students = self.program.students()
@@ -102,39 +103,39 @@
         self.real_priority_limit = self.program.priorityLimit() # For most purposes, you probably want to use self.effective_priority_limit instead.
         self.grade_range_exceptions = self.program.useGradeRangeExceptions()
         self.effective_priority_limit = self.real_priority_limit + 1 if self.grade_range_exceptions else self.real_priority_limit
-        
+
         self.options = {key: value[0] for key, value in LotteryAssignmentController.default_options.items()}
         self.options.update(kwargs)
-        
+
         self.now = datetime.now()
         numpy.random.seed(self.now.microsecond)
-        
+
         self.initialize()
-        
-        if self.options['stats_display']: 
+
+        if self.options['stats_display']:
             print 'Initialized lottery assignment for %d students, %d sections, %d timeslots' % (self.num_students, self.num_sections, self.num_timeslots)
-        
+
     def get_index_array(self, arr):
-        """ Given an array of arbitrary integers, create a new array that maps 
+        """ Given an array of arbitrary integers, create a new array that maps
             the values back to their indices.  Invalid entries are stored as -1.
             For example:            arr = [1, 6, 5, 3]
                 -> get_index_array(arr) = [-1, 0, -1, 3, -1, 2, 1]
         """
-        
+
         max_index = numpy.max(arr)
         index_arr = -numpy.ones((max_index + 1,), dtype=numpy.int32)
         for i in range(arr.shape[0]):
             index_arr[arr[i]] = i
         return index_arr
-        
+
     def get_ids(self, qs):
         """ Get an array of the IDs of the objects stored in the QuerySet qs. """
-        
+
         return numpy.array(qs.order_by('id').values_list('id', flat=True))
-        
+
     def get_ids_and_indices(self, qs):
         """ Get a tuple of the IDs and lookup indices of the objects stored in the QuerySet qs. """
-        
+
         if 'order_by' in dir(qs):
             # We have a QuerySet.
             a1 = numpy.array(qs.order_by('id').values_list('id', flat=True))
@@ -142,11 +143,11 @@
             a1 = numpy.array(qs)
         a2 = self.get_index_array(a1)
         return (a1, a2)
-        
+
     def clear_assignments(self):
         """ Reset the state of the controller so that new assignments may be computed,
             but without fetching any information from the database. """
-            
+
         self.student_schedules = numpy.zeros((self.num_students, self.num_timeslots), dtype=numpy.bool)
         self.student_enrollments = numpy.zeros((self.num_students, self.num_timeslots), dtype=numpy.int32)
         self.student_sections = numpy.zeros((self.num_students, self.num_sections), dtype=numpy.bool)
@@ -190,7 +191,7 @@
                     raise LotterySubjectException(bad_section.parent_class, 'does not belong to the right program.')
                 else:
                     raise LotterySectionException(bad_section, 'is not associated with the lottery (unknown reason).')
-                
+
             array[student_ixs, section_ixs] = True
 
     def initialize(self):
@@ -200,7 +201,7 @@
             -   Class schedules and capacities
             -   Timeslots (incl. lunch periods for each day)
         """
-        
+
         self.interest = numpy.zeros((self.num_students, self.num_sections), dtype=numpy.bool)
         self.priority = [numpy.zeros((self.num_students, self.num_sections), dtype=numpy.bool) for i in range(self.effective_priority_limit+1)]
         self.ranks = 10*numpy.ones((self.num_students, self.num_sections), dtype=numpy.int32)
@@ -208,7 +209,7 @@
         self.section_start_schedules = numpy.zeros((self.num_sections, self.num_timeslots), dtype=numpy.bool)
         self.section_capacities = numpy.zeros((self.num_sections,), dtype=numpy.uint32)
         self.section_overlap = numpy.zeros((self.num_sections, self.num_sections), dtype=numpy.bool)
-        
+
         # One array to keep track of the utility of each student
         # (defined as hours of interested class + 1.5*hours of priority classes)
         # and the other arrary to keep track of student weigths (defined as # of classes signed up for)
@@ -220,7 +221,7 @@
         (self.section_ids, self.section_indices) = self.get_ids_and_indices(self.sections)
         (self.timeslot_ids, self.timeslot_indices) = self.get_ids_and_indices(self.timeslots)
         self.parent_classes = numpy.array(self.sections.values_list('parent_class__id', flat=True))
-        
+
         #   Get IDs of timeslots allocated to lunch by day
         #   (note: requires that this is constant across days)
         self.lunch_schedule = numpy.zeros((self.num_timeslots,))
@@ -238,13 +239,13 @@
             lunch_by_day[dates.index(d)].append(ts.id)
             self.lunch_schedule[self.timeslot_indices[ts.id]] = True
         self.lunch_timeslots = numpy.array(lunch_by_day)
-        
+
         #   Populate interest matrix; this uses both the StudentRegistrations (which apply to a particular section) and StudentSubjectIntegests (which apply to all sections of the class).  If one does not exist, ignore it.  Be careful to only return SRs and SSIs for accepted sections of accepted classes; this might matter for SSIs where only some sections of the class are accepted.
         interest_regs_sr = StudentRegistration.valid_objects().filter(section__parent_class__parent_program=self.program, section__status__gt=0, section__parent_class__status__gt=0, section__registration_status=0, section__meeting_times__isnull=False, relationship__name='Interested').values_list('user__id', 'section__id').distinct()
         interest_regs_ssi = StudentSubjectInterest.valid_objects().filter(subject__parent_program=self.program, subject__status__gt=0, subject__sections__status__gt=0, subject__sections__registration_status=0, subject__sections__meeting_times__isnull=False).values_list('user__id', 'subject__sections__id').distinct()
         self.put_prefs_in_array(interest_regs_sr, self.interest)
         self.put_prefs_in_array(interest_regs_ssi, self.interest)
-        
+
         #   Populate priority matrix
         priority_regs = [StudentRegistration.valid_objects().filter(section__parent_class__parent_program=self.program, relationship__name='Priority/%s'%i).values_list('user__id', 'section__id').distinct() for i in range(self.real_priority_limit+1)]
         if self.grade_range_exceptions:
@@ -258,7 +259,7 @@
             for (student_id,section_id) in interest_regs:
                 self.ranks[self.student_indices[student_id],self.section_indices[section_id]] = ESPUser.getRankInClass(student_id,self.parent_classes[self.section_indices[section_id]])
 
-        
+
         #   Set student utility weights. Counts number of classes that students selected. Used only for computing the overall_utility stat
         self.student_utility_weights = numpy.sum(self.interest.astype(float), 1) + sum([numpy.sum(self.priority[i].astype(float), 1) for i in range(1,self.effective_priority_limit+1)])
 
@@ -267,7 +268,7 @@
         start_times = numpy.array(self.sections.annotate(start_time=Min('meeting_times')).values_list('id','start_time'))
         self.section_schedules[self.section_indices[section_times[:, 0]], self.timeslot_indices[section_times[:, 1]]] = True
         self.section_start_schedules[self.section_indices[start_times[:, 0]], self.timeslot_indices[start_times[:, 1]]] = True
-        
+
         #   Populate section overlap matrix
         for i in range(self.num_sections):
             group_ids = numpy.nonzero(self.parent_classes == self.parent_classes[i])[0]
@@ -276,12 +277,12 @@
         #   Populate section grade limits
         self.section_grade_min = numpy.array(self.sections.values_list('parent_class__grade_min', flat=True), dtype=numpy.uint32)
         self.section_grade_max = numpy.array(self.sections.values_list('parent_class__grade_max', flat=True), dtype=numpy.uint32)
-        
+
         #   Populate student grades; grade will be assumed to be 0 if not entered on profile
         self.student_grades = numpy.zeros((self.num_students,))
         gradyear_pairs = numpy.array(RegistrationProfile.objects.filter(user__id__in=list(self.student_ids), most_recent_profile=True, student_info__graduation_year__isnull=False).values_list('user__id', 'student_info__graduation_year'), dtype=numpy.uint32)
         self.student_grades[self.student_indices[gradyear_pairs[:, 0]]] = 12 + ESPUser.current_schoolyear() - gradyear_pairs[:, 1] + self.program.incrementGrade()
-        
+
         #   Find section capacities (TODO: convert to single query)
         for sec in self.sections:
             self.section_capacities[self.section_indices[sec.id]] = sec.capacity
@@ -295,7 +296,7 @@
             for i in range(1,self.effective_priority_limit+1):
                 priority_at_least_i = reduce(operator.or_,[self.priority[j] for j in range(i,self.effective_priority_limit+1)])
                 numpy.dot(priority_at_least_i,self.section_schedules,out=self.has_priority[i])
-            
+
             self.sections_at_same_time = numpy.dot(self.section_schedules, numpy.transpose(self.section_schedules))
 
             #   And the same, overlappingly.
@@ -316,17 +317,17 @@
                             choice = numpy.random.choice(possible_classes)
                             self.priority[i][student,choice]=True
 
-                        
-
-    
+
+
+
     def fill_section(self, si, priority=False, rank=10):
         """ Assigns students to the section with index si.
             Performs some checks along the way to make sure this didn't break anything. """
-        
+
         timeslots = numpy.nonzero(self.section_schedules[si, :])[0]
-        
+
         if self.options['stats_display']: print '-- Filling section %d (index %d, capacity %d, timeslots %s), priority=%s' % (self.section_ids[si], si, self.section_capacities[si], self.timeslot_ids[timeslots], priority)
-        
+
         #   Compute number of spaces - exit if section or program is already full.  Otherwise, set num_spaces to the number of students we can add without overfilling the section or program.
         num_spaces = self.section_capacities[si] - numpy.sum(self.student_sections[:, si])
         if self.program.program_size_max:
@@ -340,7 +341,7 @@
             if self.options['stats_display']: print '   Section was already full with %d students' % self.section_capacities[si]
             return True
         assert(num_spaces > 0)
-        
+
         #   Assign the matrix of sign-up preferences depending on whether we are considering priority bits or not
         if priority:
             signup = self.priority[priority]
@@ -348,22 +349,22 @@
         else:
             signup = self.interest
             weight_factor = self.options['Ki']
-            
+
         #   Check that there is at least one timeslot associated with this section
         if timeslots.shape[0] == 0:
             if self.options['stats_display']: print '   Section was not assigned to any timeslots, aborting'
             return False
-            
+
         #   Check that this section does not cover all lunch timeslots on any given day
         lunch_overlap = self.lunch_schedule * self.section_schedules[si, :]
         for i in range(self.lunch_timeslots.shape[0]):
             if len(self.lunch_timeslots[i]) != 0 and numpy.sum(lunch_overlap[self.timeslot_indices[self.lunch_timeslots[i]]]) >= (self.lunch_timeslots.shape[1]):
                 if self.options['stats_display']: print '   Section covered all lunch timeslots %s on day %d, aborting' % (self.lunch_timeslots[i, :], i)
                 return False
-        
+
         #   Get students who have indicated interest in the section
         possible_students = numpy.copy(signup[:, si])
-        
+
         #   Filter students by the section's grade limits
         if self.options['check_grade'] and not (priority == self.effective_priority_limit and self.grade_range_exceptions):
             possible_students *= (self.student_grades >= self.section_grade_min[si])
@@ -371,15 +372,15 @@
 
         if self.options['use_student_apps']:
             possible_students *= (self.ranks[:, si] == rank)
-            
+
         #   Filter students by who has all of the section's timeslots available
         for i in range(timeslots.shape[0]):
             possible_students *= (True - self.student_schedules[:, timeslots[i]])
-            
+
         #   Filter students by who is not already registered for a different section of the class
         for sec_index in numpy.nonzero(self.section_overlap[:, si])[0]:
             possible_students *= (True - self.student_sections[:, sec_index])
-            
+
         #   Filter students by lunch constraint - if class overlaps with lunch period, student must have 1 additional free spot
         #   NOTE: Currently only works with 2 lunch periods per day
         for i in range(timeslots.shape[0]):
@@ -389,7 +390,7 @@
                     timeslot_index = self.timeslot_indices[self.lunch_timeslots[lunch_day, j]]
                     if timeslot_index != timeslots[i]:
                         possible_students *= (True - self.student_schedules[:, timeslot_index])
-                        
+
         candidate_students = numpy.nonzero(possible_students)[0]
         if candidate_students.shape[0] <= num_spaces:
             #   If the section has enough space for all students that applied, let them all in.
@@ -408,7 +409,7 @@
         #   Check that none of these students are already assigned to this section
         assert(numpy.sum(self.student_sections[selected_students, si]) == 0)
         self.student_sections[selected_students, si] = True
-        
+
         #   Update student schedules
         #   Check that none of the students are already occupied in those timeblocks
         for i in range(timeslots.shape[0]):
@@ -421,21 +422,21 @@
                 self.student_utilities[selected_students] += 1.5
             else:
                 self.student_utilities[selected_students] += 1
-        
+
         #   Update student weights
         self.student_weights[selected_students] /= weight_factor
-        
+
         if self.options['stats_display']: print '   Added %d/%d students (section filled: %s)' % (selected_students.shape[0], candidate_students.shape[0], section_filled)
-        
+
         return section_filled
 
     def compute_assignments(self, check_result=True):
         """ Figure out what students should be assigned to what sections.
             Doesn't actually store results in the database.
             Can be run any number of times. """
-            
+
         self.clear_assignments()
-        
+
         ranks = (10,)
         if self.options['use_student_apps']:
             ranks = (10,5)
@@ -459,44 +460,57 @@
                 print '\n== Assigning interested students%s' % (' with rank %s'%rank if self.options['use_student_apps'] else '')
             for section_index in sorted_section_indices:
                 self.fill_section(section_index, priority=False, rank=rank)
-        
+
         if check_result:
             self.check_assignments()
-    
+
     def check_assignments(self):
         """ Check the result for desired properties, before it is saved. """
-        
+
         #   Check that no sections are overfilled
         assert(numpy.sum(numpy.sum(self.student_sections, 0) > self.section_capacities) == 0)
-        
+
         #   Check that no student's schedule violates the lunch constraints: 1 or more open lunch periods per day
         for i in range(self.lunch_timeslots.shape[0]):
             timeslots = numpy.array([]) if (self.lunch_timeslots[i].shape[0] == 0) else self.timeslot_indices[self.lunch_timeslots[i, :]]
             if (timeslots.shape[0] == 0): continue
             assert(numpy.sum(numpy.sum(self.student_schedules[:, timeslots] > self.lunch_timeslots.shape[1] - 1)) == 0)
-        
+
         #   Check that each student's schedule is consistent with their assigned sections
         for i in range(self.num_students):
             assert(numpy.sum(self.student_schedules[i, :] != numpy.sum(self.section_schedules[numpy.nonzero(self.student_sections[i, :])[0], :], 0)) == 0)
-    
+
     def compute_stats(self, display=False):
         """ Compute statistics to provide feedback to the user about how well the
             lottery assignment worked.  """
 
         stats = {}
-        
+
         priority_matches = [self.student_sections * self.priority[i] for i in range(self.effective_priority_limit+1)]
         priority_assigned = [numpy.sum(priority_matches[i], 1) for i in range(self.effective_priority_limit+1)]
         priority_requested = [numpy.sum(self.priority[i], 1) for i in range(self.effective_priority_limit+1)]
         priority_fractions = [0 for i in range(self.effective_priority_limit+1)]
+
+        # We expect that there will occasionally be 0/0 division errors,
+        # whenver a student has not specified any classes for a particular
+        # priority level.  We handle this by calling nan_to_num(), but by
+        # default numpy will still raise and print a RuntimeWarning.  We can
+        # safely ignore this by passing 'ignore' to the errstate() context
+        # manager.  However, if display mode is on, then we can still print
+        # these warnings along with the rest of the debugging messages by
+        # passing 'warn'.
+        np_errstate = 'warn' if display else 'ignore'
+
         for i in range(1,self.effective_priority_limit+1):
-            priority_fractions[i] = numpy.nan_to_num(priority_assigned[i].astype(numpy.float) / priority_requested[i])
-        
+            with numpy.errstate(divide=np_errstate, invalid=np_errstate):
+                priority_fractions[i] = numpy.nan_to_num(priority_assigned[i].astype(numpy.float) / priority_requested[i])
+
         interest_matches = self.student_sections * self.interest
         interest_assigned = numpy.sum(interest_matches, 1)
         interest_requested = numpy.sum(self.interest, 1)
-        interest_fractions = numpy.nan_to_num(interest_assigned.astype(numpy.float) / interest_requested)
-        
+        with numpy.errstate(divide=np_errstate, invalid=np_errstate):
+            interest_fractions = numpy.nan_to_num(interest_assigned.astype(numpy.float) / interest_requested)
+
         if self.effective_priority_limit > 1:
             for i in range(1,self.effective_priority_limit+1):
                 stats['priority_%s_requested'%i] = priority_requested[i]
@@ -537,7 +551,7 @@
                 stats['hist_priority_%s'%j] = hist_priority[j]
         if not self.options['use_student_apps']:
             stats['hist_priority'] = hist_priority[1]
-        
+
         hist_interest = {}
         for i in range(self.num_students):
             key = (interest_assigned[i], interest_requested[i])
@@ -632,7 +646,7 @@
             result.append(ClassSection.objects.get(id=self.section_ids[assignments[i]]))
         return result
 
-    def generate_screwed_csv(self, directory=None, n=None, stats=None):
+    def generate_screwed_csv(self, directory=None, n=None, stats=None, debug_display=False):
         """Generate a CSV file of the n most screwed students. Default: All of them.
         Directory: string of what directory you like the information stored in.
         This is also known as the script shulinye threw together while trying to run the Spark 2013 lottery.
@@ -648,59 +662,60 @@
         studentlist = stats['students_by_screwedness']
         if n != None: studentlist = studentlist[:n]
         tday = datetime.today().strftime('%Y-%m-%d')
-        
+
         fullfilename = directory + '/screwed_csv_' + tday + '.csv'
-        
+
         csvfile = open(fullfilename, 'wb')
         csvwriter = csv.writer(csvfile)
-        
+
         csvwriter.writerow(["Student", "Student ID", "StudentScrewedScore", "#Classes"])
 
         for s in studentlist:
             csvwriter.writerow([ESPUser.objects.get(id=s[1]).name().encode('ascii', 'ignore'), s[1], s[0], len(self.get_computed_schedule(s[1]))])
 
         csvfile.close()
-        print 'File can be found at: ' + fullfilename
-    
-    def save_assignments(self, debug_display=False, try_mailman=False):
+        if debug_display: print 'File can be found at: ' + fullfilename
+
+    def save_assignments(self, debug_display=False, try_mailman=True):
         """ Store lottery assignments in the database once they have been computed.
             This is a fairly time consuming step compared to computing the assignments. """
-            
+
         self.clear_saved_assignments()
         self.save_assignments_helper(self.student_sections, self.student_ids, self.section_ids, debug_display, try_mailman)
-    
+
     def save_assignments_helper(self, student_sections, student_ids, section_ids, debug_display=False, try_mailman=False):
         assignments = numpy.nonzero(student_sections)
         student_ids = student_ids[assignments[0]]
         section_ids = section_ids[assignments[1]]
-        
+
         assert(student_ids.shape == section_ids.shape)
-        
+
         relationship, created = RegistrationType.objects.get_or_create(name='Enrolled')
         self.now = datetime.now()   # The time that all the registrations start at, in case all lottery registrations need to be manually reverted later
         StudentRegistration.objects.bulk_create([StudentRegistration(user_id=student_ids[i], section_id=section_ids[i], relationship=relationship, start_date=self.now) for i in range(student_ids.shape[0])])
-        print "StudentRegistration enrollments all created to start at %s" % self.now
-        if debug_display:
+        if debug_display or self.options['stats_display']:
+            print "StudentRegistration enrollments all created to start at %s" % self.now
             print 'Created %d registrations' % student_ids.shape[0]
-        
-        #As mailman doesn't work, disable for now.
+
+        #As mailman has sometimes not worked in the past,
+        #leave the option to disable.
         if try_mailman:
             self.update_mailman_lists()
-    
+
     def clear_saved_assignments(self, delete=False):
         """ Expire/delete all previous StudentRegistration enrollments associated with the program. """
-        
+
         old_registrations = StudentRegistration.objects.filter(section__parent_class__parent_program=self.program, relationship__name='Enrolled')
         if delete:
             old_registrations.delete()
         else:
             old_registrations.filter(StudentRegistration.is_valid_qobject()).update(end_date=datetime.now())
-        
+
     def clear_mailman_list(self, list_name):
         contents = list_contents(list_name)
         for address in contents:
             remove_list_member(list_name, address)
-        
+
     def update_mailman_lists(self, delete=True):
         if hasattr(settings, 'USE_MAILMAN') and settings.USE_MAILMAN:
             self.clear_mailman_list("%s_%s-students" % (self.program.program_type, self.program.program_instance))
@@ -713,696 +728,4 @@
                     student = ESPUser.objects.get(id=self.student_ids[i])
                     for list_name in list_names:
                         add_list_member(list_name, student.email)
-                    add_list_member("%s_%s-students" % (self.program.program_type, self.program.program_instance), student.email)
-        
-=======
-from __future__ import with_statement
-
-__author__    = "Individual contributors (see AUTHORS file)"
-__date__      = "$DATE$"
-__rev__       = "$REV$"
-__license__   = "AGPL v.3"
-__copyright__ = """
-This file is part of the ESP Web Site
-Copyright (c) 2012 by the individual contributors
-  (see AUTHORS file)
-
-The ESP Web Site is free software; you can redistribute it and/or
-modify it under the terms of the GNU Affero General Public License
-as published by the Free Software Foundation; either version 3
-of the License, or (at your option) any later version.
-
-This program is distributed in the hope that it will be useful,
-but WITHOUT ANY WARRANTY; without even the implied warranty of
-MERCHANTABILITY or FITNESS FOR A PARTICULAR PURPOSE.  See the
-GNU Affero General Public License for more details.
-
-You should have received a copy of the GNU Affero General Public
-License along with this program; if not, write to the Free Software
-Foundation, Inc., 51 Franklin Street, Fifth Floor, Boston, MA 02110-1301, USA.
-
-Contact information:
-MIT Educational Studies Program
-  84 Massachusetts Ave W20-467, Cambridge, MA 02139
-  Phone: 617-253-4882
-  Email: esp-webmasters@mit.edu
-Learning Unlimited, Inc.
-  527 Franklin St, Cambridge, MA 02139
-  Phone: 617-379-0178
-  Email: web-team@learningu.org
-"""
-
-import numpy
-assert numpy.version.short_version >= "1.7.0"
-import numpy.random
-
-from datetime import date, datetime
-
-from esp.cal.models import Event
-from esp.users.models import ESPUser, StudentInfo
-from esp.program.models import StudentRegistration, StudentSubjectInterest, RegistrationType, RegistrationProfile, ClassSection
-from esp.program.models.class_ import ClassCategories
-from esp.mailman import add_list_member, remove_list_member, list_contents
-
-from django.conf import settings
-from django.db.models import Min
-import os
-import operator
-
-class LotteryAssignmentController(object):
-
-    default_options = {
-        'Kp': 1.2,
-        'Ki': 1.1,
-        'check_grade': True,
-        'stats_display': False,
-        'directory': os.getenv("HOME"),
-        'use_student_apps': False,
-        'fill_low_priorities': False,
-    }
-    
-    def __init__(self, program, **kwargs):
-        """ Set constant parameters for a lottery assignment. """
-        
-
-        self.program = program
-        students = self.program.students()
-        if 'twophase_star_students' in students:
-            # We can't do the join in SQL, because the query generated takes at least half an hour.  So do it in python.
-            stars = set(students['twophase_star_students'].values_list('id',flat=True))
-            prioritys = set(students['twophase_priority_students'].values_list('id',flat=True))
-            self.lotteried_students = list(stars|prioritys)
-
-        elif 'lotteried_students' in students:
-            self.lotteried_students = students['lotteried_students']
-        else:
-            raise Exception('Cannot retrieve lottery preferences for program, please ensure that it has the lottery module.')
-        self.sections = self.program.sections().filter(status__gt=0, parent_class__status__gt=0, registration_status=0, meeting_times__isnull=False).order_by('id').select_related('parent_class','parent_class__parent_program','meeting_times').distinct()
-        self.timeslots = self.program.getTimeSlots()
-        self.num_timeslots = len(self.timeslots)
-        self.num_students = len(self.lotteried_students)
-        self.num_sections = len(self.sections)
-        self.real_priority_limit = self.program.priorityLimit() # For most purposes, you probably want to use self.effective_priority_limit instead.
-        self.grade_range_exceptions = self.program.useGradeRangeExceptions()
-        self.effective_priority_limit = self.real_priority_limit + 1 if self.grade_range_exceptions else self.real_priority_limit
-        
-        self.options = LotteryAssignmentController.default_options.copy()
-        self.options.update(kwargs)
-        
-        self.now = datetime.now()
-        numpy.random.seed(self.now.microsecond)
-        
-        self.initialize()
-        
-        if self.options['stats_display']: 
-            print 'Initialized lottery assignment for %d students, %d sections, %d timeslots' % (self.num_students, self.num_sections, self.num_timeslots)
-        
-    def get_index_array(self, arr):
-        """ Given an array of arbitrary integers, create a new array that maps 
-            the values back to their indices.  Invalid entries are stored as -1.
-            For example:            arr = [1, 6, 5, 3]
-                -> get_index_array(arr) = [-1, 0, -1, 3, -1, 2, 1]
-        """
-        
-        max_index = numpy.max(arr)
-        index_arr = -numpy.ones((max_index + 1,), dtype=numpy.int32)
-        for i in range(arr.shape[0]):
-            index_arr[arr[i]] = i
-        return index_arr
-        
-    def get_ids(self, qs):
-        """ Get an array of the IDs of the objects stored in the QuerySet qs. """
-        
-        return numpy.array(qs.order_by('id').values_list('id', flat=True))
-        
-    def get_ids_and_indices(self, qs):
-        """ Get a tuple of the IDs and lookup indices of the objects stored in the QuerySet qs. """
-        
-        if 'order_by' in dir(qs):
-            # We have a QuerySet.
-            a1 = numpy.array(qs.order_by('id').values_list('id', flat=True))
-        else:
-            a1 = numpy.array(qs)
-        a2 = self.get_index_array(a1)
-        return (a1, a2)
-        
-    def clear_assignments(self):
-        """ Reset the state of the controller so that new assignments may be computed,
-            but without fetching any information from the database. """
-            
-        self.student_schedules = numpy.zeros((self.num_students, self.num_timeslots), dtype=numpy.bool)
-        self.student_enrollments = numpy.zeros((self.num_students, self.num_timeslots), dtype=numpy.int32)
-        self.student_sections = numpy.zeros((self.num_students, self.num_sections), dtype=numpy.bool)
-        self.student_weights = numpy.ones((self.num_students,))
-        self.student_utilities = numpy.zeros((self.num_students, ), dtype=numpy.float)
-
-    def put_prefs_in_array(self, prefs, array):
-        """ Helper function for self.initialize().
-
-        Given ValuesListQuerySet of preferences (student, section) and a students-by-sections array (likely self.interest or self.priority[i]), set the entries of the array corresponding to the preferences True.  Check that all values in question are valid.
-
-        prefs should be a ValuesListQuerySet of tuples (user, section), such as that generated by StudentRegistration.objects.filter(...).values_list('user__id', 'section__id').distinct().
-        array should be a boolean array of dimension self.num_students by self.num_sections, such as self.interest or self.priority[i]."""
-        if prefs.exists():
-            pref_array = numpy.array(prefs, dtype=numpy.uint32)
-            student_ixs = self.student_indices[pref_array[:, 0]]
-            section_ixs = self.section_indices[pref_array[:, 1]]
-            #   Check that we didn't look up invalid indices (which are set to -1).
-            assert numpy.min(student_ixs)>=0, "Got a preference for a student who doesn't exist!"
-            assert numpy.min(section_ixs)>=0, "Got a preference for a section which doesn't exist!"
-            array[student_ixs, section_ixs] = True
-
-    def initialize(self):
-        """ Gather all of the information needed to run the lottery assignment.
-            This includes:
-            -   Students' interest (priority and interested bits)
-            -   Class schedules and capacities
-            -   Timeslots (incl. lunch periods for each day)
-        """
-        
-        self.interest = numpy.zeros((self.num_students, self.num_sections), dtype=numpy.bool)
-        self.priority = [numpy.zeros((self.num_students, self.num_sections), dtype=numpy.bool) for i in range(self.effective_priority_limit+1)]
-        self.ranks = 10*numpy.ones((self.num_students, self.num_sections), dtype=numpy.int32)
-        self.section_schedules = numpy.zeros((self.num_sections, self.num_timeslots), dtype=numpy.bool)
-        self.section_start_schedules = numpy.zeros((self.num_sections, self.num_timeslots), dtype=numpy.bool)
-        self.section_capacities = numpy.zeros((self.num_sections,), dtype=numpy.uint32)
-        self.section_overlap = numpy.zeros((self.num_sections, self.num_sections), dtype=numpy.bool)
-        
-        # One array to keep track of the utility of each student
-        # (defined as hours of interested class + 1.5*hours of priority classes)
-        # and the other arrary to keep track of student weigths (defined as # of classes signed up for)
-        self.student_utility_weights = numpy.zeros((self.num_students, ), dtype=numpy.float)
-        self.student_utilities = numpy.zeros((self.num_students, ), dtype=numpy.float)
-
-        #   Get student, section, timeslot IDs and prepare lookup table
-        (self.student_ids, self.student_indices) = self.get_ids_and_indices(self.lotteried_students)
-        (self.section_ids, self.section_indices) = self.get_ids_and_indices(self.sections)
-        (self.timeslot_ids, self.timeslot_indices) = self.get_ids_and_indices(self.timeslots)
-        self.parent_classes = numpy.array(self.sections.values_list('parent_class__id', flat=True))
-        
-        #   Get IDs of timeslots allocated to lunch by day
-        #   (note: requires that this is constant across days)
-        self.lunch_schedule = numpy.zeros((self.num_timeslots,))
-        lunch_timeslots = Event.objects.filter(meeting_times__parent_class__parent_program=self.program, meeting_times__parent_class__category__category='Lunch').order_by('start').distinct()
-        #   Note: this code should not be necessary once lunch-constraints branch is merged (provides Program.dates())
-        dates = []
-        for ts in self.timeslots:
-            ts_day = date(ts.start.year, ts.start.month, ts.start.day)
-            if ts_day not in dates:
-                dates.append(ts_day)
-        lunch_by_day = [[] for x in dates]
-        ts_count = 0
-        for ts in lunch_timeslots:
-            d = date(ts.start.year, ts.start.month, ts.start.day)
-            lunch_by_day[dates.index(d)].append(ts.id)
-            self.lunch_schedule[self.timeslot_indices[ts.id]] = True
-        self.lunch_timeslots = numpy.array(lunch_by_day)
-        
-        #   Populate interest matrix; this uses both the StudentRegistrations (which apply to a particular section) and StudentSubjectIntegests (which apply to all sections of the class).  If one does not exist, ignore it.  Be careful to only return SRs and SSIs for accepted sections of accepted classes; this might matter for SSIs where only some sections of the class are accepted.
-        interest_regs_sr = StudentRegistration.valid_objects().filter(section__parent_class__parent_program=self.program, section__status__gt=0, section__parent_class__status__gt=0, section__registration_status=0, section__meeting_times__isnull=False, relationship__name='Interested').values_list('user__id', 'section__id').distinct()
-        interest_regs_ssi = StudentSubjectInterest.valid_objects().filter(subject__parent_program=self.program, subject__status__gt=0, subject__sections__status__gt=0, subject__sections__registration_status=0, subject__sections__meeting_times__isnull=False).values_list('user__id', 'subject__sections__id').distinct()
-        self.put_prefs_in_array(interest_regs_sr, self.interest)
-        self.put_prefs_in_array(interest_regs_ssi, self.interest)
-        
-        #   Populate priority matrix
-        priority_regs = [StudentRegistration.valid_objects().filter(section__parent_class__parent_program=self.program, relationship__name='Priority/%s'%i).values_list('user__id', 'section__id').distinct() for i in range(self.real_priority_limit+1)]
-        if self.grade_range_exceptions:
-            priority_regs.append(StudentRegistration.valid_objects().filter(section__parent_class__parent_program=self.program, relationship__name='GradeRangeException').values_list('user__id', 'section__id').distinct())
-        for i in range(1,self.effective_priority_limit+1):
-            self.put_prefs_in_array(priority_regs[i], self.priority[i])
-        if self.options['use_student_apps']:
-            for i in range(1,self.effective_priority_limit+1):
-                for (student_id,section_id) in priority_regs[i]:
-                    self.ranks[self.student_indices[student_id],self.section_indices[section_id]] = ESPUser.getRankInClass(student_id,self.parent_classes[self.section_indices[section_id]])
-            for (student_id,section_id) in interest_regs:
-                self.ranks[self.student_indices[student_id],self.section_indices[section_id]] = ESPUser.getRankInClass(student_id,self.parent_classes[self.section_indices[section_id]])
-
-        
-        #   Set student utility weights. Counts number of classes that students selected. Used only for computing the overall_utility stat
-        self.student_utility_weights = numpy.sum(self.interest.astype(float), 1) + sum([numpy.sum(self.priority[i].astype(float), 1) for i in range(1,self.effective_priority_limit+1)])
-
-        #   Populate section schedule
-        section_times = numpy.array(self.sections.values_list('id', 'meeting_times__id'))
-        start_times = numpy.array(self.sections.annotate(start_time=Min('meeting_times')).values_list('id','start_time'))
-        self.section_schedules[self.section_indices[section_times[:, 0]], self.timeslot_indices[section_times[:, 1]]] = True
-        self.section_start_schedules[self.section_indices[start_times[:, 0]], self.timeslot_indices[start_times[:, 1]]] = True
-        
-        #   Populate section overlap matrix
-        for i in range(self.num_sections):
-            group_ids = numpy.nonzero(self.parent_classes == self.parent_classes[i])[0]
-            self.section_overlap[numpy.meshgrid(group_ids, group_ids)] = True
-
-        #   Populate section grade limits
-        self.section_grade_min = numpy.array(self.sections.values_list('parent_class__grade_min', flat=True), dtype=numpy.uint32)
-        self.section_grade_max = numpy.array(self.sections.values_list('parent_class__grade_max', flat=True), dtype=numpy.uint32)
-        
-        #   Populate student grades; grade will be assumed to be 0 if not entered on profile
-        self.student_grades = numpy.zeros((self.num_students,))
-        gradyear_pairs = numpy.array(RegistrationProfile.objects.filter(user__id__in=list(self.student_ids), most_recent_profile=True, student_info__graduation_year__isnull=False).values_list('user__id', 'student_info__graduation_year'), dtype=numpy.uint32)
-        self.student_grades[self.student_indices[gradyear_pairs[:, 0]]] = 12 + ESPUser.current_schoolyear() - gradyear_pairs[:, 1] + self.program.incrementGrade()
-        
-        #   Find section capacities (TODO: convert to single query)
-        for sec in self.sections:
-            self.section_capacities[self.section_indices[sec.id]] = sec.capacity
-
-        # Populate section lengths (hours)
-        self.section_lengths = numpy.array([x.nonzero()[0].size for x in self.section_schedules])
-
-        if self.options['fill_low_priorities']:
-            #   Compute who has a priority when.  Includes lower priorities, since this is used for places where we check not clobbering priorities.
-            self.has_priority = [numpy.zeros((self.num_students, self.num_timeslots), dtype=numpy.bool) for i in range(self.effective_priority_limit)]
-            for i in range(1,self.effective_priority_limit+1):
-                priority_at_least_i = reduce(operator.or_,[self.priority[j] for j in range(i,self.effective_priority_limit+1)])
-                numpy.dot(priority_at_least_i,self.section_schedules,out=self.has_priority[i])
-            
-            self.sections_at_same_time = numpy.dot(self.section_schedules, numpy.transpose(self.section_schedules))
-
-            #   And the same, overlappingly.
-            self.has_overlapping_priority = [numpy.zeros((self.num_students, self.num_timeslots), dtype=numpy.bool) for i in range(self.effective_priority_limit)]
-            for i in range(1,self.effective_priority_limit+1):
-                priority_at_least_i = reduce(operator.or_,[self.priority[j] for j in range(i,self.effective_priority_limit+1)])
-                numpy.dot(numpy.dot(priority_at_least_i,self.sections_at_same_time),self.section_schedules,out=self.has_overlapping_priority[i])
-
-            #   Fill in preferences for students who haven't ranked them.  In particular, if a student has ranked some level of class in a timeblock (i.e. they plan to be at Splash that timeblock), but has not ranked any priority/n or lower-priority classes overlapping it, add a random class from their interesteds.
-
-            for i in range(1,self.real_priority_limit+1): #Use self.real_priority_limit since we don't want to give people free grade range exceptions!
-                should_fill = numpy.transpose(numpy.nonzero(self.has_priority[1]&~self.has_overlapping_priority[i]))
-                if len(should_fill):
-                    for student, timeslot in should_fill:
-                        # student is interested, and class starts in this timeslot, and class does not overlap any lower or equal priorities
-                        possible_classes = numpy.nonzero(self.interest[student] & self.section_start_schedules[:,timeslot] & ~numpy.dot(self.section_schedules, numpy.transpose(self.has_priority[i][student])))[0]
-                        if len(possible_classes):
-                            choice = numpy.random.choice(possible_classes)
-                            self.priority[i][student,choice]=True
-
-                        
-
-    
-    def fill_section(self, si, priority=False, rank=10):
-        """ Assigns students to the section with index si.
-            Performs some checks along the way to make sure this didn't break anything. """
-        
-        timeslots = numpy.nonzero(self.section_schedules[si, :])[0]
-        
-        if self.options['stats_display']: print '-- Filling section %d (index %d, capacity %d, timeslots %s), priority=%s' % (self.section_ids[si], si, self.section_capacities[si], self.timeslot_ids[timeslots], priority)
-        
-        #   Compute number of spaces - exit if section or program is already full.  Otherwise, set num_spaces to the number of students we can add without overfilling the section or program.
-        num_spaces = self.section_capacities[si] - numpy.sum(self.student_sections[:, si])
-        if self.program.program_size_max:
-            program_spaces_remaining = self.program.program_size_max - numpy.sum((numpy.sum(self.student_schedules, 1) > 0))
-            if program_spaces_remaining == 0:
-                if self.options['stats_display']: print '   Program was already full with %d students' % numpy.sum((numpy.sum(self.student_schedules, 1) > 0))
-                return True
-            else:
-                num_spaces = min(num_spaces, program_spaces_remaining)
-        if num_spaces == 0:
-            if self.options['stats_display']: print '   Section was already full with %d students' % self.section_capacities[si]
-            return True
-        assert(num_spaces > 0)
-        
-        #   Assign the matrix of sign-up preferences depending on whether we are considering priority bits or not
-        if priority:
-            signup = self.priority[priority]
-            weight_factor = self.options['Kp']
-        else:
-            signup = self.interest
-            weight_factor = self.options['Ki']
-            
-        #   Check that there is at least one timeslot associated with this section
-        if timeslots.shape[0] == 0:
-            if self.options['stats_display']: print '   Section was not assigned to any timeslots, aborting'
-            return False
-            
-        #   Check that this section does not cover all lunch timeslots on any given day
-        lunch_overlap = self.lunch_schedule * self.section_schedules[si, :]
-        for i in range(self.lunch_timeslots.shape[0]):
-            if len(self.lunch_timeslots[i]) != 0 and numpy.sum(lunch_overlap[self.timeslot_indices[self.lunch_timeslots[i]]]) >= (self.lunch_timeslots.shape[1]):
-                if self.options['stats_display']: print '   Section covered all lunch timeslots %s on day %d, aborting' % (self.lunch_timeslots[i, :], i)
-                return False
-        
-        #   Get students who have indicated interest in the section
-        possible_students = numpy.copy(signup[:, si])
-        
-        #   Filter students by the section's grade limits
-        if self.options['check_grade'] and not (priority == self.effective_priority_limit and self.grade_range_exceptions):
-            possible_students *= (self.student_grades >= self.section_grade_min[si])
-            possible_students *= (self.student_grades <= self.section_grade_max[si])
-
-        if self.options['use_student_apps']:
-            possible_students *= (self.ranks[:, si] == rank)
-            
-        #   Filter students by who has all of the section's timeslots available
-        for i in range(timeslots.shape[0]):
-            possible_students *= (True - self.student_schedules[:, timeslots[i]])
-            
-        #   Filter students by who is not already registered for a different section of the class
-        for sec_index in numpy.nonzero(self.section_overlap[:, si])[0]:
-            possible_students *= (True - self.student_sections[:, sec_index])
-            
-        #   Filter students by lunch constraint - if class overlaps with lunch period, student must have 1 additional free spot
-        #   NOTE: Currently only works with 2 lunch periods per day
-        for i in range(timeslots.shape[0]):
-            if numpy.sum(self.lunch_timeslots == self.timeslot_ids[timeslots[i]]) > 0:
-                lunch_day = numpy.nonzero(self.lunch_timeslots == self.timeslot_ids[timeslots[i]])[0][0]
-                for j in range(self.lunch_timeslots.shape[1]):
-                    timeslot_index = self.timeslot_indices[self.lunch_timeslots[lunch_day, j]]
-                    if timeslot_index != timeslots[i]:
-                        possible_students *= (True - self.student_schedules[:, timeslot_index])
-                        
-        candidate_students = numpy.nonzero(possible_students)[0]
-        if candidate_students.shape[0] <= num_spaces:
-            #   If the section has enough space for all students that applied, let them all in.
-            selected_students = candidate_students
-            section_filled = False
-        else:
-            #   If the section does not have enough space, select the students up to the maximum
-            #   capacity of the section, with the students' weight values serving as the probability
-            #   distribution to draw from.
-            weights = self.student_weights[candidate_students]
-            weights /= numpy.sum(weights)
-            selected_students = numpy.random.choice(candidate_students, num_spaces, replace=False, p=weights)
-            section_filled = True
-
-        #   Update student section assignments
-        #   Check that none of these students are already assigned to this section
-        assert(numpy.sum(self.student_sections[selected_students, si]) == 0)
-        self.student_sections[selected_students, si] = True
-        
-        #   Update student schedules
-        #   Check that none of the students are already occupied in those timeblocks
-        for i in range(timeslots.shape[0]):
-            assert(numpy.sum(self.student_schedules[selected_students, timeslots[i]]) == 0)
-            self.student_schedules[selected_students, timeslots[i]] = True
-            self.student_enrollments[selected_students, timeslots[i]] = self.section_ids[si]
-
-            #   Update student utilies
-            if priority:
-                self.student_utilities[selected_students] += 1.5
-            else:
-                self.student_utilities[selected_students] += 1
-        
-        #   Update student weights
-        self.student_weights[selected_students] /= weight_factor
-        
-        if self.options['stats_display']: print '   Added %d/%d students (section filled: %s)' % (selected_students.shape[0], candidate_students.shape[0], section_filled)
-        
-        return section_filled
-
-    def compute_assignments(self, check_result=True):
-        """ Figure out what students should be assigned to what sections.
-            Doesn't actually store results in the database.
-            Can be run any number of times. """
-            
-        self.clear_assignments()
-        
-        ranks = (10,)
-        if self.options['use_student_apps']:
-            ranks = (10,5)
-        for rank in ranks:
-            for i in range(1,self.effective_priority_limit+1):
-                if self.options['stats_display']:
-                    print '\n== Assigning priority%s students%s' % ((str(i) if self.effective_priority_limit > 1 else ''), (' with rank %s'%rank if self.options['use_student_apps'] else ''))
-                #   Assign priority students to all sections in random order, grouped by duration
-                #   so that longer sections aren't disadvantaged by scheduling conflicts
-                #   Re-randomize for each priority level so that some sections don't keep getting screwed
-                sections_by_length = [numpy.nonzero(numpy.sum(self.section_schedules, axis=1) == i)[0] for i in range(self.num_timeslots, 0, -1)]
-                for a in sections_by_length:
-                    numpy.random.shuffle(a)
-                    for section_index in a:
-                        self.fill_section(section_index, priority=i, rank=rank)
-            #   Sort sections in increasing order of number of interesting students
-            #   TODO: Check with Alex that this is the desired algorithm
-            interested_counts = numpy.sum(self.interest, 0)
-            sorted_section_indices = numpy.argsort(interested_counts.astype(numpy.float) / self.section_capacities)
-            if self.options['stats_display']:
-                print '\n== Assigning interested students%s' % (' with rank %s'%rank if self.options['use_student_apps'] else '')
-            for section_index in sorted_section_indices:
-                self.fill_section(section_index, priority=False, rank=rank)
-        
-        if check_result:
-            self.check_assignments()
-    
-    def check_assignments(self):
-        """ Check the result for desired properties, before it is saved. """
-        
-        #   Check that no sections are overfilled
-        assert(numpy.sum(numpy.sum(self.student_sections, 0) > self.section_capacities) == 0)
-        
-        #   Check that no student's schedule violates the lunch constraints: 1 or more open lunch periods per day
-        for i in range(self.lunch_timeslots.shape[0]):
-            timeslots = numpy.array([]) if (self.lunch_timeslots[i].shape[0] == 0) else self.timeslot_indices[self.lunch_timeslots[i, :]]
-            if (timeslots.shape[0] == 0): continue
-            assert(numpy.sum(numpy.sum(self.student_schedules[:, timeslots] > self.lunch_timeslots.shape[1] - 1)) == 0)
-        
-        #   Check that each student's schedule is consistent with their assigned sections
-        for i in range(self.num_students):
-            assert(numpy.sum(self.student_schedules[i, :] != numpy.sum(self.section_schedules[numpy.nonzero(self.student_sections[i, :])[0], :], 0)) == 0)
-    
-    def compute_stats(self, display=True):
-        """ Compute statistics to provide feedback to the user about how well the
-            lottery assignment worked.  """
-
-        stats = {}
-        
-        priority_matches = [self.student_sections * self.priority[i] for i in range(self.effective_priority_limit+1)]
-        priority_assigned = [numpy.sum(priority_matches[i], 1) for i in range(self.effective_priority_limit+1)]
-        priority_requested = [numpy.sum(self.priority[i], 1) for i in range(self.effective_priority_limit+1)]
-        priority_fractions = [0 for i in range(self.effective_priority_limit+1)]
-
-        # We expect that there will occasionally be 0/0 division errors,
-        # whenver a student has not specified any classes for a particular
-        # priority level.  We handle this by calling nan_to_num(), but by
-        # default numpy will still raise and print a RuntimeWarning.  We can
-        # safely ignore this by passing 'ignore' to the errstate() context
-        # manager.  However, if display mode is on, then we can still print
-        # these warnings along with the rest of the debugging messages by
-        # passing 'warn'.
-        np_errstate = 'warn' if display else 'ignore'
-
-        for i in range(1,self.effective_priority_limit+1):
-            with numpy.errstate(divide=np_errstate, invalid=np_errstate):
-                priority_fractions[i] = numpy.nan_to_num(priority_assigned[i].astype(numpy.float) / priority_requested[i])
-        
-        interest_matches = self.student_sections * self.interest
-        interest_assigned = numpy.sum(interest_matches, 1)
-        interest_requested = numpy.sum(self.interest, 1)
-        with numpy.errstate(divide=np_errstate, invalid=np_errstate):
-            interest_fractions = numpy.nan_to_num(interest_assigned.astype(numpy.float) / interest_requested)
-        
-        if self.effective_priority_limit > 1:
-            for i in range(1,self.effective_priority_limit+1):
-                stats['priority_%s_requested'%i] = priority_requested[i]
-                stats['priority_%s_assigned'%i] = priority_assigned[i]
-                stats['overall_priority_%s_ratio'%i] = float(numpy.sum(priority_assigned[i])) / numpy.sum(priority_requested[i])
-        else:
-            stats['priority_requested'] = priority_requested[1]
-            stats['priority_assigned'] = priority_assigned[1]
-            stats['overall_priority_ratio'] = float(numpy.sum(priority_assigned[1])) / numpy.sum(priority_requested[1])
-
-        if self.options['use_student_apps']:
-            stats['ranks'] = self.ranks
-            for rank in (10,5,1):
-                stats['rank_%s_assigned'%rank] = numpy.logical_and(self.ranks == rank, self.student_sections == True)
-        stats['interest_requested'] = interest_requested
-        stats['interest_assigned'] = interest_assigned
-        stats['enrollments'] = self.student_sections
-        stats['assignments'] = self.student_enrollments
-        stats['student_ids'] = self.student_ids
-        stats['student_grades'] = self.student_grades
-        stats['num_sections'] = self.num_sections
-        stats['num_enrolled_students'] = numpy.sum((numpy.sum(self.student_schedules, 1) > 0))
-        stats['num_lottery_students'] = self.num_students
-        stats['overall_interest_ratio'] = float(numpy.sum(interest_assigned)) / numpy.sum(interest_requested)
-        stats['num_registrations'] = numpy.sum(self.student_sections)
-        stats['num_full_classes'] = numpy.sum(self.section_capacities == numpy.sum(self.student_sections, 0))
-        stats['total_spaces'] = numpy.sum(self.section_capacities)
-
-        #   Compute histograms of assigned vs. requested classes
-        hist_priority = [{} for i in range(self.effective_priority_limit+1)]
-        for j in range(1,self.effective_priority_limit+1):
-            for i in range(self.num_students):
-                key = (priority_assigned[j][i], priority_requested[j][i])
-                if key not in hist_priority[j]:
-                    hist_priority[j][key] = 0
-                hist_priority[j][key] += 1
-            if self.options['use_student_apps']:
-                stats['hist_priority_%s'%j] = hist_priority[j]
-        if not self.options['use_student_apps']:
-            stats['hist_priority'] = hist_priority[1]
-        
-        hist_interest = {}
-        for i in range(self.num_students):
-            key = (interest_assigned[i], interest_requested[i])
-            if key not in hist_interest:
-                hist_interest[key] = 0
-            hist_interest[key] += 1
-        stats['hist_interest'] = hist_interest
-
-        # Compute the overall utility of the current run.
-        # 1. Each student has a utility of sqrt(#hours of interested + 1.5 #hours of priority).
-        # This measures how happy the student will be with their classes
-        # 2. Each student gets a weight of sqrt(# classes regged for)
-        # This measures how much responsibility we take if the student gets a
-        # bad schedule (we care less if students regged for less classes).
-        # 3. We then sum weight*utility over all students and divide that
-        # by the sum of weights to get a weighted average utility.
-        #
-        # Also use the utility to get a list of screwed students,
-        # where the level of screwedness is defined by (1+utility)/(1+weight)
-        # So, people with low untilities and high weights (low screwedness scores)
-        # are considered screwed. This is pretty sketchy, so take it with a grain of salt.
-        weighted_overall_utility = 0.0
-        sum_of_weights=0.0
-        screwed_students=[]
-        for i in range(self.num_students):
-            utility = numpy.sqrt(self.student_utilities[i])
-            weight = numpy.sqrt((self.student_utility_weights[i]))
-            weighted_overall_utility += utility * weight
-            sum_of_weights += weight
-            screwed_students.append(((1+utility)/(1+weight), self.student_ids[i]))
-
-        overall_utility = weighted_overall_utility/sum_of_weights
-        screwed_students.sort()
-
-        stats['overall_utility'] = overall_utility
-        stats['students_by_screwedness'] = screwed_students
-
-        if self.options['stats_display'] or display:
-            self.display_stats(stats)
-
-        self.stats = stats
-        return stats
-
-    def display_stats(self, stats):
-        print 'Lottery results for %s' % self.program.niceName()
-        print '--------------------------------------'
-
-        print 'Counts:'
-        print '%6d students applied to the lottery' % stats['num_lottery_students']
-        print '%6d students were enrolled in at least 1 class' % stats['num_enrolled_students']
-        print '%6d total enrollments' % stats['num_registrations']
-        print '%6d available sections' % stats['num_sections']
-        print '%6d sections were filled to capacity' % stats['num_full_classes']
-
-        print 'Ratios:'
-        if self.effective_priority_limit>1:
-            for i in range(1,self.effective_priority_limit+1):
-                print '%2.2f%% of priority %s classes were enrolled' % (stats['overall_priority_%s_ratio' % i] * 100.0, i)
-        else:
-            print '%2.2f%% of priority classes were enrolled' % (stats['overall_priority_ratio'] * 100.0)
-        print '%2.2f%% of interested classes were enrolled' % (stats['overall_interest_ratio'] * 100.0)
-        """
-        print 'Example results:'
-        no_pri_indices = numpy.nonzero(stats['priority_assigned'] == 0)[0]
-        print '1) First %d students who got none of their priority classes:' % min(5, no_pri_indices.shape[0])
-        for i in range(min(5, no_pri_indices.shape[0])):
-            sid = stats['student_ids'][no_pri_indices[i]]
-            student = ESPUser.objects.get(id=sid)
-            print '   Student: %s (grade %s)' % (student.name(), student.getGrade())
-            cs_ids = self.section_ids[numpy.nonzero(self.priority[no_pri_indices[i], :])[0]]
-            print '   - Priority classes: %s' % ClassSection.objects.filter(id__in=list(cs_ids))
-            cs_ids = self.section_ids[numpy.nonzero(self.interest[no_pri_indices[i], :])[0]]
-            print '   - Interested classes: %s' % ClassSection.objects.filter(id__in=list(cs_ids))
-            """
-
-    def get_computed_schedule(self, student_id, mode='assigned'):
-        #   mode can be 'assigned', 'interested', or 'priority'
-        if mode == 'assigned':
-            assignments = numpy.nonzero(self.student_sections[self.student_indices[student_id], :])[0]
-        elif mode == 'interested':
-            assignments = numpy.nonzero(self.interest[self.student_indices[student_id], :])[0]
-        elif mode == 'priority':
-            assignments = numpy.nonzero(self.priority[1][self.student_indices[student_id], :])[0]
-        else:
-            import re
-            p = re.search('(?<=priority_)\d*', mode).group(0)
-            if p:
-                assignments = numpy.nonzero(self.priority[p][self.student_indices[student_id], :])[0]
-        result = []
-        for i in range(assignments.shape[0]):
-            result.append(ClassSection.objects.get(id=self.section_ids[assignments[i]]))
-        return result
-
-    def generate_screwed_csv(self, directory=None, n=None, stats=None, debug_display=False):
-        """Generate a CSV file of the n most screwed students. Default: All of them.
-        Directory: string of what directory you like the information stored in.
-        This is also known as the script shulinye threw together while trying to run the Spark 2013 lottery.
-        You might want to crosscheck this file before accepting it."""
-        import csv
-
-        if directory == None:
-            directory = self.options['directory']
-
-        if stats == None:
-            stats = self.compute_stats(display=False) #Calculate stats if I didn't get any
-
-        studentlist = stats['students_by_screwedness']
-        if n != None: studentlist = studentlist[:n]
-        tday = datetime.today().strftime('%Y-%m-%d')
-        
-        fullfilename = directory + '/screwed_csv_' + tday + '.csv'
-        
-        csvfile = open(fullfilename, 'wb')
-        csvwriter = csv.writer(csvfile)
-        
-        csvwriter.writerow(["Student", "Student ID", "StudentScrewedScore", "#Classes"])
-
-        for s in studentlist:
-            csvwriter.writerow([ESPUser.objects.get(id=s[1]).name().encode('ascii', 'ignore'), s[1], s[0], len(self.get_computed_schedule(s[1]))])
-
-        csvfile.close()
-        if debug_display: print 'File can be found at: ' + fullfilename
-    
-    def save_assignments(self, debug_display=False, try_mailman=True):
-        """ Store lottery assignments in the database once they have been computed.
-            This is a fairly time consuming step compared to computing the assignments. """
-            
-        self.clear_saved_assignments()
-        
-        assignments = numpy.nonzero(self.student_sections)
-        student_ids = self.student_ids[assignments[0]]
-        section_ids = self.section_ids[assignments[1]]
-        
-        assert(student_ids.shape == section_ids.shape)
-        
-        relationship, created = RegistrationType.objects.get_or_create(name='Enrolled')
-        self.now = datetime.now()   # The time that all the registrations start at, in case all lottery registrations need to be manually reverted later
-        StudentRegistration.objects.bulk_create([StudentRegistration(user_id=student_ids[i], section_id=section_ids[i], relationship=relationship, start_date=self.now) for i in range(student_ids.shape[0])])
-        if debug_display or self.options['stats_display']:
-            print "StudentRegistration enrollments all created to start at %s" % self.now
-            print 'Created %d registrations' % student_ids.shape[0]
-        
-        #As mailman has sometimes not worked in the past,
-        #leave the option to disable.
-        if try_mailman:
-            self.update_mailman_lists()
-    
-    def clear_saved_assignments(self, delete=False):
-        """ Expire/delete all previous StudentRegistration enrollments associated with the program. """
-        
-        old_registrations = StudentRegistration.objects.filter(section__parent_class__parent_program=self.program, relationship__name='Enrolled')
-        if delete:
-            old_registrations.delete()
-        else:
-            old_registrations.filter(StudentRegistration.is_valid_qobject()).update(end_date=datetime.now())
-        
-    def clear_mailman_list(self, list_name):
-        contents = list_contents(list_name)
-        for address in contents:
-            remove_list_member(list_name, address)
-        
-    def update_mailman_lists(self, delete=True):
-        if hasattr(settings, 'USE_MAILMAN') and settings.USE_MAILMAN:
-            self.clear_mailman_list("%s_%s-students" % (self.program.program_type, self.program.program_instance))
-            for i in range(self.num_sections):
-                section = ClassSection.objects.get(id=self.section_ids[i])
-                list_names = ["%s-%s" % (section.emailcode(), "students"), "%s-%s" % (section.parent_class.emailcode(), "students")]
-                for list_name in list_names:
-                    self.clear_mailman_list(list_name)
-                for j in range(self.num_students):
-                    student = ESPUser.objects.get(id=self.student_ids[i])
-                    for list_name in list_names:
-                        add_list_member(list_name, student.email)
-                    add_list_member("%s_%s-students" % (self.program.program_type, self.program.program_instance), student.email)
-        
->>>>>>> b2690e2f
+                    add_list_member("%s_%s-students" % (self.program.program_type, self.program.program_instance), student.email)