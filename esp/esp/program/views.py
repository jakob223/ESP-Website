
__author__    = "MIT ESP"
__date__      = "$DATE$"
__rev__       = "$REV$"
__license__   = "GPL v.2"
__copyright__ = """
This file is part of the ESP Web Site
copyright (c) 2007 MIT ESP

The ESP Web Site is free software; you can redistribute it and/or
modify it under the terms of the GNU General Public License
as published by the Free Software Foundation; either version 2
of the License, or (at your option) any later version.

This program is distributed in the hope that it will be useful,
but WITHOUT ANY WARRANTY; without even the implied warranty of
MERCHANTABILITY or FITNESS FOR A PARTICULAR PURPOSE.  See the
GNU General Public License for more details.

You should have received a copy of the GNU General Public License
along with this program; if not, write to the Free Software
Foundation, Inc., 51 Franklin Street, Fifth Floor, Boston, MA  02110-1301, USA.

Contact Us:
ESP Web Group
MIT Educational Studies Program,
84 Massachusetts Ave W20-467, Cambridge, MA 02139
Phone: 617-253-4882
Email: web@esp.mit.edu
"""
from esp.web.util import render_to_response
from esp.qsd.models import QuasiStaticData
from esp.qsd.forms import QSDMoveForm, QSDBulkMoveForm
from esp.datatree.models import *
from django.http import HttpResponseRedirect, Http404
from django.core.mail import send_mail
from esp.users.models import ESPUser, UserBit, GetNodeOrNoBits, admin_required

from django.contrib.auth.models import User
from django.contrib.auth.decorators import login_required
from django.db.models.query import Q

from esp.program.models import Program, TeacherBio
from esp.program.forms import ProgramCreationForm
from esp.program.setup import prepare_program, commit_program
from esp.accounting_docs.models import Document
from esp.middleware import ESPError
from esp.accounting_core.models import LineItemType, CompletedTransactionException

import pickle
import operator

def find_user(userstr):
    """
    Do a best-guess effort at finding a user based on a string identifying that user.
    The string may be a user ID, username, or some permuation of the user's real name.
    Will return a list of users if the string is not a username and more than one
    name approximately matches.
    Will return something that evaluates to False iff no matching users are found.
    """
    # First, is this a User ID?
    try:
        found_user = ESPUser.objects.get(id=int(userstr))
        return found_user
    except ValueError:
        pass # Well, that wasn't even an integer; can't be an ID
    except ESPUser.DoesNotExist:
        pass # Well, maybe it is an integer, but it's not a valid user ID.

    # Second, is it a username?
    try:
        found_user = ESPUser.objects.get(username=userstr)
        return found_user
    except ESPUser.DoesNotExist:
        pass # Well, not a username either.  Oh well.

    # Third, try e-mail?
    if '@' in userstr:  # but don't even bother hitting the DB if it doesn't even have an '@'
        try:
            found_user = ESPUser.objects.get(email=userstr)
            return found_user
        except ESPUser.DoesNotExist:
            pass # Well, not a username either.  Oh well.

    # Maybe it's a name?
    # Let's do some playing.

    # Is it multipart?        
    # If so, we don't know which parts got filed under first name and
    # which under last name.
    # So, try them all!
    # First, try for an exact match (ie., all parts of the firstname, lastname pair are somewhere in the given string)
    userstr_parts = userstr.split(' ')

    # First, try single-part, since it's easier
    if len(userstr_parts) == 1:
        found_users = ESPUser.objects.filter(Q(first_name__iexact=userstr) | Q(last_name__iexact=userstr))
        if len(found_users) == 1:
            return found_users[0]
        elif len(found_users) > 1:
            return found_users

        found_users = ESPUser.objects.filter(Q(first_name__icontains=userstr) | Q(last_name__icontains=userstr))
        if len(found_users) == 1:
            return found_users[0]
        elif len(found_users) > 1:
            return found_users
        
    q_list = []
    for i in xrange(len(userstr_parts) + 1):
        q_list.append( Q( first_name__iexact = ' '.join(userstr_parts[:i]), last_name__iexact = ' '.join(userstr_parts[i:]) ) )

    # Allow any of the above permutations
    q = reduce(operator.or_, q_list)
    found_users = ESPUser.objects.filter( q )
    if len(found_users) == 1:
        return found_users[0]
    elif len(found_users) > 1:
        return found_users
    # else, we found no one.  Oops.

    # Now, repeat the same thing, but with "contains" so we match some nicknames and whatnot
    
    q_list = []
    for i in xrange(len(userstr_parts)):
        q_list.append( Q( first_name__icontains = ' '.join(userstr_parts[:i]), last_name__icontains = ' '.join(userstr_parts[i:]) ) )
    # Allow any of the above permutations
    q = reduce(operator.or_, q_list)
    found_users = ESPUser.objects.filter( q )
    if len(found_users) == 1:
        return found_users[0]
    elif len(found_users) > 1:
        return found_users
    # else, we found no one.  Oops.

    # Well, we fail.  Sorry.
    return None

def isiterable(i):
    """ returns true iff i is iterable """
    try:
        for x in i:
            return True
    except TypeError:
        return False

@admin_required
def usersearch(request):
    """
    Given a string that's somehow associated with a user,
    do our best to find that user.
    Either redirect to that user's "userview" page, or
    display a list of users to pick from."""
    if not request.GET.has_key('userstr'):
        raise ESPError(False), "You didn't specify a user to search for!"
                               
    userstr = request.GET['userstr']
    found_users = find_user(userstr)

    if not found_users:
        raise ESPError(False), "No user found by that name!"

    if isiterable(found_users):
        return render_to_response('users/userview_search.html', request, GetNode("Q/Web"), { 'found_users': found_users })
    else:
        from urllib import urlencode
        return HttpResponseRedirect('/manage/userview?%s' % urlencode({'username': found_users.username}))

<<<<<<< HEAD
#def courseCatalogue(request, one, two):
#    """ aseering 9-1-2006 : This function appears to not be used by anything; esp.web.program contains its equivalent.
#        If nothing breaks by commenting this out, it should probably be deleted. """
#    treeItem = "Q/Programs/" + one + "/" + two
#    prog = GetNode(treeItem).program_set.all()
#    if len(prog) < 1:
#        return render_to_response('users/construction', request, None, {})
#    prog = prog[0]
#    clas = list(prog.class_set.all().order_by('category'))
#    p = one + " " + two
#    return render_to_response('program/catalogue', request, prog,{'courses': clas })
=======
>>>>>>> 910ca4bb

@admin_required
def userview(request):
    """ Render a template displaying all the information about the specified user """
    try:
        user = ESPUser.objects.get(username=request.GET['username'])
    except:
        raise ESPError(False), "Sorry, can't find anyone with that username."

    teacherbio = TeacherBio.getLastBio(user)
    if not teacherbio.picture:
        teacherbio.picture = 'uploaded/not-available.jpg'
    
    return render_to_response("users/userview.html", request, GetNode("Q/Web"), { 'user': user, 'teacherbio': teacherbio } )
    
def programTemplateEditor(request):
    """ Generate and display a listing of all QSD pages in the Programs template
    (QSD pages that are created automatically when a new program is created) """
    qsd_pages = []

    template_node = GetNode('Q/Programs/Template')

    for qsd in template_node.quasistaticdata_set.all():
        qsd_pages.append( { 'edit_url': qsd.name + ".edit.html",
                            'view_url': qsd.name + ".html",
                            'page': qsd } )

    have_create = UserBit.UserHasPerms(request.user, template_node, GetNode('V/Administer/Edit'))

    return render_to_response('display/qsd_listing.html', request, GetNode('Q/Web'), {'qsd_pages': qsd_pages, 'have_create': have_create })

def classTemplateEditor(request, program, session):
    """ Generate and display a listing of all QSD pages in the Class template within the specified program
    (QSD pages that are created automatically when a new class is created) """
    qsd_pages = []

    try:
        template_node = GetNodeOrNoBits('Q/Programs/' + program + '/' + session + '/Template', request.user)
    except DataTree.NoSuchNodeException:
        raise Http404

    for qsd in template_node.quasistaticdata_set.all():
        qsd_pages.append( { 'edit_url': qsd.name + ".edit.html",
                            'view_url': qsd.name + ".html",
                            'page': qsd } )

    have_create = UserBit.UserHasPerms(request.user, template_node, GetNode('V/Administer/Edit'))

    return render_to_response('display/qsd_listing.html', request, program, {'qsd_pages': qsd_pages,
                                                            'have_create': have_create })

@admin_required
def manage_programs(request):
    admPrograms = ESPUser(request.user).getEditable(Program).order_by('-id')

    return render_to_response('program/manage_programs.html', request, GetNode('Q/Web/myesp'), {'admPrograms': admPrograms})

@admin_required
def newprogram(request):
    template_prog = None

    if 'template_prog' in request.GET:
        #try:
        tprogram = Program.objects.get(id=int(request.GET["template_prog"]))

        template_prog = {}
        template_prog.update(tprogram.__dict__)
        del template_prog["id"]

        template_prog["program_modules"] = tprogram.program_modules.all().values_list("id", flat=True)
        template_prog["class_categories"] = tprogram.class_categories.all().values_list("id", flat=True)
        template_prog["term"] = tprogram.anchor.name
        template_prog["term_friendly"] = tprogram.anchor.friendly_name
        template_prog["anchor"] = tprogram.anchor.parent.id

        # aseering 5/18/2008 -- List everyone who was granted V/Administer on the specified program
        template_prog["admins"] = User.objects.filter(userbit__verb=GetNode("V/Administer"), userbit__qsc=tprogram.anchor).values_list("id", flat=True)

        # aseering 5/18/2008 -- More aggressively list everyone who was an Admin
        #template_prog["admins"] = [ x.id for x in UserBit.objects.bits_get_users(verb=GetNode("V/Administer"), qsc=tprogram.anchor, user_objs=True) ]

        program_visible_bits = list(UserBit.objects.bits_get_users(verb=GetNode("V/Flags/Public"), qsc=tprogram.anchor).filter(user__isnull=True).order_by("-startdate"))
        if len(program_visible_bits) > 0:
            newest_bit = program_visible_bits[0]
            oldest_bit = program_visible_bits[-1]

            template_prog["publish_start"] = oldest_bit.startdate
            template_prog["publish_end"] = newest_bit.enddate

        student_reg_bits = list(UserBit.objects.bits_get_users(verb=GetNode("V/Deadline/Registration/Student"), qsc=tprogram.anchor).filter(user__isnull=True).order_by("-startdate"))
        if len(student_reg_bits) > 0:
            newest_bit = student_reg_bits[0]
            oldest_bit = student_reg_bits[-1]

            template_prog["student_reg_start"] = oldest_bit.startdate
            template_prog["student_reg_end"] = newest_bit.enddate

        teacher_reg_bits = list(UserBit.objects.bits_get_users(verb=GetNode("V/Deadline/Registration/Teacher"), qsc=tprogram.anchor).filter(user__isnull=True).order_by("-startdate"))
        if len(teacher_reg_bits) > 0:
            newest_bit = teacher_reg_bits[0]
            oldest_bit = teacher_reg_bits[-1]

            template_prog["teacher_reg_start"] = oldest_bit.startdate
            template_prog["teacher_reg_end"] = newest_bit.enddate


        line_items = LineItemType.objects.filter(anchor__name="Required", anchor__parent__parent=tprogram.anchor).values("amount", "finaid_amount")

        template_prog["base_cost"] = int(-sum([ x["amount"] for x in line_items]))
        template_prog["finaid_cost"] = int(-sum([ x["finaid_amount"] for x in line_items ]))

    if 'checked' in request.GET:
        # Our form's anchor is wrong, because the form asks for the parent of the anchor that we really want.
        # Don't bother trying to fix the form; just re-set the anchor when we're done.
        context = pickle.loads(request.session['context_str'])
        pcf = ProgramCreationForm(context['prog_form_raw'])
        if pcf.is_valid():
            # Fix the anchor friendly name right away, otherwise in-memory caches cause (mild) issues later on
            anchor = GetNode(pcf.cleaned_data['anchor'].uri + "/" + pcf.cleaned_data["term"])
            anchor.friendly_name = pcf.cleaned_data['term_friendly']
            anchor.save()

            new_prog = pcf.save(commit = False) # don't save, we need to fix it up:
            new_prog.anchor = anchor
            new_prog.save()
            pcf.save_m2m()

            commit_program(new_prog, context['datatrees'], context['userbits'], context['modules'], context['costs'])

            manage_url = '/manage/' + new_prog.url() + '/resources'
            return HttpResponseRedirect(manage_url)
        else:
            raise ESPError(False), "Improper form data submitted."


    #   If the form has been submitted, process it.
    if request.method == 'POST':
        form = ProgramCreationForm(request.POST)

        if form.is_valid():
            temp_prog = form.save(commit=False)
            datatrees, userbits, modules = prepare_program(temp_prog, form.cleaned_data)
            #   Save the form's raw data instead of the form itself, or its clean data.
            #   Unpacking of the data happens at the next step.

            context_pickled = pickle.dumps({'prog_form_raw': form.data, 'datatrees': datatrees, 'userbits': userbits, 'modules': modules, 'costs': ( form.cleaned_data['base_cost'], form.cleaned_data['finaid_cost'] )})
            request.session['context_str'] = context_pickled

            return render_to_response('program/newprogram_review.html', request, GetNode('Q/Programs/'), {'prog': temp_prog, 'datatrees': datatrees, 'userbits': userbits, 'modules': modules})

    else:
        #   Otherwise, the default view is a blank form.
        if template_prog:
            form = ProgramCreationForm(template_prog)
        else:
            form = ProgramCreationForm()

    return render_to_response('program/newprogram.html', request, GetNode('Q/Programs/'), {'form': form, 'programs': Program.objects.all().order_by('-id')})

@login_required
def submit_transaction(request):
    #   We might also need to forward post variables to http://shopmitprd.mit.edu/controller/index.php?action=log_transaction

    if request.POST.has_key("decision") and request.POST["decision"] != "REJECT":

        try:
            from decimal import Decimal
            post_locator = request.POST['merchantDefinedData1']
            post_amount = Decimal(request.POST['orderAmount'])
            post_id = request.POST['requestID']

            document = Document.receive_creditcard(request.user, post_locator, post_amount, post_id)
        except CompletedTransactionException:
            from django.conf import settings
            # Send e-mail notification of duplicate postback.
            invoice = Document.get_by_locator(post_locator)
            send_mail('[ ESP CC ] Duplicate Postback for #' + post_locator + ' by ' + invoice.user.first_name + ' ' + invoice.user.last_name, \
                  """Duplicate Postback Notification\n--------------------------------- \n\nDocument: %s\n\nUser: %s %s (%s)\n\nProgram anchor: %s\n\nRequest: %s\n\n""" % \
                  (invoice.locator, invoice.user.first_name, invoice.user.last_name, invoice.user.id, invoice.anchor.uri, request) , \
                  settings.SERVER_EMAIL, \
                  [contact[1] for contact in settings.ADMINS], True)
            # Get the document that would've been created instead
            document = invoice.docs_next.all()[0]
        except:
            raise ESPError(), "Your credit card transaction was successful, but a server error occurred while logging it.  The transaction has not been lost (please do not try to pay again!); this just means that the green Credit Card checkbox on the registration page may not be checked off.  Please <a href=\"mailto:esp-webmasters@mit.edu\">e-mail us</a> and ask us to correct this manually.  We apologize for the inconvenience."

        one = document.anchor.parent.name
        two = document.anchor.name

        return HttpResponseRedirect("http://%s/learn/%s/%s/confirmreg" % (request.META['HTTP_HOST'], one, two))

    return render_to_response( 'accounting_docs/credit_rejected.html', request, GetNode('Q/Accounting'), {} )

# This really should go in qsd
@admin_required
def manage_pages(request):
    if request.method == 'POST':
        data = request.POST
        if request.GET['cmd'] == 'bulk_move':
            if data.has_key('confirm'):
                form = QSDBulkMoveForm(data)
                #   Handle submission of bulk move form
                if form.is_valid():
                    form.save_data()
                    return HttpResponseRedirect('/manage/pages')

            #   Create and display the form
            qsd_id_list = []
            for key in data.keys():
                if key.startswith('check_'):
                    qsd_id_list.append(int(key[6:]))
            if len(qsd_id_list) > 0:
                form = QSDBulkMoveForm()
                qsd_list = QuasiStaticData.objects.filter(id__in=qsd_id_list)
                anchor = form.load_data(qsd_list)
                if anchor:
                    return render_to_response('qsd/bulk_move.html', request, DataTree.get_by_uri('Q/Web'), {'common_anchor': anchor, 'qsd_list': qsd_list, 'form': form})

        qsd = QuasiStaticData.objects.get(id=request.GET['id'])
        if request.GET['cmd'] == 'move':
            #   Handle submission of move form
            form = QSDMoveForm(data)
            if form.is_valid():
                form.save_data()
            else:
                return render_to_response('qsd/move.html', request, DataTree.get_by_uri('Q/Web'), {'qsd': qsd, 'form': form})
        elif request.GET['cmd'] == 'delete':
            #   Mark as inactive all QSD pages matching the one with ID request.GET['id']
            if data['sure'] == 'True':
                all_qsds = QuasiStaticData.objects.filter(path=qsd.path, name=qsd.name)
                for q in all_qsds:
                    q.disabled = True
                    q.save()
        return HttpResponseRedirect('/manage/pages')

    elif request.GET.has_key('cmd'):
        qsd = QuasiStaticData.objects.get(id=request.GET['id'])
        if request.GET['cmd'] == 'delete':
            #   Show confirmation of deletion
            return render_to_response('qsd/delete_confirm.html', request, DataTree.get_by_uri('Q/Web'), {'qsd': qsd})
        elif request.GET['cmd'] == 'undelete':
            #   Make all the QSDs enabled and return to viewing the list
            all_qsds = QuasiStaticData.objects.filter(path=qsd.path, name=qsd.name)
            for q in all_qsds:
                q.disabled = False
                q.save()
        elif request.GET['cmd'] == 'move':
            #   Show move form
            form = QSDMoveForm()
            form.load_data(qsd)
            return render_to_response('qsd/move.html', request, DataTree.get_by_uri('Q/Web'), {'qsd': qsd, 'form': form})

    #   Show QSD listing
    qsd_ids = []
    qsds = QuasiStaticData.objects.all().order_by('-create_date').values_list('id', 'path', 'name')
    seen_keys = set()
    for id, path, name in qsds:
        key = path, name
        if key not in seen_keys:
            qsd_ids.append(id)
            seen_keys.add(key)
    qsd_list = list(QuasiStaticData.objects.filter(id__in=qsd_ids))
    qsd_list.sort(key=lambda q: q.url())
    return render_to_response('qsd/list.html', request, DataTree.get_by_uri('Q/Web'), {'qsd_list': qsd_list})<|MERGE_RESOLUTION|>--- conflicted
+++ resolved
@@ -166,20 +166,6 @@
         from urllib import urlencode
         return HttpResponseRedirect('/manage/userview?%s' % urlencode({'username': found_users.username}))
 
-<<<<<<< HEAD
-#def courseCatalogue(request, one, two):
-#    """ aseering 9-1-2006 : This function appears to not be used by anything; esp.web.program contains its equivalent.
-#        If nothing breaks by commenting this out, it should probably be deleted. """
-#    treeItem = "Q/Programs/" + one + "/" + two
-#    prog = GetNode(treeItem).program_set.all()
-#    if len(prog) < 1:
-#        return render_to_response('users/construction', request, None, {})
-#    prog = prog[0]
-#    clas = list(prog.class_set.all().order_by('category'))
-#    p = one + " " + two
-#    return render_to_response('program/catalogue', request, prog,{'courses': clas })
-=======
->>>>>>> 910ca4bb
 
 @admin_required
 def userview(request):
