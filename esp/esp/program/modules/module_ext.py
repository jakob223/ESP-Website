
__author__    = "MIT ESP"
__date__      = "$DATE$"
__rev__       = "$REV$"
__license__   = "GPL v.2"
__copyright__ = """
This file is part of the ESP Web Site
Copyright (c) 2007 MIT ESP

The ESP Web Site is free software; you can redistribute it and/or
modify it under the terms of the GNU General Public License
as published by the Free Software Foundation; either version 2
of the License, or (at your option) any later version.

This program is distributed in the hope that it will be useful,
but WITHOUT ANY WARRANTY; without even the implied warranty of
MERCHANTABILITY or FITNESS FOR A PARTICULAR PURPOSE.  See the
GNU General Public License for more details.

You should have received a copy of the GNU General Public License
along with this program; if not, write to the Free Software
Foundation, Inc., 51 Franklin Street, Fifth Floor, Boston, MA  02110-1301, USA.

Contact Us:
ESP Web Group
MIT Educational Studies Program,
84 Massachusetts Ave W20-467, Cambridge, MA 02139
Phone: 617-253-4882
Email: web@esp.mit.edu
"""
from django.db import models
from esp.datatree.models import *
from esp.program.modules.base import ProgramModuleObj
from esp.db.fields import AjaxForeignKey

from esp.program.models import Program

class DBReceipt(models.Model):
    """ Per-program Receipt templates """
    #   Allow multiple receipts per program.  Which one is used depends on the action.
    action  = models.CharField(max_length=80, default='confirm')
    program = models.OneToOneField(Program)
    receipt = models.TextField()

    def __unicode__(self):
        return 'Registration (%s) receipt for %s' % (self.action, self.program)


class SATPrepAdminModuleInfo(models.Model):
    module        = models.ForeignKey(ProgramModuleObj)
    num_divisions = models.IntegerField(blank=True, null=True)

    def __unicode__(self):
        return 'SATPrep admin settings for %s' % self.module.program

    class Admin:
        pass

REG_VERB_BASE = 'V/Flags/Registration'
class StudentClassRegModuleInfo(models.Model):
    """ Define what happens when students add classes to their schedule at registration. """

    module               = models.ForeignKey(ProgramModuleObj)
<<<<<<< HEAD
    enforce_max          = models.BooleanField(default=True)

    signup_verb          = AjaxForeignKey(DataTree, default=lambda:GetNode(REG_VERB_BASE + '/Enrolled'))
    use_priority         = models.BooleanField(default=False)
    priority_limit       = models.IntegerField(default=3)
    register_from_catalog = models.BooleanField(default=False)

=======
    
    #   Set to true to prevent students from registering from full classes.
    enforce_max          = models.BooleanField(default=True, help_text='Check this box to prevent students from signing up for full classes.')
    
    #   Filter class caps on the fly... y = ax + b
    #     a = class_cap_multiplier
    #     b = class_cap_offset
    class_cap_multiplier = models.DecimalField(max_digits=3, decimal_places=2, default='1.00', help_text='A multiplier for class capacities (set to 0.5 to cap all classes at half their stored capacity).')
    class_cap_offset    = models.IntegerField(default=0, help_text='Offset for class capacities (this number is added to the original capacity of every class).')
    
    #   This points to the tree node that is used for the verb when a student is added to a class.
    #   Only 'Enrolled' actually puts them on the class roster.  Other verbs may be used to
    #   represent other statuses ('Applied', 'Rejected', etc.)
    #   Note: When use_priority is True, sub-verbs with integer indices are used 
    #         (e.g. 'Priority/1', 'Priority/2', ...)
    signup_verb          = AjaxForeignKey(DataTree, default=lambda:GetNode(REG_VERB_BASE + '/Enrolled'), help_text='Which verb to grant a student when they sign up for a class.')
    
    #   Whether to use priority
    use_priority         = models.BooleanField(default=False, help_text='Check this box to enable priority registration.')
    #   Number of choices a student can make for each time block (1st choice, 2nd choice, ...Nth choice.)
    priority_limit       = models.IntegerField(default=3, help_text='The maximum number of choices a student can make per timeslot when priority registration is enabled.')
    
    #   Set to true to allow classes to be added (via Ajax) using buttons on the catalog
    register_from_catalog = models.BooleanField(default=False, help_text='Check this box to allow students to add classes from the catalog page if they are logged in.')
    
    #   Customize buttons
    #   - Labels
    confirm_button_text = models.CharField(max_length=80, default='Confirm', help_text='Label for the "confirm" button at the bottom of student reg.')
    view_button_text    = models.CharField(max_length=80, default='View Receipt', help_text='Label for the "get receipt" button (for already confirmed students) at the bottom of student reg.')
    cancel_button_text  = models.CharField(max_length=80, default='Cancel Registration', help_text='Label for the "cancel" button at the bottom of student reg.')
    #   - Set to true to make the cancel button remove the student from classes they have registered for
    cancel_button_dereg = models.BooleanField(default=False, help_text='Check this box to remove a student from all of their classes when they cancel their registration.')
    
    #   Choose which appears on student reg for the modules: checkbox list, progress bar, or nothing
    #   ((0, 'None'),(1, 'Checkboxes'), (2, 'Progress Bar'))
    progress_mode = models.IntegerField(default=1, help_text='Select which to use on student reg: 1=checkboxes, 2=progress bar, 0=neither.')
    
    
>>>>>>> 910ca4bb
    def __init__(self, *args, **kwargs):
        #   Trying to fetch self.signup_verb directly throws a DoesNotExist for some reason.
        super(StudentClassRegModuleInfo, self).__init__(*args, **kwargs)
        if (not self.signup_verb_id) and ('signup_verb' not in kwargs.keys()):
            self.signup_verb = GetNode(REG_VERB_BASE + '/Enrolled')

    def reg_verbs(self, uris=False):
        if not self.signup_verb:
            return []

        if self.use_priority:
            verb_list = []
            for i in range(0, self.priority_limit):
                if uris:
                    verb_list.append(self.signup_verb.uri[len(REG_VERB_BASE):] + '/%d' % (i + 1))
                else:
                    verb_list.append(DataTree.get_by_uri(self.signup_verb.uri + '/%d' % (i + 1)))
        else:
            if uris:
                verb_list = [self.signup_verb.uri[len(REG_VERB_BASE):]]
            else:
                verb_list = [self.signup_verb]
        
        #   Require that the /Applied bit is in the list, since students cannot enroll
        #   directly in classes with application questions.
        if uris:
            if '/Applied' not in verb_list: 
                verb_list.append('/Applied')
        else:
            applied_verb = GetNode(REG_VERB_BASE + '/Applied')
            if applied_verb not in verb_list:
                verb_list.append(applied_verb)
        
        return verb_list

    def __unicode__(self):
        return 'Student Class Reg Ext. for %s' % str(self.module)

class ClassRegModuleInfo(models.Model):
    module               = models.ForeignKey(ProgramModuleObj)
    allow_coteach        = models.BooleanField(blank=True, default=True, help_text='Check this box to allow teachers to specify co-teachers.')
    set_prereqs          = models.BooleanField(blank=True, default=True, help_text='Check this box to allow teachers to enter prerequisites for each class that are displayed separately on the catalog.')
    display_times        = models.BooleanField(blank=True, default=False)
    times_selectmultiple = models.BooleanField(blank=True, default=False)

    #   The maximum length of a class, in minutes.
<<<<<<< HEAD
    class_max_duration   = models.IntegerField(blank=True, null=True)

=======
    class_max_duration   = models.IntegerField(blank=True, null=True, help_text='The maximum length of a class, in minutes.')
    
>>>>>>> 910ca4bb
    class_max_size       = models.IntegerField(blank=True, null=True)

    class_size_step      = models.IntegerField(blank=True, null=True)
    director_email       = models.EmailField(blank=True, null=True)
    class_durations      = models.CharField(max_length=128, blank=True, null=True)
<<<<<<< HEAD
    teacher_class_noedit = models.DateTimeField(blank=True, null=True)

=======
    teacher_class_noedit = models.DateTimeField(blank=True, null=True, help_text='Teachers will not be able to edit their classes after this time.')
    
>>>>>>> 910ca4bb
    #   Allowed numbers of sections and meeting days
    allowed_sections     = models.CommaSeparatedIntegerField(max_length=100, blank=True,
        help_text='Allow this many independent sections of a class (comma separated list of integers). Leave blank to allow arbitrarily many.')
    session_counts       = models.CommaSeparatedIntegerField(max_length=100, blank=True,
<<<<<<< HEAD
        help_text='The number of days that a class could meet. Leave blank if this is not a relevant choice for the teachers.')

    num_teacher_questions = models.PositiveIntegerField(default=1, blank=True, null=True)
=======
        help_text='Possibilities for the number of days that a class could meet (comma separated list of integers). Leave blank if this is not a relevant choice for the teachers.')
    
    num_teacher_questions = models.PositiveIntegerField(default=1, blank=True, null=True, help_text='The maximum number of application questions that can be specified for each class.')
>>>>>>> 910ca4bb
    num_class_choices    = models.PositiveIntegerField(default=1, blank=True, null=True)

    #   An HTML color code for the program.  All classes will appear in some variant
    #   of this color in the catalog and registration pages.  If null, the default
    #   ESP colors will be used.
    color_code           = models.CharField(max_length=6, blank=True, null=True)

    #   If this is true, teachers will be allowed to specify that students may
    #   come to their class late.
    allow_lateness       = models.BooleanField(blank=True, default=False)
    #   Room requests
    ask_for_room         = models.BooleanField(blank=True, default=True,
        help_text = 'If true, teachers will be asked if they have a particular classroom in mind.')
    
    #   Choose which appears on teacher reg for the modules: checkbox list, progress bar, or nothing
    #   ((0, 'None'),(1, 'Checkboxes'), (2, 'Progress Bar'))
    progress_mode = models.IntegerField(default=1, help_text='Select which to use on teacher reg: 1=checkboxes, 2=progress bar, 0=neither.')
    
    def allowed_sections_ints_get(self):
        return [ int(s.strip()) for s in self.allowed_sections.split(',') if s.strip() != '' ]

    def allowed_sections_ints_set(self, value):
        self.allowed_sections = ",".join([ str(n) for n in value ])
    
    def allowed_sections_actual_get(self):
        if self.allowed_sections:
            return self.allowed_sections_ints_get()
        else:
            # Unfortunately, it turns out the ProgramModule system does obscene
            # things with __dict__, so the class specification up there is a
            # blatant lie. Why the designer didn't think of giving two
            # different fields different names is a mystery sane people have no
            # hope of fathoming. (Seriously, these models are INTENDED to be
            # subclassed together with ProgramModuleObj! What were you
            # thinking!?)
            #
            # see ProgramModuleObj.module, ClassRegModuleInfo.module, and
            # ProgramModuleObj.fixExtensions
            #
            # TODO: Look into renaming the silly field and make sure no black
            # magic depends on it
            if hasattr(self, 'program'):
                program = self.program
            elif isinstance(self.module, ProgramModuleObj):
                # Sadly, this probably never happens, but this function is
                # going to work when called by a sane person, dammit!
                program = self.module.program
            else:
                raise ESPError("Can't find program from ClassRegModuleInfo")
            return range( 1, program.getTimeSlots().count()+1 )

    # TODO: rename allowed_sections to... something and this to allowed_sections
    allowed_sections_actual = property( allowed_sections_actual_get, allowed_sections_ints_set )

    def session_counts_ints_get(self):
        return [ int(s) for s in self.session_counts.split(',') ]

    def session_counts_ints_set(self, value):
        self.session_counts = ",".join([ str(n) for n in value ])

    session_counts_ints = property( session_counts_ints_get, session_counts_ints_set )
    def __unicode__(self):
        return 'Class Reg Ext. for %s' % str(self.module)


class CreditCardModuleInfo(models.Model):
    module = models.ForeignKey(ProgramModuleObj)
    base_cost        = models.IntegerField(blank=True, null=True)

    def __unicode__(self):
        return 'Credit Card Ext. for %s' % str(self.module)

    class Admin:
        pass

class RemoteProfile(models.Model):
    from esp.users.models import User
    from esp.program.models import Program
    from esp.cal.models import Event

    user      = AjaxForeignKey(User,blank=True, null=True)
    program   = models.ForeignKey(Program,blank=True, null=True)
    volunteer = models.BooleanField(default = False)
    need_bus  = models.BooleanField(default = False)
    bus_runs  = models.ManyToManyField(DataTree,
                                       related_name="bus_teachers",
                                       blank=True)
    volunteer_times = models.ManyToManyField(Event,
                                             related_name='teacher_volunteer_set',
                                             blank=True)


    def __unicode__(self):
        return 'Remote participation info for teacher %s in %s' % \
                 (str(self.user), str(self.program))

    class Admin:
        pass

class SATPrepTeacherModuleInfo(models.Model):
    from esp.users.models import User
    from esp.program.models import Program

    """ Module that links a user with a program and has SATPrep teacher info"""
    SAT_SUBJECTS = (
        ('M', 'Math'),
        ('V', 'Verbal'),
        ('W', 'Writing')
        )

    SUBJECT_DICT = {'M': 'Math', 'V': 'Verbal', 'W': 'Writing'}
    #   This is the unanimous decision of the ESP office, as of 9:30pm Thursday Feb 20, 2009.
    #   Old category labels are kept commented below.   -Michael P
    SECTION_DICT = {'A': 'Java', 'B': 'Python', 'C': 'QB', 'D': 'C++', 'E': 'MATLAB', 'F': 'Scheme'}
    #    SECTION_DICT = {'A': 'Libra', 'B': 'Scorpio', 'C': 'Sagittarius', 'D': 'Capricorn', 'E': 'Aquarius', 'F': 'Pisces'}
    #   SECTION_DICT = {'A': 'Helium', 'B': 'Neon', 'C': 'Argon', 'D': 'Krypton', 'E': 'Xenon', 'F': 'Radon'}
    #   SECTION_DICT = {'A': 'Mercury', 'B': 'Venus', 'C': 'Mars', 'D': 'Jupiter', 'E': 'Saturn', 'F': 'Neptune'}
    #   SECTION_DICT = {'A': 'Red', 'B': 'Orange', 'C': 'Yellow', 'D': 'Green', 'E': 'Blue', 'F': 'Violet'}

    sat_math = models.PositiveIntegerField(blank=True, null=True)
    sat_writ = models.PositiveIntegerField(blank=True, null=True)
    sat_verb = models.PositiveIntegerField(blank=True, null=True)

    mitid    = models.PositiveIntegerField(blank=True, null=True)

    subject  = models.CharField(max_length=32, choices = SAT_SUBJECTS)

    user     = AjaxForeignKey(User,blank=True, null=True)
    program  = models.ForeignKey(Program,blank=True, null=True)
    section  = models.CharField(max_length=5)

    def __unicode__(self):
        return 'SATPrep Information for teacher %s in %s' % \
                 (str(self.user), str(self.program))

    class Admin:
        pass

    def get_subject_display(self):
        if self.subject in SATPrepTeacherModuleInfo.SUBJECT_DICT:
            return SATPrepTeacherModuleInfo.SUBJECT_DICT[self.subject]
        else:
            return 'Unknown'

    def get_section_display(self):
        if self.section in SATPrepTeacherModuleInfo.SECTION_DICT:
            return SATPrepTeacherModuleInfo.SECTION_DICT[self.section]
        else:
            return 'Unknown'

    @staticmethod
    def subjects():
        return SATPrepTeacherModuleInfo.SAT_SUBJECTS


<|MERGE_RESOLUTION|>--- conflicted
+++ resolved
@@ -61,16 +61,7 @@
     """ Define what happens when students add classes to their schedule at registration. """
 
     module               = models.ForeignKey(ProgramModuleObj)
-<<<<<<< HEAD
-    enforce_max          = models.BooleanField(default=True)
-
-    signup_verb          = AjaxForeignKey(DataTree, default=lambda:GetNode(REG_VERB_BASE + '/Enrolled'))
-    use_priority         = models.BooleanField(default=False)
-    priority_limit       = models.IntegerField(default=3)
-    register_from_catalog = models.BooleanField(default=False)
-
-=======
-    
+
     #   Set to true to prevent students from registering from full classes.
     enforce_max          = models.BooleanField(default=True, help_text='Check this box to prevent students from signing up for full classes.')
     
@@ -107,8 +98,7 @@
     #   ((0, 'None'),(1, 'Checkboxes'), (2, 'Progress Bar'))
     progress_mode = models.IntegerField(default=1, help_text='Select which to use on student reg: 1=checkboxes, 2=progress bar, 0=neither.')
     
-    
->>>>>>> 910ca4bb
+
     def __init__(self, *args, **kwargs):
         #   Trying to fetch self.signup_verb directly throws a DoesNotExist for some reason.
         super(StudentClassRegModuleInfo, self).__init__(*args, **kwargs)
@@ -155,38 +145,22 @@
     times_selectmultiple = models.BooleanField(blank=True, default=False)
 
     #   The maximum length of a class, in minutes.
-<<<<<<< HEAD
-    class_max_duration   = models.IntegerField(blank=True, null=True)
-
-=======
     class_max_duration   = models.IntegerField(blank=True, null=True, help_text='The maximum length of a class, in minutes.')
-    
->>>>>>> 910ca4bb
+
     class_max_size       = models.IntegerField(blank=True, null=True)
 
     class_size_step      = models.IntegerField(blank=True, null=True)
     director_email       = models.EmailField(blank=True, null=True)
     class_durations      = models.CharField(max_length=128, blank=True, null=True)
-<<<<<<< HEAD
-    teacher_class_noedit = models.DateTimeField(blank=True, null=True)
-
-=======
     teacher_class_noedit = models.DateTimeField(blank=True, null=True, help_text='Teachers will not be able to edit their classes after this time.')
-    
->>>>>>> 910ca4bb
+
     #   Allowed numbers of sections and meeting days
     allowed_sections     = models.CommaSeparatedIntegerField(max_length=100, blank=True,
         help_text='Allow this many independent sections of a class (comma separated list of integers). Leave blank to allow arbitrarily many.')
     session_counts       = models.CommaSeparatedIntegerField(max_length=100, blank=True,
-<<<<<<< HEAD
-        help_text='The number of days that a class could meet. Leave blank if this is not a relevant choice for the teachers.')
-
-    num_teacher_questions = models.PositiveIntegerField(default=1, blank=True, null=True)
-=======
         help_text='Possibilities for the number of days that a class could meet (comma separated list of integers). Leave blank if this is not a relevant choice for the teachers.')
-    
+
     num_teacher_questions = models.PositiveIntegerField(default=1, blank=True, null=True, help_text='The maximum number of application questions that can be specified for each class.')
->>>>>>> 910ca4bb
     num_class_choices    = models.PositiveIntegerField(default=1, blank=True, null=True)
 
     #   An HTML color code for the program.  All classes will appear in some variant
