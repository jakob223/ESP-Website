--- conflicted
+++ resolved
@@ -83,29 +83,16 @@
     #   Number of choices a student can make for each time block (1st choice, 2nd choice, ...Nth choice.)
     priority_limit       = models.IntegerField(default=3, help_text='The maximum number of choices a student can make per timeslot when priority registration is enabled.')
     #   Whether to use grade range exceptions
-<<<<<<< HEAD
-    use_grade_range_exceptions = models.BooleanField(default=False, help_text='Check this box to enable grade range exceptions.')
-
-    #   Set to true to allow classes to be added (via Ajax) using buttons on the catalog
-    register_from_catalog = models.BooleanField(default=False, help_text='Check this box to allow students to add classes from the catalog page if they are logged in.')
-
-=======
     use_grade_range_exceptions = models.BooleanField(default=False, help_text='Check this box to enable year group range exceptions.')
     
     #   Set to true to allow classes to be added (via Ajax) using buttons on the catalog
     register_from_catalog = models.BooleanField(default=False, help_text='Check this box to allow students to add classes from the catalogue page if they are logged in.')
     
->>>>>>> 1bc9c597
     #   Enrollment visibility
     visible_enrollments = models.BooleanField(default=True, help_text='Uncheck this box to prevent students from seeing enrolments on the catalogue.')
     #   Meeting times visibility
-<<<<<<< HEAD
-    visible_meeting_times = models.BooleanField(default=True, help_text='Uncheck this box to prevent students from seeing classes\' meeting times on the catalog.')
-
-=======
     visible_meeting_times = models.BooleanField(default=True, help_text='Uncheck this box to prevent students from seeing classes\' meeting times on the catalogue.')
     
->>>>>>> 1bc9c597
     #   Customize buttons
     #   - Labels
     confirm_button_text = models.CharField(max_length=80, default='Confirm', help_text='Label for the "confirm" button at the bottom of student reg.')
@@ -160,13 +147,8 @@
     program = models.OneToOneField(Program)
 
     allow_coteach        = models.BooleanField(blank=True, default=True, help_text='Check this box to allow teachers to specify co-teachers.')
-<<<<<<< HEAD
-    set_prereqs          = models.BooleanField(blank=True, default=True, help_text='Check this box to allow teachers to enter prerequisites for each class that are displayed separately on the catalog.')
-
-=======
     set_prereqs          = models.BooleanField(blank=True, default=True, help_text='Check this box to allow teachers to enter prerequisites for each class that are displayed separately on the catalogue.')
     
->>>>>>> 1bc9c597
     #   The maximum length of a class, in minutes.
     class_max_duration   = models.IntegerField(blank=True, null=True, help_text='The maximum length of a class, in minutes.')
 
