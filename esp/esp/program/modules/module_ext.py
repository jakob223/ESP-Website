--- conflicted
+++ resolved
@@ -39,7 +39,6 @@
 from django.db import models
 
 from esp.db.fields import AjaxForeignKey
-<<<<<<< HEAD
 from esp.program.models import Program, RegistrationType
 from esp.users.models import ESPUser
 
@@ -53,11 +52,6 @@
 # when the corresponding program modules get added to a program (see
 # esp.program.models.maybe_create_module_ext), but that's about it.
 # TODO(benkraft): rename this to "program settings" or something.
-=======
-from django.conf import settings
-from esp.users.models import ESPUser
-from esp.program.models import Program, RegistrationType, ClassSection
->>>>>>> bbec7f17
 
 class DBReceipt(models.Model):
     """ Per-program Receipt templates """
@@ -395,9 +389,6 @@
         for entry in new_entries:
             entry_list.append(entry.toDict())
 
-<<<<<<< HEAD
-        return entry_list
-=======
         return entry_list
 
 # stores scheduling details about an section for the AJAX scheduler
@@ -420,5 +411,4 @@
         self.locked = locked
         self.save()
 
-from esp.application.models import FormstackAppSettings
->>>>>>> bbec7f17
+from esp.application.models import FormstackAppSettings