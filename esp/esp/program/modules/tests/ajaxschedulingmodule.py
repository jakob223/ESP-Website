--- conflicted
+++ resolved
@@ -306,9 +306,6 @@
         beforeDelete = self.changelog.get_latest_index()
         # delete change log
         self.client.post('/manage/%s/ajax_clear_change_log' % self.program.getUrlBase(), {})
-<<<<<<< HEAD
-        #request change log
-=======
         # Request change log.  We should not be prompted to reload because the
         # change log has not changed since our last update.
         response = self.client.get(self.changelog_url, {'last_fetched_index': beforeDelete })
@@ -322,7 +319,6 @@
         (s2, times, rooms) = self.scheduleClass()
         # Request change log.  We should be prompted to reload because the 
         # change log has been updated but may be missing relevant information.
->>>>>>> ddb82f22
         response = self.client.get(self.changelog_url, {'last_fetched_index': beforeDelete })
         response = json.loads(response.content)
         self.failUnless(response["other"][0]["command"] == "reload", "Was not asked to reload after the change log was destroyed and a class was scheduled: " +
