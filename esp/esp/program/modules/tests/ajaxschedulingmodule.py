--- conflicted
+++ resolved
@@ -57,12 +57,8 @@
 
         #some useful urls
         self.ajax_url_base = '/manage/%s/' % self.program.getUrlBase()
-<<<<<<< HEAD
         self.changelog_url = self.ajax_url_base + 'ajax_change_log'
         self.schedule_class_url = '/manage/%s/' % self.program.getUrlBase() + 'ajax_schedule_class'
-=======
-        self.changelog_url = self.ajax_url_base + 'ajax_change_log'    
->>>>>>> bbec7f17
 
 
     def loginAdmin(self):
@@ -87,7 +83,6 @@
         self.emptySchedule()
         self.loginAdmin()
         self.forceAvailability()
-<<<<<<< HEAD
 
 
     def getClassToSchedule(self, section=None, teacher=None, timeslots=None, rooms=None):
@@ -131,10 +126,6 @@
         assert resp.status_code == 200 #successful deleting of class
 
 class AJAXSchedulingModuleTest(AJAXSchedulingModuleTestBase):
-=======
-        
-class AJAXSchedulingModuleTest(AJAXSchedulingModuleTestBase):        
->>>>>>> bbec7f17
 
     def setUp(self, *args, **kwargs):
         super(AJAXSchedulingModuleTest, self).setUp(*args, **kwargs)
@@ -209,7 +200,6 @@
     def testChangeLog(self):
         self.clearScheduleAvailability()
 
-<<<<<<< HEAD
         #make sure that the change log is at least
         (section, rooms, times) = self.scheduleClass()
         self.unschedule_class(section.id)
@@ -217,17 +207,12 @@
         beforeSchedule = self.changelog.get_latest_index()
         # Schedule one class.
         self.scheduleClass()
-=======
-        #put something in the changelog to fetch
-        self.program_manager.scheduleClass()
->>>>>>> bbec7f17
 
         #fetch the changelog
         changelog_response = self.client.get(self.changelog_url, {'last_fetched_index': 0 })
         self.failUnless(changelog_response.status_code == 200, "Changelog not successfully retreieved")
         changelog = json.loads(changelog_response.content)["changelog"]
         self.failUnless(len(changelog) == 1, "Change log does not contain exactly one class: " + str(changelog) )
-<<<<<<< HEAD
 
     def testChangeLogTruncates(self):
         self.clearScheduleAvailability()
@@ -242,14 +227,9 @@
         self.failUnless(len(changelog) == 0, "Change log contained content from before last_fetched_time: " + str(changelog) )
 
     def testChangeLogDeletedClasses(self):
-=======
-    
-    #TODO use a new program for each test
-    def testChangeLogIndexZero(self):
->>>>>>> bbec7f17
         self.clearScheduleAvailability()
         self.program_manager.scheduleClass()
-        changelog_response = self.client.get(self.changelog_url, {'last_fetched_index': 0 })        
+        changelog_response = self.client.get(self.changelog_url, {'last_fetched_index': 0 })
         changelog = json.loads(changelog_response.content)["changelog"]
         self.failUnless(len(changelog) == 1, "Change log does not contain exactly one class: " + str(changelog) )
 
@@ -262,21 +242,11 @@
 
         self.program_manager.unschedule_class(section.id)
 
-<<<<<<< HEAD
         #change log should include unscheduled classes
         changelog_response = self.client.get(self.changelog_url, {'last_fetched_index': beforeUnschedule })
-=======
-        #change log should include unscheduled classes 
-        changelog_response = self.client.get(self.changelog_url, {'last_fetched_index': 1 })
->>>>>>> bbec7f17
         changelog = json.loads(changelog_response.content)["changelog"]
         self.failUnless(len(changelog) == 1, "Change log did not contain the unscheduled class: " + str(changelog))
-<<<<<<< HEAD
-
-=======
-        #TODO:  more detailed testing here
-        
->>>>>>> bbec7f17
+
     def testChangeLogFailedScheduling(self):
         #change log should not include failed scheduling of classes
         self.clearScheduleAvailability()
@@ -288,14 +258,9 @@
         teacher = s1.parent_class.get_teachers()[0]
         sections = [s2 for s2 in teacher.getTaughtSections() if s2.id != s1.id]
         assert len(sections) > 0
-<<<<<<< HEAD
         #our test set up makes this true, but we want to be notified if this changes and tests are going to break because of it
         s2 = sections[0]
 
-=======
-        #our test set up makes this true, but we want to be notiafied if this changes and tests are going to break because of it
-        s2 = sections[0]
->>>>>>> bbec7f17
         #schedule it
         (section, times, rooms, success) = self.program_manager.scheduleClass(section=s2, timeslots=times, rooms=rooms)
         self.failIf(success)
@@ -304,7 +269,6 @@
         changelog_response = self.client.get(self.changelog_url, {'last_fetched_index': 1 })
         changelog = json.loads(changelog_response.content)["changelog"]
         self.failUnless(len(changelog) == 0, "Change log shows unsuccessfully scheduled class: " + str(changelog))
-<<<<<<< HEAD
 
     def testTooOldChangeLog(self):
         self.clearScheduleAvailability()
@@ -330,7 +294,4 @@
         response = self.client.get(self.changelog_url, {'last_fetched_index': beforeDelete })
         response = json.loads(response.content)
         self.failUnless(response["other"][0]["command"] == "reload", "Was not asked to reload after the change log was destroyed and a class was scheduled: " +
-                        str(response["other"]))
-=======
- 
->>>>>>> bbec7f17
+                        str(response["other"]))