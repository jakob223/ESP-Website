
__author__    = "MIT ESP"
__date__      = "$DATE$"
__rev__       = "$REV$"
__license__   = "GPL v.2"
__copyright__ = """
This file is part of the ESP Web Site
Copyright (c) 2007 MIT ESP

The ESP Web Site is free software; you can redistribute it and/or
modify it under the terms of the GNU General Public License
as published by the Free Software Foundation; either version 2
of the License, or (at your option) any later version.

This program is distributed in the hope that it will be useful,
but WITHOUT ANY WARRANTY; without even the implied warranty of
MERCHANTABILITY or FITNESS FOR A PARTICULAR PURPOSE.  See the
GNU General Public License for more details.

You should have received a copy of the GNU General Public License
along with this program; if not, write to the Free Software
Foundation, Inc., 51 Franklin Street, Fifth Floor, Boston, MA  02110-1301, USA.

Contact Us:
ESP Web Group
MIT Educational Studies Program,
84 Massachusetts Ave W20-467, Cambridge, MA 02139
Phone: 617-253-4882
Email: web@esp.mit.edu
"""
from esp.program.modules.base import ProgramModuleObj, needs_teacher, needs_student, needs_admin, usercheck_usetl, meets_deadline, meets_grade, CoreModule, main_call, aux_call
from esp.program.modules import module_ext
from esp.program.models  import Program
from esp.web.util        import render_to_response
from esp.users.models    import UserBit, ESPUser, User
from esp.datatree.models import *
from django.db.models.query import Q
from esp.middleware   import ESPError
from esp.accounting_docs.models import Document
from esp.accounting_core.models import LineItemType, EmptyTransactionException
from decimal import Decimal
from datetime import datetime
from django.db import models
from django.contrib import admin
from django.template import Context, Template
from django.http import HttpResponse
from esp.lib.markdown import markdown
import operator

class StudentRegCore(ProgramModuleObj, CoreModule):
    @classmethod
    def module_properties(cls):
        return {
            "link_title": "",
            "admin_title": "Core Student Reg (StudentRegCore)",
            "module_type": "learn",
            "seq": -9999
            }

    def have_paid(self):
        """ Whether the user has paid for this program or its parent program. Duplicated from creditcardmodule_cybersource. """
        if ( Document.objects.filter(user=self.user, anchor=self.program_anchor_cached(), txn__complete=True).count() > 0 ):
            return True
        else:
            parent_program = self.program.getParentProgram()
            if parent_program is not None:
                return ( Document.objects.filter(user=self.user, anchor=parent_program.anchor, txn__complete=True).count() > 0 )

    def students(self, QObject = False):
        verb = GetNode('V/Flags/Public')
        verb2 = GetNode('V/Flags/Registration/Attended')
        STUDREP_VERB = GetNode('V/Flags/UserRole/StudentRep')
        STUDREP_QSC  = GetNode('Q')

        qsc  = GetNode("/".join(self.program_anchor_cached().tree_encode()) + "/Confirmation")

        Q_studentrep = Q(userbit__qsc = STUDREP_QSC) & Q(userbit__verb = STUDREP_VERB)

        if QObject:
            return {'confirmed': self.getQForUser(Q(userbit__qsc = qsc) & Q(userbit__verb = verb)),
                    'attended' : self.getQForUser(Q(userbit__qsc = self.program_anchor_cached()) &\
                                                  Q(userbit__verb = verb2)),
                    'studentrep': self.getQForUser(Q_studentrep)}


        return {'confirmed': User.objects.filter(userbit__qsc = qsc, userbit__verb = verb).distinct(),
                'attended' : User.objects.filter(userbit__qsc = self.program_anchor_cached(), \
                                                    userbit__verb = verb2).distinct(),
                'studentrep': User.objects.filter(Q_studentrep).distinct()}

    def studentDesc(self):
        return {'confirmed': """Students who have clicked on the `Confirm Pre-Registration' button.""",
                'attended' : """Students who attended %s""" % self.program.niceName(),
                'studentrep': """All Student Representatives of ESP"""}

    @aux_call
    @needs_student
    @meets_grade
    def confirmreg(self, request, tl, one, two, module, extra, prog):
        if UserBit.objects.filter(user=self.user, verb=GetNode("V/Flags/Public"), qsc=GetNode("/".join(prog.anchor.tree_encode()) + "/Confirmation")).filter(enddate__gte=datetime.now()).count() > 0:
            return self.confirmreg_forreal(request, tl, one, two, module, extra, prog, new_reg=False)
        return self.confirmreg_new(request, tl, one, two, module, extra, prog)

    @meets_deadline("/Confirm")
    def confirmreg_new(self, request, tl, one, two, module, extra, prog):
        return self.confirmreg_forreal(request, tl, one, two, module, extra, prog, new_reg=True)

    def confirmreg_forreal(self, request, tl, one, two, module, extra, prog, new_reg):
	""" The page that is shown once the user saves their student reg,
            giving them the option of printing a confirmation            """
        from esp.program.modules.module_ext import DBReceipt


        try:
            invoice = Document.get_invoice(request.user, prog.anchor, LineItemType.objects.filter(anchor=GetNode(prog.anchor.get_uri()+'/LineItemTypes/Required')), dont_duplicate=True, get_complete=True)
        except:
            invoice = Document.get_invoice(request.user, prog.anchor, LineItemType.objects.filter(anchor=GetNode(prog.anchor.get_uri()+'/LineItemTypes/Required')), dont_duplicate=True)

        #   Why is get_complete false?
        receipt = Document.get_receipt(request.user, prog.anchor, [], get_complete=False)

	context = {}
	context['one'] = one
	context['two'] = two

        context['itemizedcosts'] = invoice.get_items()

        context['finaid'] = ESPUser(request.user).hasFinancialAid(prog.anchor)

        try:
            context['balance'] = Decimal("%0.2f" % invoice.cost())
        except EmptyTransactionException:
            context['balance'] = Decimal("0.0")

        context['owe_money'] = ( context['balance'] != Decimal("0.0") )

        if prog.isFull() and not ESPUser(request.user).canRegToFullProgram(prog):
            raise ESPError(log = False), "This program has filled!  It can't accept any more students.  Please try again next session."

	modules = prog.getModules(self.user, tl)
	completedAll = True
	for module in modules:
            if not module.isCompleted() and module.required:
                completedAll = False
            context = module.prepare(context)

	if completedAll:
            if new_reg:
                bit = UserBit.objects.create(user=self.user, verb=GetNode("V/Flags/Public"), qsc=GetNode("/".join(prog.anchor.tree_encode()) + "/Confirmation"))
        else:
<<<<<<< HEAD
            raise ESPError(), "You must finish all the necessary steps first, then click on the Save button to finish registration."

=======
            raise ESPError(False), "You must finish all the necessary steps first, then click on the Save button to finish registration."
            
>>>>>>> 9775a09b
        try:
            receipt_text = DBReceipt.objects.get(program=self.program).receipt
            context["request"] = request
            context["program"] = prog
            return HttpResponse( Template(receipt_text).render( Context(context, autoescape=False) ) )
        except DBReceipt.DoesNotExist:
            receipt = 'program/receipts/'+str(prog.id)+'_custom_receipt.html'
            return render_to_response(receipt, request, (prog, tl), context)

    @aux_call
    @needs_student
    @meets_grade
    @meets_deadline()
    def cancelreg(self, request, tl, one, two, module, extra, prog):
        if self.have_paid():
            raise ESPError(False), "You have already paid for this program!  Please contact us directly (using the contact information in the footer of this page) to cancel your registration and to request a refund."

        bits = UserBit.objects.filter(user = self.user,
                                      verb = GetNode('V/Flags/Public'),
                                      qsc  = GetNode('/'.join(prog.anchor.tree_encode())+'/Confirmation'))

        if len(bits) > 0:
            for bit in bits:
                bit.expire()

        return self.goToCore(tl)

    @main_call
    @needs_student
    @meets_grade
    @meets_deadline('/MainPage')
    def studentreg(self, request, tl, one, two, module, extra, prog):
        """ Display a student reg page """

        context = {}
        modules = prog.getModules(self.user, 'learn')
        context['completedAll'] = True
        for module in modules:
            if not module.isCompleted() and module.required:
                context['completedAll'] = False
            context = module.prepare(context)

        context['canRegToFullProgram'] = request.user.canRegToFullProgram(prog)

        context['modules'] = modules
        context['one'] = one
        context['two'] = two
        context['coremodule'] = self
        context['isConfirmed'] = self.program.isConfirmed(self.user)
        context['have_paid'] = self.have_paid()

        context['printers'] = [ x.name for x in GetNode('V/Publish/Print').children() ]

        return render_to_response(self.baseDir()+'mainpage.html', request, (prog, tl), context)

    def isStep(self):
        return False


    def getNavBars(self):
        nav_bars = []
        if super(StudentRegCore, self).deadline_met() or ( self.user and self.program and UserBit.objects.UserHasPerms(self.user, self.program, GetNode("V/Deadline/Registration/Student/Classes/OneClass")) ):
             nav_bars.append({ 'link': '/learn/%s/studentreg/' % ( self.program.getUrlBase() ),
                      'text': '%s Student Registration' % ( self.program.niceSubName() ),
                      'section': ''})

        if ESPUser(self.user).isAdmin(self.program):
            nav_bars.append({'link':'/learn/%s/studentreg.html' % (self.program.getUrlBase()),
                             'text':'%s Student Reg Inline Text' % self.program.niceSubName(),
                             'section': 'learn'})

        return nav_bars
<|MERGE_RESOLUTION|>--- conflicted
+++ resolved
@@ -148,13 +148,8 @@
             if new_reg:
                 bit = UserBit.objects.create(user=self.user, verb=GetNode("V/Flags/Public"), qsc=GetNode("/".join(prog.anchor.tree_encode()) + "/Confirmation"))
         else:
-<<<<<<< HEAD
-            raise ESPError(), "You must finish all the necessary steps first, then click on the Save button to finish registration."
-
-=======
             raise ESPError(False), "You must finish all the necessary steps first, then click on the Save button to finish registration."
-            
->>>>>>> 9775a09b
+
         try:
             receipt_text = DBReceipt.objects.get(program=self.program).receipt
             context["request"] = request
