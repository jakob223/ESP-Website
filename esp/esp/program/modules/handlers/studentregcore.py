--- conflicted
+++ resolved
@@ -143,13 +143,8 @@
             if not module.isCompleted() and module.required:
                 completedAll = False
             context = module.prepare(context)
-<<<<<<< HEAD
-
-	if completedAll:
-=======
         
         if completedAll:
->>>>>>> 4d7d978a
             if new_reg:
                 bit = UserBit.objects.create(user=self.user, verb=GetNode("V/Flags/Public"), qsc=GetNode("/".join(prog.anchor.tree_encode()) + "/Confirmation"))
         else:
@@ -193,14 +188,6 @@
         modules = prog.getModules(self.user, 'learn')
         context['completedAll'] = True
         for module in modules:
-<<<<<<< HEAD
-            if not module.isCompleted() and module.required:
-                context['completedAll'] = False
-            context = module.prepare(context)
-
-        context['canRegToFullProgram'] = request.user.canRegToFullProgram(prog)
-
-=======
             # If completed all required modules so far...
             if context['completedAll']:
                 if module.isCompleted():
@@ -208,27 +195,19 @@
                 else:
                     if module.required:
                         context['completedAll'] = False
-
             context = module.prepare(context)
         
         context['canRegToFullProgram'] = request.user.canRegToFullProgram(prog)
                 
         
->>>>>>> 4d7d978a
         context['modules'] = modules
         context['one'] = one
         context['two'] = two
         context['coremodule'] = self
-<<<<<<< HEAD
-        context['isConfirmed'] = self.program.isConfirmed(self.user)
-        context['have_paid'] = self.have_paid()
-
-=======
         context['isConfirmed'] = self.program.isConfirmed(self.user)            
         context['have_paid'] = self.have_paid()
         
         
->>>>>>> 4d7d978a
         context['printers'] = [ x.name for x in GetNode('V/Publish/Print').children() ]
 
         return render_to_response(self.baseDir()+'mainpage.html', request, (prog, tl), context)
