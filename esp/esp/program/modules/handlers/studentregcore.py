--- conflicted
+++ resolved
@@ -115,13 +115,8 @@
         """ Add this user to the waitlist """
         self.request = request
 
-<<<<<<< HEAD
         if prog.user_can_join(request.user):
-            raise ESPError("You can't subscribe to the waitlist of a program that isn't full yet!  Please click 'Back' and refresh the page to see the button to confirm your registration.", log=False)
-=======
-        if not self.program.isFull():
             raise ESPError("You can't subscribe to the waiting list of a programme that isn't full yet!  Please click 'Back' and refresh the page to see the button to confirm your registration.", log=False)
->>>>>>> 1bc9c597
 
         waitlist = Record.objects.filter(event="waitlist",
                                          user=request.user,
@@ -176,14 +171,8 @@
 
         context['owe_money'] = ( context['balance'] != Decimal("0.0") )
 
-<<<<<<< HEAD
         if not prog.user_can_join(user):
-            raise ESPError("This program has filled!  It can't accept any more students.  Please try again next session.", log=False)
-=======
-        if prog.isFull() and not user.canRegToFullProgram(prog) and not self.program.isConfirmed(user):
             raise ESPError("This programme has filled!  It can't accept any more students.  Please try again next session.", log=False)
->>>>>>> 1bc9c597
-
         modules = prog.getModules(request.user, tl)
         completedAll = True
         for module in modules:
@@ -226,13 +215,8 @@
         from esp.program.modules.module_ext import DBReceipt
 
         if self.have_paid(request.user):
-<<<<<<< HEAD
-            raise ESPError("You have already paid for this program!  Please contact us directly (using the contact information in the footer of this page) to cancel your registration and to request a refund.", log=False)
-
-=======
             raise ESPError("You have already paid for this programme!  Please contact us directly (using the contact information in the footer of this page) to cancel your registration and to request a refund.", log=False)
         
->>>>>>> 1bc9c597
         recs = Record.objects.filter(user=request.user,
                                      event="reg_confirmed",
                                      program=prog)
