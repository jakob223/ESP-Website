--- conflicted
+++ resolved
@@ -160,22 +160,9 @@
                 for timeslot in timeslots:
                     teacher.addAvailableTime(self.program, timeslot)
                 
-<<<<<<< HEAD
-                #   Send an e-mail showing availability to directors and teachers
-                email_title = 'Availability for %s: %s' % (self.program.niceName(), teacher.name())
-                email_from = '%s Registration System <server@%s>' % (self.program.anchor.parent.name, settings.EMAIL_HOST_SENDER)
-                email_context = {'teacher': teacher,
-                                 'timeslots': timeslots,
-                                 'program': self.program,
-                                 'curtime': datetime.now()}
-                email_contents = render_to_string(self.baseDir()+'update_email.txt', email_context)
-                email_to = ['%s <%s>' % (request.user.name(), request.user.email)]
-                send_mail(email_title, email_contents, email_from, email_to, False)
-=======
                 #   Send an e-mail showing availability to the teacher (and the archive)
                 ccc = ClassCreationController(self.program)
                 ccc.send_availability_email(teacher)
->>>>>>> 1cc9eee4
                 
                 #   Return to the main registration page
                 return self.goToCore(tl)
@@ -185,8 +172,6 @@
         # must set the ignore_classes=True parameter above, otherwise when a teacher tries to edit their
         # availability, it will show their scheduled times as unavailable.
 
-<<<<<<< HEAD
-=======
         #   Fetch the timeslots the teacher is scheduled in and grey them out.
         #   If we found a timeslot that they are scheduled in but is not available, show a warning.
         taken_slots = []
@@ -198,7 +183,6 @@
                 if timeslot not in available_slots:
                     conflict_found = True
 
->>>>>>> 1cc9eee4
         if not (len(available_slots) or blank): # I'm not sure whether or not we want the "or blank"
             #   If they didn't enter anything, make everything checked by default.
             available_slots = self.program.getTimeSlots()
