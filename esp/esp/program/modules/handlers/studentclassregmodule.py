__author__    = "MIT ESP"
__date__      = "$DATE$"
__rev__       = "$REV$"
__license__   = "GPL v.2"
__copyright__ = """
This file is part of the ESP Web Site
Copyright (c) 2008 MIT ESP

The ESP Web Site is free software; you can redistribute it and/or
modify it under the terms of the GNU General Public License
as published by the Free Software Foundation; either version 2
of the License, or (at your option) any later version.

This program is distributed in the hope that it will be useful,
but WITHOUT ANY WARRANTY; without even the implied warranty of
MERCHANTABILITY or FITNESS FOR A PARTICULAR PURPOSE.  See the
GNU General Public License for more details.

You should have received a copy of the GNU General Public License
along with this program; if not, write to the Free Software
Foundation, Inc., 51 Franklin Street, Fifth Floor, Boston, MA  02110-1301, USA.

Contact Us:
ESP Web Group
MIT Educational Studies Program,
84 Massachusetts Ave W20-467, Cambridge, MA 02139
Phone: 617-253-4882
Email: web@esp.mit.edu
"""

from esp.program.modules.base import ProgramModuleObj, needs_teacher, needs_student, needs_admin, usercheck_usetl, meets_deadline, meets_any_deadline, main_call, aux_call
from esp.datatree.models import *
from esp.program.models  import ClassSubject, ClassSection, ClassCategories, RegistrationProfile, ClassImplication
from esp.program.modules import module_ext
from esp.web.util        import render_to_response
from esp.middleware      import ESPError, AjaxError, ESPError_Log, ESPError_NoLog
from esp.users.models    import ESPUser, UserBit, User
from django.db.models.query import Q
from django.template.loader import get_template
from django.http import HttpResponse
from django.views.decorators.cache import cache_control
from esp.cal.models import Event, EventType
from datetime import datetime
from decimal import Decimal
import simplejson

def json_encode(obj):
    if isinstance(obj, ClassSubject):
        return { 'id': obj.id,
                 'title': obj.anchor.friendly_name,
                 'anchor': obj.anchor_id,
                 'parent_program': obj.parent_program_id,
                 'category': obj.category,
                 'class_info': obj.class_info,
                 'allow_lateness': obj.allow_lateness,
                 'grade_min': obj.grade_min,
                 'grade_max': obj.grade_max,
                 'class_size_min': obj.class_size_min,
                 'class_size_max': obj.class_size_max,
                 'schedule': obj.schedule,
                 'prereqs': obj.prereqs,
                 'requested_special_resources': obj.requested_special_resources,
                 'directors_notes': obj.directors_notes,
                 'requested_room': obj.requested_room,
                 'session_count': obj.session_count,
                 'num_students': obj._num_students,
                 'teachers': obj._teachers,
                 'get_sections': obj._sections,                         
                 }
    elif isinstance(obj, ClassSection):
        return { 'id': obj.id,
                 'anchor': obj.anchor_id,
                 'status': obj.status,
                 'duration': obj.duration,
                 'get_meeting_times': obj._events,
                 'num_students': obj._count_students,
                 'capacity': obj.capacity
                 }
    elif isinstance(obj, ClassCategories):
        return { 'id': obj.id,
                 'category': obj.category,
                 'symbol': obj.symbol
                 }
    elif isinstance(obj, Event):
        return { 'id': obj.id,
                 'anchor': obj.anchor_id,
                 'start': obj.start,
                 'end': obj.end,
                 'short_description': obj.description,
                 'event_type': obj.event_type,
                 'priority': obj.priority,
                 }
    elif isinstance(obj, EventType):
        return { 'id': obj.id,
                 'description': obj.description
                 }
    elif isinstance(obj, User):
        return { 'id': obj.id,
                 'first_name': obj.first_name,
                 'last_name': obj.last_name,
                 'username': obj.username,
                 }
    elif isinstance(obj, Decimal):
        return str(obj)
    elif isinstance(obj, datetime):
        return obj.strftime('%Y-%m-%dT%H:%M:%S')
    else:
        raise TypeError(repr(obj) + " is not JSON serializable")


# student class picker module
class StudentClassRegModule(ProgramModuleObj, module_ext.StudentClassRegModuleInfo):
    @classmethod
    def module_properties(cls):
        return [ {
            "admin_title": "Student Class Registration",
            "link_title": "Sign up for Classes",
            "module_type": "learn",
            "seq": 10,
            "required": True,
            "main_call": "classlist",
            "aux_calls": "ajax_schedule,addclass,ajax_addclass,catalog,fillslot,clearslot,ajax_clearslot,class_docs,swapclass"
            }]

    def extensions(self):
        """ This function gives all the extensions...that is, models that act on the join of a program and module."""
        return []#(., module_ext.StudentClassRegModuleInfo)] # ClassRegModuleInfo has important information for this module


    def students(self, QObject = False):
        from django.db.models import Q
        verb_base = DataTree.get_by_uri('V/Flags/Registration')

        Par = Q(userbit__qsc__parent__parent=self.program.classes_node())
        Reg = QTree(userbit__verb__below = verb_base)
        Unexpired = Q(userbit__enddate__gte=datetime.now()) # Assumes that, for all still-valid reg userbits, we don't care about startdate, and enddate is null.
        
        if QObject:
            return {'classreg': self.getQForUser(Par & Unexpired & Reg)}
        else:
            return {'classreg': User.objects.filter(Par & Unexpired & Reg).distinct()}

    def studentDesc(self):
        return {'classreg': """Students who have have signed up for at least one class."""}
    
    def isCompleted(self):
        return (len(self.user.getSections(self.program)[:1]) > 0)

    def deadline_met(self, extension=None):
        #   Allow default extension to be overridden if necessary
        if extension is not None:
            return super(StudentClassRegModule, self).deadline_met(extension)
        else:
            return super(StudentClassRegModule, self).deadline_met('/Classes/OneClass')

    @needs_student
    def prepare(self, context={}):
        regProf = RegistrationProfile.getLastForProgram(self.user, self.program)
        timeslots = list(self.program.getTimeSlots(exclude_types=[]).order_by('start'))
        classList = ClassSection.prefetch_catalog_data(regProf.preregistered_classes())
        
        prevTimeSlot = None
        blockCount = 0

        if not isinstance(self.user, ESPUser):
            user = ESPUser(self.user)
        else:
            user = self.user
            
        is_onsite = user.isOnsite(self.program)
        scrmi = self.program.getModuleExtension('StudentClassRegModuleInfo')
        
        schedule = []
        timeslot_dict = {}
        for sec in classList:
            #   TODO: Fix this bit (it was broken, and may need additional queries
            #   or a parameter added to ClassRegModuleInfo).
            show_changeslot = False
            
            #   Get the verbs all the time in order for the schedule to show
            #   the student's detailed enrollment status.  (Performance hit, I know.)
            #   - Michael P, 6/23/2009
            #   if scrmi.use_priority:
            sec.verbs = sec.getRegVerbs(user)

            for mt in sec.get_meeting_times():
                section_dict = {'section': sec, 'changeable': show_changeslot}
                if mt.id in timeslot_dict:
                    timeslot_dict[mt.id].append(section_dict)
                else:
                    timeslot_dict[mt.id] = [section_dict]
                    
        for timeslot in timeslots:
            daybreak = False
            if prevTimeSlot != None:
                if not Event.contiguous(prevTimeSlot, timeslot):
                    blockCount += 1
                    daybreak = True

            #   Same change as above.  -Michael P
            #   if scrmi.use_priority:
            #       user_priority = user.getRegistrationPriority([timeslot])
            #   else:
            #       user_priority = None
            user_priority = user.getRegistrationPriority([timeslot])

            if timeslot.id in timeslot_dict:
                cls_list = timeslot_dict[timeslot.id]
                schedule.append((timeslot, cls_list, blockCount + 1, user_priority))
            else:                
                schedule.append((timeslot, [], blockCount + 1, user_priority))

            prevTimeSlot = timeslot
                
        context['timeslots'] = schedule
        context['use_priority'] = scrmi.use_priority
        context['allow_removal'] = self.deadline_met('/Removal')

        return context

    @aux_call
    @needs_student
    def ajax_schedule(self, request, tl, one, two, module, extra, prog):
        import simplejson as json
        from django.template.loader import render_to_string
        context = self.prepare({})
        context['prog'] = self.program
        context['one'] = one
        context['two'] = two
        context['num_classes'] = self.user.getSections(self.program).count()
        schedule_str = render_to_string('users/student_schedule_inline.html', context)
        script_str = render_to_string('users/student_schedule_inline.js', context)
        json_data = {'student_schedule_html': schedule_str, 'script': script_str}
        
        #   Rewrite registration button if a particular section was named.  (It will be in extra).
        sec_id = None
        try:
            sec_id = int(extra)
        except:
            pass
            
        if sec_id:
            try:
                section = ClassSection.objects.get(id=sec_id)
                cls = section.parent_class
                button_context = {'section': section, 'cls': cls}
                if section in self.user.getEnrolledSections(self.program):
                    button_context['label'] = 'Registered!'
                    button_context['disabled'] = True
                addbutton_str1 = render_to_string(self.baseDir()+'addbutton_fillslot.html', button_context)
                addbutton_str2 = render_to_string(self.baseDir()+'addbutton_catalog.html', button_context)
                json_data['addbutton_fillslot_sec%d_html' % sec_id] = addbutton_str1
                json_data['addbutton_catalog_sec%d_html' % sec_id] = addbutton_str2
            except Exception, inst:
                raise AjaxError('Encountered an error retrieving updated buttons: %s' % inst)

                
        return HttpResponse(json.dumps(json_data))

    def addclass_logic(self, request, tl, one, two, module, extra, prog):
        """ Pre-register the student for the class section in POST['section_id'].
            Return True if there are no errors.
        """
        reg_verb = GetNode('V/Deadline/Registration/Student/Classes')
        scrmi = self.program.getModuleExtension('StudentClassRegModuleInfo')
        
        #   Explicitly set the user's onsiteness, since we refer to it soon.
        if not hasattr(self.user, "onsite_local"):
            self.user.onsite_local = False

        if request.POST.has_key('class_id'):
            classid = request.POST['class_id']
            sectionid = request.POST['section_id']
        else:
            raise ESPError(False), "We've lost track of your chosen class's ID!  Please try again; make sure that you've clicked the \"Add Class\" button, rather than just typing in a URL.  Also, please make sure that your Web browser has JavaScript enabled."

        enrolled_classes = ESPUser(request.user).getEnrolledClasses(prog, request)

        # Can we register for more than one class yet?
        if (not self.user.onsite_local) and (not UserBit.objects.UserHasPerms(request.user, prog.anchor, reg_verb ) ):
            # Some classes automatically register people for enforced prerequisites (i.e. HSSP ==> Spark). Don't penalize people for these...
            classes_registered = 0
            for cls in enrolled_classes:
                reg_verbs = cls.getRegVerbs(request.user)
                is_auto = 0
                for r in reg_verbs:
                    if r.name == 'Automatic':
                        is_auto = 1
                if not is_auto:
                    classes_registered += 1

            if classes_registered >= 1:
                datestring = ''
                bitlist = UserBit.objects.filter(user__isnull=True, qsc=prog.anchor, verb=reg_verb)
                if len(bitlist) > 0:
                    d = bitlist[0].startdate
                    if d.date() == d.today().date():
                        datestring = ' later today'
                    else:
                        datestring = d.strftime(' on %B %d')
                #   This line of code has been used for Cascade and may be useful in the future        
                #   raise ESPError(False), "Currently, you are only allowed to register for one %s class.  Please come back after student registration fully opens%s!" % (prog.niceName(), datestring)

        cobj = ClassSubject.objects.get(id=classid)
        section = ClassSection.objects.get(id=sectionid)
        if not scrmi.use_priority:
            error = section.cannotAdd(self.user,self.enforce_max,use_cache=False)
        if scrmi.use_priority or not error:
            error = cobj.cannotAdd(self.user,self.enforce_max,use_cache=False)
        
        priority = self.user.getRegistrationPriority(section.meeting_times.all())

        # autoregister for implied classes one level deep. XOR is currently not implemented, but we're not using it yet either.
        auto_classes = []
        blocked_class = None
        cannotadd_error = ''

        for implication in ClassImplication.objects.filter(cls=cobj, parent__isnull=True):
            if implication.fails_implication(self.user):
                for cls in ClassSubject.objects.filter(id__in=implication.member_id_ints):
                    #   Override size limits on subprogram classes (checkFull=False). -Michael P
                    sec = cls.default_section()
                    if sec.cannotAdd(self.user, checkFull=False, use_cache=False):
                        blocked_class = cls
                        cannotadd_error = sec.cannotAdd(self.user, checkFull=False, use_cache=False)
                    else:
                        if sec.preregister_student(self.user, overridefull=True, automatic=True, priority=priority):
                            auto_classes.append(sec)
                            if implication.operation != 'AND':
                                break
                        else:
                            blocked_class = cls
                    if (blocked_class is not None) and implication.operation == 'AND':
                        break
                if implication.fails_implication(self.user):
                    for sec in auto_classes:
                        sec.unpreregister_student(self.user)
                    if blocked_class is not None:
                        raise ESPError(False), 'You have no class blocks free for this class during %s! Please go to <a href="%sstudentreg">%s Student Registration</a> and make sure you have time on your schedule for the class "%s." (%s)' % (blocked_class.parent_program.niceName(), blocked_class.parent_program.get_learn_url(), blocked_class.parent_program.niceName(), blocked_class.title(), cannotadd_error)
                    else:
                        raise ESPError(False), 'You have no class blocks free for this class during %s! Please go to <a href="%sstudentreg">%s Student Registration</a> and make sure you have time on your schedule for the class. (%s)' % (prog.niceName(), prog.get_learn_url(), prog.niceName(), cannotadd_error)
                    
        if error and not self.user.onsite_local:
            raise ESPError(False), error
        
        #   Desired priority level is 1 above current max
        if section.preregister_student(self.user, self.user.onsite_local, False, priority):
            bits = UserBit.objects.filter(user=self.user, verb=GetNode("V/Flags/Public"), qsc=GetNode("/".join(prog.anchor.tree_encode()) + "/Confirmation")).filter(enddate__gte=datetime.now())
            if bits.count() == 0:
                bit = UserBit.objects.create(user=self.user, verb=GetNode("V/Flags/Public"), qsc=GetNode("/".join(prog.anchor.tree_encode()) + "/Confirmation"))
            return True
        else:
            raise ESPError(False), 'According to our latest information, this class is full. Please go back and choose another class.'    
    
    @aux_call
    @needs_student
    @meets_deadline('/Classes/OneClass')
    def addclass(self,request, tl, one, two, module, extra, prog):
        """ Preregister a student for the specified class, then return to the studentreg page """
        if self.addclass_logic(request, tl, one, two, module, extra, prog):
            return self.goToCore(tl)
            
    @aux_call
    @needs_student
    @meets_deadline('/Classes/OneClass')
    def ajax_addclass(self,request, tl, one, two, module, extra, prog):
        """ Preregister a student for the specified class and return an updated inline schedule """
        try:
            success = self.addclass_logic(request, tl, one, two, module, extra, prog)
            if success:
                try:
                    #   Rewrite the registration button if possible.  This requires telling
                    #   the ajax_schedule view what section was added/changed.
                    extra = request.POST['section_id']
                except:
                    pass
                return self.ajax_schedule(request, tl, one, two, module, extra, prog)
        except ESPError_NoLog, inst:
            if inst[0]:
                msg = inst[0]
                raise AjaxError(msg)
            else:
                ec = sys.exc_info()[1]
                raise AjaxError(ec[1])

    @aux_call
    @needs_student
    @meets_deadline('/Classes/OneClass')    
    def fillslot(self, request, tl, one, two, module, extra, prog):
        """ Display the page to fill the timeslot for a program """
        from esp.cal.models import Event

        try:
            extra = int(extra)
        except:
            raise ESPError(False), 'Please use the link at the main registration page.'
        user = ESPUser(request.user)        
        ts = Event.objects.filter(id=extra)
        if len(ts) < 1:
            raise Http404()

        ts = ts[0]

        prereg_url = self.program.get_learn_url() + 'addclass/'
        user_grade = user.getGrade()
        user.updateOnsite(request)
        is_onsite = user.isOnsite(self.program)
        
        #   Override both grade limits and size limits during onsite registration
        if is_onsite:
            classes = list(ClassSubject.objects.catalog(self.program, ts))
        else:
            classes = list(ClassSubject.objects.catalog(self.program, ts).filter(grade_min__lte=user_grade, grade_max__gte=user_grade))
<<<<<<< HEAD
            classes = filter(lambda c: not c.isFull(timeslot=ts, ignore_changes=False), classes)
=======
            classes = filter(lambda c: not c.isFull(timeslot=ts, ignore_changes=True), classes)
>>>>>>> b3995429
            classes = filter(lambda c: not c.isRegClosed(), classes)

        #   Sort class list
        classes = sorted(classes, key=lambda cls: cls.num_students() - cls.capacity)
        classes = sorted(classes, key=lambda cls: cls.category.category)

        categories = {}

        for cls in classes:
            categories[cls.category_id] = {'id':cls.category_id, 'category':cls.category_txt if hasattr(cls, 'category_txt') else cls.category.category}

        return render_to_response(self.baseDir()+'fillslot.html', request, (prog, tl), {'classes':    classes,
                                                                                        'one':        one,
                                                                                        'two':        two,
                                                                                        'categories': categories.values(),
                                                                                        'timeslot':   ts,
                                                                                        'prereg_url': prereg_url})
       

    # we can also ``changeslot'', with only minor modifications to the above code...
    @aux_call
    @needs_student
    @meets_deadline('/Classes/OneClass')    
    def changeslot(self, request, tl, one, two, module, extra, prog):
        """ Display the page to swap a class. Options have either the same name or same timeslot. """
        from esp.cal.models import Event
        
        user = ESPUser(request.user) 
        prereg_url = self.program.get_learn_url() + 'swapclass/' + extra
        user_grade = user.getGrade()
        is_onsite = user.isOnsite(self.program)

        try:
            extra = int(extra)
        except:
            raise ESPError(False), 'Please use the link at the main registration page.'       
        ts = Event.objects.filter(id=extra)
        if len(ts) < 1:
            raise Http404()

        ts = ts[0]
                        
        # Determining the old class, if any.
        v_registered = request.get_node('V/Flags/Registration/Preliminary')
        oldclasses = ClassSubject.objects.filter(parent_program = self.program,
                             anchor__userbit_qsc__verb = v_registered,
                             anchor__userbit_qsc__user = self.user).distinct()
        oldclasses = filter(lambda x: ts in x.all_meeting_times, oldclasses)
        # If there isn't a class to replace, let's silently switch over to regular adding of classes.
        if len(oldclasses) < 1:
            return self.fillslot(request, tl, one, two, module, extra, prog)
        # If there's more than one to replace, we don't know how to handle that.
        if len(oldclasses) > 1:
            raise ESPError(False), 'Sorry, our website doesn\'t know which class in that time slot you want to change! You\'ll have to go back and do it yourself by clearing the time slot first.'
        # Still here? Okay, continue...
        oldclass = oldclasses[0]
        
        # .objects.catalog() uses .extra() to select all the category text simultaneously
        # The "friendly_name bit" is to test for classes with the same title without having to call c.title()

        class_qset = ClassSubject.objects.catalog(self.program).filter( DjangoQ(meeting_times = ts) | DjangoQ(anchor__friendly_name = oldclass.title()) ) # same time or same title

        class_qset = class_qset.filter(grade_min__lte=user_grade, grade_max__gte=user_grade) # filter within grade limits
        classes = [c for c in class_qset if (not c.isFull()) or is_onsite] # show only viable classes

        categories = {}

        for cls in classes:
            categories[cls.parent_category.category_id] = {'id':cls.parent_class.category_id, 'category':cls.category_txt if hasattr(cls, 'category_txt') else cls.parent_class.category.category}
        
        return render_to_response(self.baseDir()+'changeslot.html', request, (prog, tl), {'classes':    classes,
                                                                                        'oldclass':   oldclass,
                                                                                        'one':        one,
                                                                                        'two':        two,
                                                                                        'categories': categories.values(),
                                                                                        'timeslot':   ts,
                                                                                        'prereg_url': prereg_url})

    # This function actually renders the catalog
    def catalog_render(self, request, tl, one, two, module, extra, prog, timeslot=None):
        """ Return the program class catalog """
        
        def is_scheduled(cls):
            for s in cls.sections.all():
                if s.meeting_times.all().count() > 0:
                    return True
            return False
        
        # using .extra() to select all the category text simultaneously
        classes = ClassSubject.objects.catalog(self.program)        
        classes = ClassSubject.objects.catalog(self.program)

        # Sort classes
        classes = list(classes)
        classes = sorted(classes, key=lambda cls: cls.num_students() - cls.capacity)
        classes = sorted(classes, key=lambda cls: cls.friendly_times()[0] if len(cls.friendly_times()) > 0 else [])
        classes = sorted(classes, key=lambda cls: cls.category.category)

        # Sort classes
        classes = list(classes)
        options = prog.getModuleExtension('StudentClassRegModuleInfo')
        if not options.show_unscheduled_classes:
            classes = filter(is_scheduled, classes)
        classes = sorted(classes, key=lambda cls: cls.num_students() - cls.capacity)
        classes = sorted(classes, key=lambda cls: cls.friendly_times()[0] if len(cls.friendly_times()) > 0 else [])
        classes = sorted(classes, key=lambda cls: cls.category.category)

        categories = {}
        for cls in classes:
            categories[cls.category_id] = {'id':cls.category_id, 'category':cls.category_txt if hasattr(cls, 'category_txt') else cls.category.category}
            
<<<<<<< HEAD
        context = {'classes': classes, 'one': one, 'two': two, 'categories': sorted(categories.values(), key=lambda x: x['category'][3:])}
=======
        context = {'classes': classes, 'one': one, 'two': two, 'categories': categories.values()}
        
>>>>>>> b3995429
        return render_to_response(self.baseDir()+'catalog.html', request, (prog, tl), context)

    def catalog_javascript(self, request, tl, one, two, module, extra, prog, timeslot=None):
        return render_to_response(self.baseDir()+'catalog_javascript.html', request, (prog, tl), {
                'one':        one,
                'two':        two,
                })
    
    @cache_control(max_age=3600)
    def catalog_json(self, request, tl, one, two, module, extra, prog, timeslot=None):
        """ Return the program class catalog """
        # using .extra() to select all the category text simultaneously
        classes = ClassSubject.objects.catalog(self.program)        

        resp = HttpResponse()
        
        simplejson.dump(list(classes), resp, default=json_encode)
        
        return resp

    
    # This function exists only to apply the @meets_deadline decorator.
    @meets_deadline('/Catalog')
    def catalog_student(self, request, tl, one, two, module, extra, prog, timeslot=None):
        """ Return the program class catalog, after checking the deadline """
        return self.catalog_render(request, tl, one, two, module, extra, prog, timeslot)

    # This function gets called and branches off to the two above depending on the user's role
    @aux_call
    def catalog(self, request, tl, one, two, module, extra, prog, timeslot=None):
        """ Check user role and maybe return the program class catalog """
        
        user = ESPUser(request.user)
        if user.isTeacher() or user.isAdmin(self.program.anchor):
            return self.catalog_render(request, tl, one, two, module, extra, prog, timeslot)
        else:
            return self.catalog_student(request, tl, one, two, module, extra, prog, timeslot)
    
    @aux_call
    @needs_student
    def class_docs(self, request, tl, one, two, module, extra, prog):
        from esp.qsdmedia.models import Media

        clsid = 0
        if request.POST.has_key('clsid'):
            clsid = request.POST['clsid']
        else:
            clsid = extra
            
        classes = ClassSubject.objects.filter(id = clsid)
        
        target_class = classes[0]

        context = {'cls': target_class, 'module': self}
        
        return render_to_response(self.baseDir()+'class_docs.html', request, (prog, tl), context)


    def clearslot_logic(self, request, tl, one, two, module, extra, prog):
        """ Clear the specified timeslot from a student registration and return True if there are no errors """
        
        #   The registration verb can be anything under this.
        v_registered_base = request.get_node('V/Flags/Registration')
        
        #   This query just gets worse and worse.   -Michael
        #   Maybe a little better with QTree?   -Axiak
        oldclasses = ClassSection.objects.filter(
            QTree(anchor__userbit_qsc__verb__below = v_registered_base),
            meeting_times=extra,
            parent_class__parent_program = self.program,
            anchor__userbit_qsc__user = self.user).distinct()
                             
        #   Narrow this down to one class if we're using the priority system.
        if request.GET.has_key('sec_id'):
            oldclasses = oldclasses.filter(id=request.GET['sec_id'])
                             
        #classes = self.user.getEnrolledClasses()
        class_ids = [c.parent_class.id for c in oldclasses]
        for cls in oldclasses:
            # Make sure deletion doesn't violate any class implications before proceeding
            for implication in ClassImplication.objects.filter(cls__in=class_ids, enforce=True, parent__isnull=True):
                if implication.fails_implication(self.user, without_classes=set([cls.id])):
                    raise ESPError(False), 'This class is required for your %s class "%s"! To remove this class, please remove the one that requires it through <a href="%sstudentreg">%s Student Registration</a>.' % (implication.cls.parent_program.niceName(), implication.cls.title(), implication.cls.parent_program.get_learn_url(), implication.cls.parent_program.niceName())
            cls.unpreregister_student(self.user)
            
            # Undo auto-registrations of sections
            for implication in ClassImplication.objects.filter(cls=cls, enforce=True):
                for auto_class in ClassSubject.objects.filter(id__in=implication.member_id_ints):
                    auto_class.unpreregister_student(self.user)
                        
        return True

    @aux_call
    @needs_student
    @meets_any_deadline(['/Classes/OneClass','/Removal'])
    def clearslot(self, request, tl, one, two, module, extra, prog):
        """ Clear the specified timeslot from a student registration and go back to the same page """
        if self.clearslot_logic(request, tl, one, two, module, extra, prog):
            return self.goToCore(tl)

    @aux_call
    @needs_student
    @meets_any_deadline(['/Classes/OneClass','/Removal'])
    def ajax_clearslot(self,request, tl, one, two, module, extra, prog):
        """ Clear the specified timeslot from a student registration and return an updated inline schedule """
        success = self.clearslot_logic(request, tl, one, two, module, extra, prog)
        if success:
            return self.ajax_schedule(request, tl, one, two, module, extra, prog)

    @aux_call
    @needs_student
    @meets_deadline('/Classes/OneClass')
    def swapclass(self, request, tl, one, two, module, extra, prog):
        """ Swaps one class in a timeslot ("extra") for the one in POST.class_id. """
        
        #   Explicitly set the user's onsiteness, since we refer to it soon.
        if not hasattr(self.user, "onsite_local"):
            self.user.onsite_local = False
        
        v_registered = request.get_node('V/Flags/Registration/Preliminary')
        v_auto = request.get_node('V/Flags/Registration/Preliminary/Automatic')
        
        # Check if implications are already broken
        broken_implications = False
        already_enrolled = [c.id for c in self.user.getEnrolledClasses()]
        for implication in ClassImplication.objects.filter(cls__in=already_enrolled, enforce=True, parent__isnull=True):
#            break;
            if implication.fails_implication(self.user):
                broken_implications = True
        
        # Determining the old class
        oldclasses = ClassSubject.objects.filter(meeting_times=extra,
                             parent_program = self.program,
                             anchor__userbit_qsc__verb = v_registered,
                             anchor__userbit_qsc__user = self.user).distinct()
        
        if oldclasses.count() > 1:
            raise ESPError(False), 'Sorry, our website doesn\'t know which class in that time slot you want to exchange! You\'ll have to go back and do it yourself by clearing the time slot first.'
        oldclass = oldclasses[0]
        automatic = UserBit.objects.UserHasPerms(self.user, oldclass.anchor, v_auto)
        
        # Determining the new class
        if request.POST.has_key('class_id'):
            classid = request.POST['class_id']
        else:
            from esp.dblog.models import error
            raise ESPError(), "We've lost track of your chosen class's ID!  Please try again; make sure that you've clicked the \"Add Class\" button, rather than just typing in a URL.  Also, please make sure that your Web browser has JavaScript enabled."
        
        # Withdrawing from the old class
        oldclass.unpreregister_student(self.user)
        
        # Checking if we can register for the new class
        newclass = ClassSubject.objects.filter(id=classid)[0]
        error = newclass.cannotAdd(self.user, self.enforce_max, use_cache=False)
        if error and not self.user.onsite_local:
            # Undo by re-registering the old class. Theoretically "overridefull" is okay, since they were already registered for oldclass anyway.
            oldclass.preregister_student(self.user, overridefull=True, automatic=automatic)
            oldclass.update_cache_students()
            raise ESPError(False), error
        
        # Attempt to register for the new class
        # Carry over the "automatic" userbit if the new class has the same title.
        if newclass.preregister_student(self.user, self.user.onsite_local, automatic and (newclass.title() == oldclass.title()) ):
            newclass.update_cache_students()
        else:
            oldclass.preregister_student(self.user, overridefull=True, automatic=automatic)
            raise ESPError(False), 'According to our latest information, this class is full. Please go back and choose another class.'
        
        # Did we break an implication? If so, undo! If implications were somehow broken to start with, pretend it's okay.
        if not broken_implications:
            already_enrolled = [c.id for c in self.user.getEnrolledClasses()]
            for implication in ClassImplication.objects.filter(cls__in=already_enrolled, enforce=True, parent__isnull=True):
#                break;
                if implication.fails_implication(self.user):
                    newclass.unpreregister_student(self.user)
                    oldclass.preregister_student(self.user, overridefull=True, automatic=automatic)
                    raise ESPError(False), 'The class you intended to remove is required for your %s class "%s"! To remove this class, please remove the one that requires it through <a href="%sstudentreg">%s Student Registration</a>.' % (implication.cls.parent_program.niceName(), implication.cls.title(), implication.cls.parent_program.get_learn_url(), implication.cls.parent_program.niceName())
        
        return self.goToCore(tl)

    def getNavBars(self):
        """ Returns a list of the dictionary to render the class catalog, if it's open """
        if super(StudentClassRegModule, self).deadline_met('/Catalog'):
            return [{ 'link': '/learn/%s/catalog' % ( self.program.getUrlBase() ),
                      'text': '%s Catalog' % ( self.program.niceSubName() ) }]
        
        else:
            return []<|MERGE_RESOLUTION|>--- conflicted
+++ resolved
@@ -411,11 +411,7 @@
             classes = list(ClassSubject.objects.catalog(self.program, ts))
         else:
             classes = list(ClassSubject.objects.catalog(self.program, ts).filter(grade_min__lte=user_grade, grade_max__gte=user_grade))
-<<<<<<< HEAD
             classes = filter(lambda c: not c.isFull(timeslot=ts, ignore_changes=False), classes)
-=======
-            classes = filter(lambda c: not c.isFull(timeslot=ts, ignore_changes=True), classes)
->>>>>>> b3995429
             classes = filter(lambda c: not c.isRegClosed(), classes)
 
         #   Sort class list
@@ -506,13 +502,6 @@
         
         # using .extra() to select all the category text simultaneously
         classes = ClassSubject.objects.catalog(self.program)        
-        classes = ClassSubject.objects.catalog(self.program)
-
-        # Sort classes
-        classes = list(classes)
-        classes = sorted(classes, key=lambda cls: cls.num_students() - cls.capacity)
-        classes = sorted(classes, key=lambda cls: cls.friendly_times()[0] if len(cls.friendly_times()) > 0 else [])
-        classes = sorted(classes, key=lambda cls: cls.category.category)
 
         # Sort classes
         classes = list(classes)
@@ -527,12 +516,8 @@
         for cls in classes:
             categories[cls.category_id] = {'id':cls.category_id, 'category':cls.category_txt if hasattr(cls, 'category_txt') else cls.category.category}
             
-<<<<<<< HEAD
         context = {'classes': classes, 'one': one, 'two': two, 'categories': sorted(categories.values(), key=lambda x: x['category'][3:])}
-=======
-        context = {'classes': classes, 'one': one, 'two': two, 'categories': categories.values()}
-        
->>>>>>> b3995429
+        
         return render_to_response(self.baseDir()+'catalog.html', request, (prog, tl), context)
 
     def catalog_javascript(self, request, tl, one, two, module, extra, prog, timeslot=None):
