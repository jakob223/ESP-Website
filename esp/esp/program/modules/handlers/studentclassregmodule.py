--- conflicted
+++ resolved
@@ -35,12 +35,9 @@
 from esp.web.util        import render_to_response
 from esp.middleware      import ESPError, AjaxError, ESPError_Log, ESPError_NoLog
 from esp.users.models    import ESPUser, UserBit, User
-<<<<<<< HEAD
 from esp.tagdict.models  import Tag
 from django.db.models.query import Q
-=======
 from django.db.models.query import Q, QuerySet
->>>>>>> 3b159218
 from django.template.loader import get_template
 from django.http import HttpResponse
 from django.views.decorators.cache import cache_control
@@ -142,12 +139,12 @@
         Par = Q(userbit__qsc__parent__parent=self.program.classes_node())
         Reg = QTree(userbit__verb__below = verb_base)
         Unexpired = Q(userbit__enddate__gte=now, userbit__startdate__lte=now) # Assumes that, for all still-valid reg userbits, we don't care about startdate, and enddate is null.
-
+        
         if QObject:
             retVal = {'classreg': self.getQForUser(Par & Unexpired & Reg)}
         else:
             retVal = {'classreg': User.objects.filter(Par & Unexpired & Reg).distinct()}
-            
+
         allowed_student_types = Tag.getTag("allowed_student_types", target = self.program)
         if allowed_student_types:
             allowed_student_types = allowed_student_types.split(",")
@@ -181,7 +178,7 @@
         role_dict = {}
         for item in role_choices:
             role_dict[item[0]] = item[1]
-
+    
         result = {'classreg': """Students who have have signed up for at least one class."""}
         allowed_student_types = Tag.getTag("allowed_student_types", target = self.program)
         if allowed_student_types:
@@ -194,11 +191,7 @@
 
     
     def isCompleted(self):
-<<<<<<< HEAD
-        return (Tag.getTag("allow_confirm_without_classreg", target=self.program)) or (len(self.user.getSectionsFromProgram(self.program)[:1]) > 0)
-=======
         return (len(self.user.getSectionsFromProgram(self.program)[:1]) > 0)
->>>>>>> 3b159218
 
     def deadline_met(self, extension=None):
         #   Allow default extension to be overridden if necessary
@@ -370,11 +363,7 @@
             error = section.cannotAdd(self.user,self.enforce_max,use_cache=False)
         if scrmi.use_priority or not error:
             cobj = ClassSubject.objects.get(id=classid)
-<<<<<<< HEAD
-            error = cobj.cannotAdd(self.user,self.enforce_max,use_cache=False)
-=======
             error = cobj.cannotAdd(self.user,self.enforce_max,use_cache=False) or section.cannotAdd(self.user, self.enforce_max, use_cache=False)
->>>>>>> 3b159218
 
         if scrmi.use_priority:
             priority = self.user.getRegistrationPriority(prog, section.meeting_times.all())
@@ -481,18 +470,10 @@
         is_onsite = user.isOnsite(self.program)
         
         #   Override both grade limits and size limits during onsite registration
-<<<<<<< HEAD
-        #   ... or when the appropriate Tag is set
-        if is_onsite or Tag.getTag('disable_fillslot_filter', target=self.program):
-            classes = list(ClassSubject.objects.catalog(self.program, ts))
-        else:
-            classes = list(ClassSubject.objects.catalog(self.program, ts))
-=======
         if is_onsite and not request.GET.has_key('filter'):
             classes = list(ClassSubject.objects.catalog(self.program, ts))
         else:
             classes = filter(lambda c: c.grade_min <= user_grade and c.grade_max >= user_grade, list(ClassSubject.objects.catalog(self.program, ts)))
->>>>>>> 3b159218
             classes = filter(lambda c: not c.isFull(timeslot=ts, ignore_changes=True), classes)
             if user_grade != 0:
                 classes = filter(lambda c: c.grade_min <=user_grade and c.grade_max >= user_grade, classes)
@@ -616,12 +597,7 @@
 
     # This function gets called and branches off to the two above depending on the user's role
     @aux_call
-<<<<<<< HEAD
-    @cache_control(public=True, max_age=180)
-    @vary_on_cookie
-=======
     @cache_control(public=True, max_age=120)
->>>>>>> 3b159218
     def catalog(self, request, tl, one, two, module, extra, prog, timeslot=None):
         """ Check user role and maybe return the program class catalog """
         user = ESPUser(request.user)
@@ -681,16 +657,10 @@
             for implication in ClassImplication.objects.filter(cls=cls, enforce=True):
                 for auto_class in ClassSubject.objects.filter(id__in=implication.member_id_ints):
                     auto_class.unpreregister_student(self.user)
-<<<<<<< HEAD
-                        
-        #   Return the ID of classes that were removed.
-        return oldclasses.values_list('id', flat=True)
-
-=======
             
         #   Return the ID of classes that were removed.
         return oldclasses.values_list('id', flat=True)
->>>>>>> 3b159218
+
 
     @aux_call
     @needs_student
