--- conflicted
+++ resolved
@@ -120,21 +120,9 @@
             "module_type": "learn",
             "seq": 10,
             "required": True,
-<<<<<<< HEAD
-            "main_call": "classlist"
-            }, {
-            "link_title": "Sign up for Classes",
-            "admin_title": "Sign up for Classes, SoW (StudentClassRegModule)",
-            "module_type": "learn",
-            "seq": 10,
-            "required": True,
-            "main_call": "sowclass"
-            } ]
-=======
             "main_call": "classlist",
             "aux_calls": "ajax_schedule,addclass,ajax_addclass,catalog,fillslot,clearslot,ajax_clearslot,class_docs,swapclass"
             }]
->>>>>>> 4d7d978a
 
     def extensions(self):
         """ This function gives all the extensions...that is, models that act on the join of a program and module."""
@@ -302,12 +290,6 @@
 
     @aux_call
     @needs_student
-<<<<<<< HEAD
-    @meets_deadline('/Classes/OneClass')
-    def addclass(self,request, tl, one, two, module, extra, prog):
-        """ Preregister a student for the specified class, then return to the studentreg page """
-
-=======
     def ajax_schedule(self, request, tl, one, two, module, extra, prog):
         import simplejson as json
         from django.template.loader import render_to_string
@@ -322,7 +304,6 @@
         """ Pre-register the student for the class section in POST['section_id'].
             Return True if there are no errors.
         """
->>>>>>> 4d7d978a
         reg_verb = GetNode('V/Deadline/Registration/Student/Classes')
         scrmi = self.program.getModuleExtension('StudentClassRegModuleInfo')
 
@@ -436,7 +417,7 @@
 
     @aux_call
     @needs_student
-    @meets_deadline('/Classes/OneClass')
+    @meets_deadline('/Classes/OneClass')    
     def fillslot(self, request, tl, one, two, module, extra, prog):
         """ Display the page to fill the timeslot for a program """
         from esp.cal.models import Event
@@ -546,17 +527,9 @@
         categories = {}
         for cls in classes:
             categories[cls.category_id] = {'id':cls.category_id, 'category':cls.category_txt if hasattr(cls, 'category_txt') else cls.category.category}
-<<<<<<< HEAD
-
-        return render_to_response(self.baseDir()+'catalog.html', request, (prog, tl), {'classes': classes,
-                                                                                       'one':        one,
-                                                                                       'two':        two,
-                                                                                       'categories': categories.values()})
-=======
             
         context = {'classes': classes, 'one': one, 'two': two, 'categories': categories.values()}
         return render_to_response(self.baseDir()+'catalog.html', request, (prog, tl), context)
->>>>>>> 4d7d978a
 
     def catalog_javascript(self, request, tl, one, two, module, extra, prog, timeslot=None):
         return render_to_response(self.baseDir()+'catalog_javascript.html', request, (prog, tl), {
@@ -613,19 +586,10 @@
 
         return render_to_response(self.baseDir()+'class_docs.html', request, (prog, tl), context)
 
-<<<<<<< HEAD
-    @aux_call
-    @needs_student
-    @meets_any_deadline(['/Classes/OneClass','/Removal'])
-    def clearslot(self, request, tl, one, two, module, extra, prog):
-        """ Clear the specified timeslot from a student registration and go back to the same page """
-
-=======
 
     def clearslot_logic(self, request, tl, one, two, module, extra, prog):
         """ Clear the specified timeslot from a student registration and return True if there are no errors """
-        
->>>>>>> 4d7d978a
+
         #   The registration verb can be anything under this.
         v_registered_base = request.get_node('V/Flags/Registration')
 
@@ -654,11 +618,7 @@
             for implication in ClassImplication.objects.filter(cls=cls, enforce=True):
                 for auto_class in ClassSubject.objects.filter(id__in=implication.member_id_ints):
                     auto_class.unpreregister_student(self.user)
-<<<<<<< HEAD
-
-        return self.goToCore(tl)
-=======
-                        
+
         return True
 
     @aux_call
@@ -680,7 +640,6 @@
                 return self.ajax_schedule(request, tl, one, two, module, extra, prog)
         except:
             return HttpResponse('Error encountered in processing')  
->>>>>>> 4d7d978a
 
     @aux_call
     @needs_student
