--- conflicted
+++ resolved
@@ -453,23 +453,12 @@
         is_onsite = user.isOnsite(self.program)
         
         #   Override both grade limits and size limits during onsite registration
-<<<<<<< HEAD
         if is_onsite:
             classes = list(ClassSubject.objects.catalog(self.program, ts))
         else:
             classes = filter(lambda c: (c.grade_min <= user_grade) and (c.grade_max >= user_grade), list(ClassSubject.objects.catalog(self.program, ts)))
             classes = filter(lambda c: not c.isFull(timeslot=ts, ignore_changes=False), classes)
             classes = filter(lambda c: not c.isRegClosed(), classes)
-=======
-        #if is_onsite:
-        classes = list(ClassSubject.objects.catalog(self.program, ts))
-        #else:
-        #    classes = list(ClassSubject.objects.catalog(self.program, ts))
-        #    if user_grade != 0:
-        #        classes = filter(lambda c: c.grade_min <=user_grade and c.grade_max >= user_grade, classes)
-        #    classes = filter(lambda c: not c.isFull(timeslot=ts, ignore_changes=False), classes)
-        #    classes = filter(lambda c: not c.isRegClosed(), classes)
->>>>>>> a2b81e82
 
         #   Sort class list
 
