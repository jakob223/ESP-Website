
__author__    = "MIT ESP"
__date__      = "$DATE$"
__rev__       = "$REV$"
__license__   = "GPL v.2"
__copyright__ = """
This file is part of the ESP Web Site
Copyright (c) 2007 MIT ESP

The ESP Web Site is free software; you can redistribute it and/or
modify it under the terms of the GNU General Public License
as published by the Free Software Foundation; either version 2
of the License, or (at your option) any later version.

This program is distributed in the hope that it will be useful,
but WITHOUT ANY WARRANTY; without even the implied warranty of
MERCHANTABILITY or FITNESS FOR A PARTICULAR PURPOSE.  See the
GNU General Public License for more details.

You should have received a copy of the GNU General Public License
along with this program; if not, write to the Free Software
Foundation, Inc., 51 Franklin Street, Fifth Floor, Boston, MA  02110-1301, USA.

Contact Us:
ESP Web Group
MIT Educational Studies Program,
84 Massachusetts Ave W20-467, Cambridge, MA 02139
Phone: 617-253-4882
Email: web@esp.mit.edu
"""
from django.http      import HttpResponse
from esp.users.views  import search_for_user
from esp.program.modules.base import ProgramModuleObj, needs_teacher, needs_student, needs_admin, usercheck_usetl, needs_onsite, main_call, aux_call
from esp.program.modules.handlers.programprintables import ProgramPrintables
from esp.users.models import ESPUser
from datetime         import datetime
from esp.web.util     import render_to_response
from esp.datatree.models import *
from esp.users.models import UserBit
from datetime         import datetime
from django.db.models.query   import Q
from esp.accounting_docs.models import Document, MultipleDocumentError
from esp.program.models import SplashInfo

class OnsitePrintSchedules(ProgramModuleObj):
    @classmethod
    def module_properties(cls):
        return {
            "admin_title": "Automatically Print Schedules for Onsite Reg",
            "link_title": "Automatically Print Schedules",
            "module_type": "onsite",
            "seq": 10000
            }

    @main_call
    @needs_onsite
    def printschedules(self, request, tl, one, two, module, extra, prog):
        " A link to print a schedule. "
        if not request.GET.has_key('sure') and not request.GET.has_key('gen_img'):
            printers = [ x.name for x in GetNode('V/Publish/Print').children() ]

            return render_to_response(self.baseDir()+'instructions.html',
                                    request, (prog, tl), {'printers': printers})

        if request.GET.has_key('sure'):
            return render_to_response(self.baseDir()+'studentschedulesrenderer.html',
                            request, (prog, tl), {})

        verb_path = 'V/Publish/Print'
        if extra and extra != '':
            verb_path = "%s/%s" % (verb_path, extra)

        verb  = GetNode(verb_path)
        qsc   = self.program_anchor_cached().tree_create(['Schedule'])

        Q_qsc  = Q(qsc  = qsc.id)
        Q_verb = Q(verb__in = [ verb.id ] + list( verb.children() ) )
<<<<<<< HEAD

        ubits = UserBit.valid_objects().filter(Q_qsc & Q_verb).order_by('startdate')[:5]

=======
        
        ubits = UserBit.valid_objects().filter(Q_qsc & Q_verb).order_by('startdate')[:1]
        
>>>>>>> 3731c579
        for ubit in ubits:
            ubit.enddate = datetime.now()
            ubit.save()

        # get students
        old_students = set([ ESPUser(ubit.user) for ubit in ubits ])

        students = []

        for student in old_students:
            student.updateOnsite(request)
            # get list of valid classes
            classes = [ cls for cls in student.getEnrolledSections()
                        if cls.parent_program == self.program
                        and cls.isAccepted()                       ]
            # now we sort them by time/title
            classes.sort()


            # get payment information
            li_types = prog.getLineItemTypes(student)
            try:
                invoice = Document.get_invoice(student, self.program_anchor_cached(parent=True), li_types, dont_duplicate=True, get_complete=True)
            except MultipleDocumentError:
                invoice = Document.get_invoice(student, self.program_anchor_cached(parent=True), li_types, dont_duplicate=True)

            # attach payment information to student
            student.invoice_id = invoice.locator
            student.itemizedcosts = invoice.get_items()
            student.meals = student.itemizedcosts.filter(li_type__anchor__name='BuyOne')
            student.itemizedcosttotal = invoice.cost()
            student.has_financial_aid = student.hasFinancialAid(self.program_anchor_cached())
            if student.has_financial_aid:
                student.itemizedcosttotal = 0
            student.has_paid = ( student.itemizedcosttotal == 0 )

            student.payment_info = False
            student.classes = classes
            student.splashinfo = SplashInfo.getForUser(student)

            students.append(student)

        if len(students) == 0:
            response = HttpResponse('')
        else:
            from django.conf import settings
            from esp.web.util.latex import render_to_latex

<<<<<<< HEAD
            #response = render_to_latex(self.baseDir()+'../programprintables/studentschedule.tex', {'students': students, 'module': self, 'PROJECT_ROOT': settings.PROJECT_ROOT}, 'pdf')
            response =  render_to_response(self.baseDir()+'studentschedules.html',
                            request, (prog, tl), {'students': students})
=======
            if request.GET.has_key('img_format'):
                img_format = request.GET['img_format']
            else:
                img_format = 'png'
>>>>>>> 3731c579

            response = render_to_latex(self.baseDir()+'../programprintables/studentschedule.tex', {'students': students, 'module': self, 'PROJECT_ROOT': settings.PROJECT_ROOT}, img_format)
            # set the refresh rate
            #response['Refresh'] = '2'

        return response









    def studentschedule(self, request, *args, **kwargs):
        request.GET = {'extra': str(285), 'op':'usersearch',
                       'userid': str(self.user.id) }

        module = [module for module in self.program.getModules('manage')
                  if type(module) == ProgramPrintables        ][0]

        module.user = self.user
        module.program = self.program
        return module.studentschedules(request, *args, **kwargs)


<|MERGE_RESOLUTION|>--- conflicted
+++ resolved
@@ -75,15 +75,9 @@
 
         Q_qsc  = Q(qsc  = qsc.id)
         Q_verb = Q(verb__in = [ verb.id ] + list( verb.children() ) )
-<<<<<<< HEAD
-
-        ubits = UserBit.valid_objects().filter(Q_qsc & Q_verb).order_by('startdate')[:5]
-
-=======
         
         ubits = UserBit.valid_objects().filter(Q_qsc & Q_verb).order_by('startdate')[:1]
         
->>>>>>> 3731c579
         for ubit in ubits:
             ubit.enddate = datetime.now()
             ubit.save()
@@ -132,20 +126,16 @@
             from django.conf import settings
             from esp.web.util.latex import render_to_latex
 
-<<<<<<< HEAD
-            #response = render_to_latex(self.baseDir()+'../programprintables/studentschedule.tex', {'students': students, 'module': self, 'PROJECT_ROOT': settings.PROJECT_ROOT}, 'pdf')
-            response =  render_to_response(self.baseDir()+'studentschedules.html',
-                            request, (prog, tl), {'students': students})
-=======
             if request.GET.has_key('img_format'):
                 img_format = request.GET['img_format']
             else:
                 img_format = 'png'
->>>>>>> 3731c579
 
             response = render_to_latex(self.baseDir()+'../programprintables/studentschedule.tex', {'students': students, 'module': self, 'PROJECT_ROOT': settings.PROJECT_ROOT}, img_format)
             # set the refresh rate
             #response['Refresh'] = '2'
+            #response =  render_to_response(self.baseDir()+'studentschedules.html',
+            #                request, (prog, tl), {'students': students})
 
         return response
 
