
__author__    = "MIT ESP"
__date__      = "$DATE$"
__rev__       = "$REV$"
__license__   = "GPL v.2"
__copyright__ = """
This file is part of the ESP Web Site
Copyright (c) 2007 MIT ESP

The ESP Web Site is free software; you can redistribute it and/or
modify it under the terms of the GNU General Public License
as published by the Free Software Foundation; either version 2
of the License, or (at your option) any later version.

This program is distributed in the hope that it will be useful,
but WITHOUT ANY WARRANTY; without even the implied warranty of
MERCHANTABILITY or FITNESS FOR A PARTICULAR PURPOSE.  See the
GNU General Public License for more details.

You should have received a copy of the GNU General Public License
along with this program; if not, write to the Free Software
Foundation, Inc., 51 Franklin Street, Fifth Floor, Boston, MA  02110-1301, USA.

Contact Us:
ESP Web Group
MIT Educational Studies Program,
84 Massachusetts Ave W20-467, Cambridge, MA 02139
Phone: 617-253-4882
Email: web@esp.mit.edu
"""
from django.http      import HttpResponse
from esp.users.views  import search_for_user
from esp.program.modules.base import ProgramModuleObj, needs_teacher, needs_student, needs_admin, usercheck_usetl, needs_onsite, main_call, aux_call
from esp.program.modules.handlers.programprintables import ProgramPrintables
from esp.users.models import ESPUser
from datetime         import datetime
from esp.web.util     import render_to_response
from esp.datatree.models import *
from esp.users.models import UserBit
from datetime         import datetime
from django.db.models.query   import Q
from esp.accounting_docs.models import Document, MultipleDocumentError

class OnsitePrintSchedules(ProgramModuleObj):
    @classmethod
    def module_properties(cls):
        return {
            "link_title": "Automatically Print Schedules",
            "module_type": "onsite",
            "seq": 10000
            }

    @main_call
    @needs_onsite
    def printschedules(self, request, tl, one, two, module, extra, prog):
        " A link to print a schedule. "
        if not request.GET.has_key('sure'):
            printers = [ x.name for x in GetNode('V/Publish/Print').children() ]

            return render_to_response(self.baseDir()+'instructions.html',
                                    request, (prog, tl), {'printers': printers})

        verb_path = 'V/Publish/Print'
        if extra and extra != '':
            verb_path = "%s/%s" % (verb_path, extra)

        verb  = GetNode(verb_path)
        qsc   = self.program_anchor_cached().tree_create(['Schedule'])

        Q_qsc  = Q(qsc  = qsc.id)
        Q_verb = Q(verb__in = [ verb.id ] + list( verb.children() ) )
        
<<<<<<< HEAD
        ubits = UserBit.valid_objects().filter(Q_qsc & Q_verb).order_by('startdate')[:1]
=======
        ubits = UserBit.valid_objects().filter(Q_qsc & Q_verb).order_by('startdate')[:5]
>>>>>>> ffdc87ee
        
        for ubit in ubits:
            ubit.enddate = datetime.now()
            ubit.save()

        # get students
        old_students = set([ ESPUser(ubit.user) for ubit in ubits ])

        students = []

        for student in old_students:
            student.updateOnsite(request)
            # get list of valid classes
            classes = [ cls for cls in student.getEnrolledSections()
                        if cls.parent_program == self.program
                        and cls.isAccepted()                       ]
            # now we sort them by time/title
            classes.sort()
                

            # get payment information
            li_types = prog.getLineItemTypes(student)
            try:
                invoice = Document.get_invoice(student, self.program_anchor_cached(parent=True), li_types, dont_duplicate=True, get_complete=True)
            except MultipleDocumentError:
                invoice = Document.get_invoice(student, self.program_anchor_cached(parent=True), li_types, dont_duplicate=True)
            
            # attach payment information to student
            student.invoice_id = invoice.locator
            student.itemizedcosts = invoice.get_items()
            student.meals = student.itemizedcosts.filter(li_type__anchor__name='BuyOne')
            student.itemizedcosttotal = invoice.cost()
            student.has_financial_aid = student.hasFinancialAid(self.program_anchor_cached())
            if student.has_financial_aid:
                student.itemizedcosttotal = 0
            student.has_paid = ( student.itemizedcosttotal == 0 )
            
            student.payment_info = True
            student.classes = classes

            students.append(student)

        if len(students) == 0:
            response = HttpResponse('')
            # set the refresh rate
            response['Refresh'] = '2'
        else:
            response =  render_to_response(self.baseDir()+'studentschedules.html',
                            request, (prog, tl), {'students': students})

            # set the refresh rate
            response['Refresh'] = '2'

        return response

        
    
        
        

            
            
        
    def studentschedule(self, request, *args, **kwargs):
        request.GET = {'extra': str(285), 'op':'usersearch',
                       'userid': str(self.user.id) }

        module = [module for module in self.program.getModules('manage')
                  if type(module) == ProgramPrintables        ][0]

        module.user = self.user
        module.program = self.program
        return module.studentschedules(request, *args, **kwargs)

        
<|MERGE_RESOLUTION|>--- conflicted
+++ resolved
@@ -70,11 +70,7 @@
         Q_qsc  = Q(qsc  = qsc.id)
         Q_verb = Q(verb__in = [ verb.id ] + list( verb.children() ) )
         
-<<<<<<< HEAD
-        ubits = UserBit.valid_objects().filter(Q_qsc & Q_verb).order_by('startdate')[:1]
-=======
         ubits = UserBit.valid_objects().filter(Q_qsc & Q_verb).order_by('startdate')[:5]
->>>>>>> ffdc87ee
         
         for ubit in ubits:
             ubit.enddate = datetime.now()
