
__author__    = "Individual contributors (see AUTHORS file)"
__date__      = "$DATE$"
__rev__       = "$REV$"
__license__   = "AGPL v.3"
__copyright__ = """
This file is part of the ESP Web Site
Copyright (c) 2012 by the individual contributors
  (see AUTHORS file)

The ESP Web Site is free software; you can redistribute it and/or
modify it under the terms of the GNU Affero General Public License
as published by the Free Software Foundation; either version 3
of the License, or (at your option) any later version.

This program is distributed in the hope that it will be useful,
but WITHOUT ANY WARRANTY; without even the implied warranty of
MERCHANTABILITY or FITNESS FOR A PARTICULAR PURPOSE.  See the
GNU Affero General Public License for more details.

You should have received a copy of the GNU Affero General Public
License along with this program; if not, write to the Free Software
Foundation, Inc., 51 Franklin Street, Fifth Floor, Boston, MA 02110-1301, USA.

Contact information:
MIT Educational Studies Program
  84 Massachusetts Ave W20-467, Cambridge, MA 02139
  Phone: 617-253-4882
  Email: esp-webmasters@mit.edu
Learning Unlimited, Inc.
  527 Franklin St, Cambridge, MA 02139
  Phone: 617-379-0178
  Email: web-team@lists.learningu.org
"""

from collections import defaultdict
from datetime import datetime
import operator
import simplejson as json

from django.views.decorators.cache import cache_control
from django.db.models import Count, Sum
from django.db.models.query import Q
from django.http import Http404

from esp.cal.models import Event
from esp.datatree.models import *
from esp.dbmail.models import MessageRequest
from esp.middleware import ESPError
from esp.program.models import SplashInfo
from esp.program.models import Program, ClassSection, ClassSubject, StudentRegistration, ClassCategories, StudentSubjectInterest
from esp.program.modules.base import ProgramModuleObj, CoreModule, needs_student, needs_teacher, needs_admin, needs_onsite, needs_account, main_call, aux_call
from esp.program.modules.forms.splashinfo import SplashInfoForm
from esp.program.modules.handlers.splashinfomodule import SplashInfoModule
from esp.resources.models import Resource, ResourceAssignment, ResourceRequest, ResourceType
from esp.tagdict.models import Tag
from esp.users.models import UserAvailability
from esp.utils.decorators import cached_module_view, json_response
from esp.utils.no_autocookie import disable_csrf_cookie_update

<<<<<<< HEAD
from esp.middleware import ESPError

from django.views.decorators.cache import cache_control
from django.db.models import Count, Sum
from django.db.models.query import Q

from collections import defaultdict
from datetime import datetime
import operator
import json

=======
>>>>>>> e655c2e3
class JSONDataModule(ProgramModuleObj, CoreModule):
    """ A program module dedicated to returning program-specific data in JSON form. """

    @classmethod
    def module_properties(cls):
        return [ {
            "admin_title": "JSON Data Module",
            "link_title": "JSON Data",
            "module_type": "json",
            "seq": 0,
            } ]

    """ Warning: for performance reasons, these views are not abstracted away from
        the models.  If the schema is changed this code will need to be updated.
    """
    
    @aux_call
    @json_response()
    @needs_admin
    @cached_module_view
    def counts(prog):
        return {'sections': list(ClassSection.objects.filter(status__gt=0, parent_class__status__gt=0, parent_class__parent_program=prog).values('id', 'enrolled_students'))}
    counts.method.cached_function.depend_on_row(ClassSection, lambda sec: {'prog': sec.parent_class.parent_program})
    counts.method.cached_function.depend_on_row(StudentRegistration, lambda sr: {'prog': sr.section.parent_class.parent_program})
    
    @aux_call
    @json_response()
    @needs_admin
    @cached_module_view
    def rooms(prog):
        classrooms = prog.getResources().filter(res_type__name="Classroom")
        classrooms_grouped = defaultdict(list)

        for room in classrooms:
            classrooms_grouped[room.name].append(room)

        classrooms_dicts = [
            {
                'id': room_id,
                'uid': room_id,
                'text': classrooms_grouped[room_id][0].name,
                'availability': [ r.event_id for r in classrooms_grouped[room_id] ],
                'associated_resources': [ar.res_type.id for ar in classrooms_grouped[room_id][0].associated_resources()],
                'num_students': classrooms_grouped[room_id][0].num_students,
            } for room_id in classrooms_grouped.keys() ]

        return {'rooms': classrooms_dicts}
    rooms.method.cached_function.depend_on_model(lambda: Resource)

    @aux_call
    @json_response()
    @cached_module_view
    def resource_types(prog):
        res_types = ResourceType.objects.filter(program = prog)
        if len(res_types) == 0:
            res_types = ResourceType.objects.filter(program__isnull=True)

        res_types_dicts = [
            {
                'id': rt.id,
                'uid': rt.id,
                'name': rt.name,
                'description': rt.description,
                # Comment carried over from ajaxschedulingmodule.py -- gurtej 03/06/2012
                ## .attributes wasn't working properly; so just using this for now -- aseering 10/21/2010
                'attributes': rt.attributes_pickled.split("|"),
            }
            for rt in res_types ]

        return {'resource_types': res_types_dicts}
    resource_types.cached_function.depend_on_model(ResourceType)
    
    @aux_call
    @json_response({'resourceassignment__resource__name': 'room_name'})
    @needs_admin
    @cached_module_view
    def schedule_assignments(prog):
        data = ClassSection.objects.filter(status__gte=0, parent_class__status__gte=0, parent_class__parent_program=prog).select_related('resourceassignment__resource__name', 'resourceassignment__resource__event').extra({'timeslots': 'SELECT string_agg(to_char(resources_resource.event_id, \'999\'), \',\') FROM resources_resource, resources_resourceassignment WHERE resources_resource.id = resources_resourceassignment.resource_id AND resources_resourceassignment.target_id = program_classsection.id'}).values('id', 'resourceassignment__resource__name', 'timeslots').distinct()
        #   Convert comma-separated timeslot IDs to lists
        for i in range(len(data)):
            if data[i]['timeslots']:
                data[i]['timeslots'] = [int(x) for x in data[i]['timeslots'].strip().split(',')]
            else:
                data[i]['timeslots'] = []
        return {'schedule_assignments': list(data)}
    schedule_assignments.method.cached_function.depend_on_row(ClassSection, lambda sec: {'prog': sec.parent_class.parent_program})
    schedule_assignments.method.cached_function.depend_on_row(ResourceAssignment, lambda ra: {'prog': ra.target.parent_class.parent_program})
    
    @aux_call
    @json_response()
    @cached_module_view
    def timeslots(prog):
        timeslots = list(prog.getTimeSlots().extra({'label': """to_char("start", 'Dy HH:MI -- ') || to_char("end", 'HH:MI AM')"""}).values('id', 'short_description', 'label', 'start', 'end'))
        for i in range(len(timeslots)):
            timeslot_start = Event.objects.get(pk=timeslots[i]['id']).start
            timeslots_before = Event.objects.filter(start__lt=timeslot_start)
            timeslots[i]['starting_sections'] = list(ClassSection.objects.exclude(meeting_times__in=timeslots_before).filter(meeting_times=timeslots[i]['id']).order_by('id').values_list('id', flat=True))
            timeslots[i]['sections'] = list(ClassSection.objects.filter(meeting_times=timeslots[i]['id']).order_by('id').values_list('id', flat=True))
            timeslots[i]['start'] = timeslots[i]['start'].timetuple()[:6]
            timeslots[i]['end'] = timeslots[i]['end'].timetuple()[:6]

        return {'timeslots': timeslots}
    timeslots.cached_function.depend_on_model(Event)
    timeslots.cached_function.depend_on_m2m(ClassSection, 'meeting_times', lambda sec, event: {'prog': sec.parent_class.parent_program})

    @aux_call
    @json_response()
    @cached_module_view
    def lunch_timeslots(prog):
        lunch_timeslots = list(Event.objects.filter(meeting_times__parent_class__category__category="Lunch", meeting_times__parent_class__parent_program=prog).values('id'))
        for i in range(len(lunch_timeslots)):
            lunch_timeslots[i]['is_lunch'] = True
        return {'timeslots': lunch_timeslots}

    @aux_call
    @json_response()
    @cached_module_view
    def sections(extra, prog):
        if extra == 'catalog':
            catalog = True
        elif extra == None:
            catalog = False
        else:
            raise Http404
        teacher_dict = {}
        teachers = []
        sections = []
        qs = prog.sections().prefetch_related(
            'parent_class__category',
            'parent_class__sections',
            'parent_class__teachers',
            'parent_class__parent_program',
            'meeting_times')

        for s in qs:
            section = {
                'id': s.id,
                'status': s.status,
                'parent_class': s.parent_class.id,
                'category': s.parent_class.category.symbol,
                'category_id': s.parent_class.category.id,
                'grade_max': s.parent_class.grade_max,
                'grade_min': s.parent_class.grade_min,
                'title': s.parent_class.title,
                'class_size_max': s.parent_class.class_size_max,
                'num_students': s.enrolled_students
            }
            sections.append(section)
            section['index'] = s.index()
            section['emailcode'] = s.emailcode()
            section['length'] = float(s.duration)
            if catalog:
                section['times'] = s.friendly_times_with_date()
                section['capacity'] = s.capacity
            class_teachers = s.parent_class.get_teachers()
            section['teachers'] = [t.id for t in class_teachers]
            for t in class_teachers:
                if teacher_dict.has_key(t.id):
                    teacher_dict[t.id]['sections'].append(s.id)
                    continue
                teacher = {
                    'id': t.id,
                    'username': t.username,
                    'first_name': t.first_name,
                    'last_name': t.last_name,
                    'sections': [s.id]
                }
                teachers.append(teacher)
                teacher_dict[t.id] = teacher

        # Build up teacher availability
        availabilities = UserAvailability.objects.filter(user__id__in=teacher_dict.keys()).filter(event__program=prog).values_list('user_id', 'event_id')
        avail_for_user = defaultdict(list)
        for user_id, event_id in availabilities:
            avail_for_user[user_id].append(event_id)
        for teacher in teachers:
            teacher['availability'] = avail_for_user[teacher['id']]

        return {'sections': sections, 'teachers': teachers}
    sections.cached_function.depend_on_row(ClassSection, lambda sec: {'prog': sec.parent_class.parent_program})
    sections.cached_function.depend_on_row(ClassSubject, lambda subj: {'prog': subj.parent_program})
    sections.cached_function.depend_on_model(UserAvailability)
    # Put this import here rather than at the toplevel, because wildcard messes things up
    from esp.cache.key_set import wildcard
    sections.cached_function.depend_on_cache(ClassSubject.get_teachers, lambda self=wildcard, **kwargs: {'prog': self.parent_program})
    sections.cached_function.depend_on_cache(ClassSection.friendly_times, lambda self=wildcard, **kwargs: {'prog': self.parent_class.parent_program, 'extra': 'catalog'})
    sections.cached_function.depend_on_cache(ClassSection._get_capacity, lambda self=wildcard, **kwargs: {'prog': self.parent_class.parent_program, 'extra': 'catalog'})

    @aux_call
    @json_response({
            'subject': 'id',
            'subject__sections': 'id',
            })
    @cached_module_view
    def classes_timeslot(extra, prog):
        # TODO: make the /timeslots view do what we want and kill this one
        try:
            timeslot_id = int(extra)
        except (TypeError, ValueError):
            raise Http404

        section_ids = []
        subject_ids = []

        # Filter for any classes that overlap this timeslot first
        subjects = ClassSubject.objects.filter(
            parent_program=prog, sections__meeting_times__id__exact=timeslot_id)
        # Now select only classes that start at the given slot
        for cls in subjects:
            added = False
            for sec in cls.get_sections():
                meeting_times = sec.meeting_times.order_by('start')
                if (meeting_times.count() > 0 and
                    meeting_times[0].id == timeslot_id):
                    section_ids.append({'id': sec.id})
                    added = True
            if added:
                subject_ids.append({'id': cls.id})

        return {'timeslot_sections': section_ids,
                'timeslot_subjects': subject_ids}
    classes_timeslot.cached_function.depend_on_model(Event)
    classes_timeslot.cached_function.depend_on_m2m(ClassSection, 'meeting_times', lambda sec, event: {'prog': sec.parent_class.parent_program, 'extra': str(event.id)})


    @aux_call
    @json_response()
    @cached_module_view
    def class_subjects(extra, prog):
        if extra == 'catalog':
            catalog = True
        elif extra == None:
            catalog = False
        else:
            raise Http404
        teacher_dict = {}
        teachers = []
        classes = []
        qs = prog.classes().prefetch_related(
            'category', 'sections', 'teachers')

        for c in qs:
            class_teachers = c.get_teachers()
            cls = {
                'id': c.id,
                'status': c.status,
                'title': c.title,
                'category': c.category.symbol,
                'category_id': c.category.id,
                'grade_max': c.grade_max,
                'grade_min': c.grade_min,
            }
            classes.append(cls)
            if catalog:
                cls['class_info'] = c.class_info
                cls['difficulty'] = c.hardness_rating
                cls['prereqs'] = c.prereqs
            cls['emailcode'] = c.emailcode()
            if c.duration:
                cls['length'] = float(c.duration)
            cls['sections'] = [s.id for s in c.sections.all()]
            cls['teachers'] = [t.id for t in class_teachers]
            for t in class_teachers:
                if teacher_dict.has_key(t.id):
                    teacher_dict[t.id]['sections'] += cls['sections']
                    continue
                teacher = {
                    'id': t.id,
                    'first_name': t.first_name,
                    'last_name': t.last_name,
                    'sections': list(cls['sections'])
                }
                teachers.append(teacher)
                teacher_dict[t.id] = teacher

        # Build up teacher availability
        availabilities = UserAvailability.objects.filter(user__in=teacher_dict.keys()).filter(event__program=prog).values_list('user_id', 'event_id')
        avail_for_user = defaultdict(list)
        for user_id, event_id in availabilities:
            avail_for_user[user_id].append(event_id)
        for teacher in teachers:
            teacher['availability'] = avail_for_user[teacher['id']]

        return {'classes': classes, 'teachers': teachers}
    class_subjects.cached_function.depend_on_row(ClassSubject, lambda cls: {'prog': cls.parent_program})
    class_subjects.cached_function.depend_on_cache(ClassSubject.get_teachers, lambda cls=wildcard, **kwargs: {'prog': cls.parent_program})

    @aux_call
    @json_response({
            'subject': 'id',
            'subject__sections': 'id',
            })
    @needs_student
    def interested_classes(self, request, tl, one, two, module, extra, prog):
        ssis = StudentSubjectInterest.valid_objects().filter(
            user=request.user)
        subject_ids = ssis.values('subject')
        section_ids = ssis.values('subject__sections')
        return {'interested_subjects': subject_ids,
                'interested_sections': section_ids}


    @aux_call
    @json_response()
    @needs_student
    def lottery_preferences(self, request, tl, one, two, module, extra, prog):        
        if prog.priorityLimit() > 1:
            return self.lottery_preferences_usepriority(request, prog)
 
        sections = list(prog.sections().values('id'))
        sections_interested = StudentRegistration.valid_objects().filter(relationship__name='Interested', user=request.user, section__parent_class__parent_program=prog).select_related('section__id').values_list('section__id', flat=True).distinct()
        sections_priority = StudentRegistration.valid_objects().filter(relationship__name='Priority/1', user=request.user, section__parent_class__parent_program=prog).select_related('section__id').values_list('section__id', flat=True).distinct()
        for item in sections:
            if item['id'] in sections_interested:
                item['lottery_interested'] = True
            else:
                item['lottery_interested'] = False
            if item['id'] in sections_priority:
                item['lottery_priority'] = True
            else:
                item['lottery_priority'] = False
        return {'sections': sections}

    def lottery_preferences_usepriority(self, request, prog): 
        sections = list(prog.sections().values('id'))
        for i in range(1, prog.priorityLimit()+1, 1):
            priority_name = 'Priority/' + str(i)
            sections_priority = StudentRegistration.valid_objects().filter(relationship__name=priority_name, user=request.user, section__parent_class__parent_program=prog).select_related('section__id').values_list('section__id', flat=True).distinct()
            for item in sections:
                if item['id'] in sections_priority:
                    item[priority_name] = True
                #else:
                #   item['lottery_priority'] = False
        return {'sections': sections}
        
        
    @aux_call
    @cache_control(public=True, max_age=300)
    @json_response()
    @cached_module_view
    def class_info(self, request, tl, one, two, module, extra, prog):
        return_key = None
        if 'return_key' in request.GET:
            return_key = request.GET['return_key']
        if 'section_id' in request.GET:
            if return_key == None: return_key = 'sections'
            section_id = int(request.GET['section_id'])
            if return_key == 'sections':
                section = ClassSection.objects.get(pk=section_id)
            else:
                matching_classes = ClassSubject.objects.filter(sections=section_id)
        elif 'class_id' in request.GET:
            if return_key == None: return_key = 'classes'
            class_id = int(request.GET['class_id'])
            matching_classes = ClassSubject.objects.filter(id=class_id)
        else:
            raise ESPError(False), 'Need a section or subject ID to fetch catalog info'

        # If we're here, we don't have a section_id, so default to classes
        if not return_key:
            return_key = 'classes'

        if return_key == 'sections':
            cls = section.parent_class
        else:
            cls = matching_classes[0]

        section_info = []
        for sec in cls.get_sections():
            section_info.append({
                'num_students_priority': sec.num_students(['Priority/1']),
                'num_students_interested': sec.num_students(['Interested']),
                'num_students_enrolled': sec.num_students(['Enrolled']),
                'time': ', '.join(sec.friendly_times()),
                'room': ' and '.join(sec.prettyrooms()),
            })

        return_dict = {
            'id': cls.id if return_key == 'classes' else section_id,
            'status': cls.status,
            'emailcode': cls.emailcode(),
            'title': cls.title,
            'class_info': cls.class_info, 
            'category': cls.category.category, 
            'difficulty': cls.hardness_rating,
            'prereqs': cls.prereqs, 
            'sections': section_info,
            'class_size_max': cls.class_size_max,
            'duration': cls.prettyDuration(),
            'location': ", ".join(cls.prettyrooms()),
            'grade_range': str(cls.grade_min) + "th to " + str(cls.grade_max) + "th grades" ,
        }

        return {return_key: [return_dict]}
    class_info.cached_function.depend_on_model(ClassSubject)
    class_info.cached_function.depend_on_model(ClassSection)

    @aux_call
    @cache_control(public=True, max_age=300)
    @json_response()
    def class_size_info(self, request, tl, one, two, module, extra, prog):
        return_key = None
        if 'return_key' in request.GET:
            return_key = request.GET['return_key']

        if 'section_id' in request.GET:
            if return_key == None: return_key = 'sections'
            section_id = int(request.GET['section_id'])
            if return_key == 'sections':
                section = ClassSection.objects.get(pk=section_id)
            else:
                target_qs = ClassSubject.objects.filter(sections=section_id)
        elif 'class_id' in request.GET:
            if return_key == None: return_key = 'classes'
            class_id = int(request.GET['class_id'])
            target_qs = ClassSubject.objects.filter(id=class_id)
        else:
            raise ESPError(False), 'Need a section or subject ID to fetch catalog info'

        # If we're here, we don't have a section_id, so default to classes
        if not return_key:
            return_key = 'classes'

        if return_key == 'sections':
            cls = section.parent_class
        else:
            matching_classes = ClassSubject.objects.catalog_cached(prog, initial_queryset=target_qs)
            assert(len(matching_classes) == 1)
            cls = matching_classes[0]
        
        return_dict = {
            'id': cls.id if return_key == 'classes' else section_id,
            'class_size_min': cls.class_size_min,
            'class_size_max': cls.class_size_max,
            'optimal_class_size': cls.class_size_optimal,
            'optimal_class_size_ranges': cls.optimal_class_size_range.range_str() if cls.optimal_class_size_range else None,
            'allowable_class_size_ranges': [ cr.range_str() for cr in cls.get_allowable_class_size_ranges() ]            
        }

        if return_key == 'sections':
            return_dict['max_class_capacity'] = section.max_class_capacity
        
        return {return_key: [return_dict]}
            
    # This is separate from class_info because students shouldn't see it
    @aux_call
    @cache_control(public=True, max_age=300)
    @json_response()
    @needs_admin
    def class_admin_info(self, request, tl, one, two, module, extra, prog):
        return_key = None
        if 'return_key' in request.GET:
            return_key = request.GET['return_key']

        if 'section_id' in request.GET:
            if return_key == None: return_key = 'sections'
            section_id = int(request.GET['section_id'])
            if return_key == 'sections':
                section = ClassSection.objects.get(pk=section_id)
            else:
                matching_classes = ClassSubject.objects.filter(sections=section_id)
        elif 'class_id' in request.GET:
            if return_key == None: return_key = 'classes'
            class_id = int(request.GET['class_id'])
            matching_classes = ClassSubject.objects.filter(id=class_id)
        else:
            raise ESPError(False), 'Need a section or subject ID to fetch catalog info'

        # If we're here, we don't have a section_id, so default to classes
        if not return_key:
            return_key = 'classes'

        if return_key == 'sections':
            cls = section.parent_class
        else:
            assert(len(matching_classes) == 1)
            cls = matching_classes[0]

        if return_key == 'sections':
            rrequests = ResourceRequest.objects.filter(target = section)
        else:
            rrequests = ResourceRequest.objects.filter(target__in = cls.sections.all())
        rrequest_dict = defaultdict(list)
        for r in rrequests:
            rrequest_dict[r.target_id].append((r.res_type_id, r.desired_value))

        section_info = []
        for sec in cls.get_sections():
            section_info.append({
                'num_students_priority': sec.num_students(['Priority/1']),
                'num_students_interested': sec.num_students(['Interested']),
                'num_students_enrolled': sec.num_students(['Enrolled']),
                'time': ', '.join(sec.friendly_times()),
                'room': ' and '.join(sec.prettyrooms()),
            })

        return_dict = {
            'id': cls.id if return_key == 'classes' else section_id,
            'status': cls.status,
            'emailcode': cls.emailcode(),
            'title': cls.title,
            'class_info': cls.class_info, 
            'category': cls.category.category, 
            'difficulty': cls.hardness_rating,
            'prereqs': cls.prereqs, 
            'sections': section_info,
            'class_size_max': cls.class_size_max,
            'duration': cls.prettyDuration(),
            'location': ", ".join(cls.prettyrooms()),
            'grade_range': str(cls.grade_min) + "th to " + str(cls.grade_max) + "th grades" ,
            'teacher_names': cls.pretty_teachers(),
            'resource_requests': rrequest_dict,
            'comments': cls.message_for_directors,
            'special_requests': cls.requested_special_resources,
            'purchases': cls.purchase_requests
        }

        return {return_key: [return_dict]}
        
    @aux_call
    @json_response()
    @cached_module_view
    def message_requests():
        earlier_requests = MessageRequest.objects.exclude(subject__icontains='password recovery')
        data = earlier_requests.values('id', 'creator__first_name', 'creator__last_name', 'creator__username', 'subject', 'sender', 'processed_by', 'msgtext', 'recipients__useful_name').order_by('-id').distinct()
        for item in data:
            if isinstance(item['processed_by'], datetime):
                item['processed_by'] = item['processed_by'].timetuple()[:6]
        
        return {'message_requests': data}
    message_requests.cached_function.depend_on_model(lambda: MessageRequest)

    @aux_call
    @json_response()
    @cached_module_view
    def stats(prog):
        # Create a dictionary to assemble the output
        dictOut = { "stats": [] }

        classes = prog.classes().select_related()
        vitals = {'id': 'vitals'}

        class_num_list = []
        class_num_list.append(("Total # of Classes", len(classes)))
        class_num_list.append(("Total # of Class Sections", len(prog.sections().select_related())))
        class_num_list.append(("Total # of Lunch Classes", len(classes.filter(status=10))))
        class_num_list.append(("Total # of Classes <span style='color: #00C;'>Unreviewed</span>", len(classes.filter(status=0))))
        class_num_list.append(("Total # of Classes <span style='color: #0C0;'>Accepted</span>", len(classes.filter(status=10))))
        class_num_list.append(("Total # of Classes <span style='color: #C00;'>Rejected</span>", len(classes.filter(status=-10))))
        class_num_list.append(("Total # of Classes <span style='color: #990;'>Cancelled</span>", len(classes.filter(status=-20))))
        vitals['classnum'] = class_num_list

        #   Display pretty labels for teacher and student numbers
        teacher_labels_dict = {}
        for module in prog.getModules():
            teacher_labels_dict.update(module.teacherDesc())
        vitals['teachernum'] = []

        ## Ew, queries in a for loop...
        ## Not much to be done about it, though;
        ## the loop is iterating over a list of independent queries and running each.
        teachers = prog.teachers()
        for key in teachers.keys():
            if key in teacher_labels_dict:
                vitals['teachernum'].append((teacher_labels_dict[key],         ## Unfortunately, 
len(teachers[key])))
            else:
                vitals['teachernum'].append((key, len(teachers[key])))
                
        student_labels_dict = {}
        for module in prog.getModules():
            student_labels_dict.update(module.studentDesc())      
        vitals['studentnum'] = []

        ## Ew, another set of queries in a for loop...
        ## Same justification, though.
        students = prog.students()
        for key in students.keys():
            if key in student_labels_dict:
                vitals['studentnum'].append((student_labels_dict[key], len(students[key])))
            else:
                vitals['studentnum'].append((key, len(students[key])))

        timeslots = prog.getTimeSlots()
        vitals['timeslots'] = []
        

        shours = 0.0
        chours = 0.0
        crhours = 0.0
        ## Write this as a 'for' loop because PostgreSQL can't do it in
        ## one go without a subquery or duplicated logic, and Django
        ## doesn't have enough power to expose either approach directly.
        ## At least there aren't any queries in the for loop...
        ## (In MySQL, this could I believe be done with a minimally-painful extra() clause.)
        ## Also, since we're iterating over a big data set, use .values()
        ## minimize the number of objects that we're creating.
        ## One dict and two Decimals per row, as opposed to
        ## an Object per field and all kinds of stuff...
        for cls in prog.classes().exclude(category__category='Lunch').annotate(num_sections=Count('sections'), subject_duration=Sum('sections__duration'), subject_students=Sum('sections__enrolled_students')).values('num_sections', 'subject_duration', 'subject_students', 'class_size_max'):
            if cls['subject_duration']:
                chours += float(cls['subject_duration'])
                shours += float(cls['subject_duration']) * (float(cls['class_size_max']) if cls['class_size_max'] else 0)
                crhours += float(cls['subject_duration']) * float(cls['subject_students']) / float(cls['num_sections'])
        vitals["hournum"] = []
        vitals["hournum"].append(("Total # of Class-Hours", chours))
        vitals["hournum"].append(("Total # of Class-Student-Hours (capacity)", shours))
        vitals["hournum"].append(("Total # of Class-Student-Hours (registered)", crhours))


        ## Prefetch enough data that get_meeting_times() and num_students() don't have to hit the db
        curclasses = ClassSection.prefetch_catalog_data(
            ClassSection.objects.filter(parent_class__parent_program = prog))

        ## Is it really faster to do this logic in Python?
        ## It'd be even faster to just write a raw SQL query to do it.
        ## But this is probably good enough.
        timeslot_dict = defaultdict(list)
        timeslot_set = set(timeslots)
        for section in curclasses:
            for timeslot in set.intersection(timeslot_set, section.get_meeting_times()):
                timeslot_dict[timeslot].append(section)

        for timeslot in timeslots:
            curTimeslot = {'slotname': timeslot.short_description}
            
            curTimeslot['classcount'] = len(timeslot_dict[timeslot])

            def student_count(clslist):
                lst = [0] + [x.num_students() for x in clslist if x.category.category != 'Lunch']
                return reduce(operator.add, lst)

            def student_max_count(clslist):
                lst = [0] + [x.capacity for x in clslist if x.category.category != 'Lunch']
                return reduce(operator.add, lst)

            curTimeslot['studentcount'] = {
                'count': student_count(timeslot_dict[timeslot]),
                'max_count': student_max_count(timeslot_dict[timeslot])
                }
            
            vitals['timeslots'].append(curTimeslot)

        dictOut["stats"].append(vitals)

        shirt_data = {"id": "shirtnum"};
        adminvitals_shirt = prog.getShirtInfo()
        shirt_data["sizes"] = adminvitals_shirt['shirt_sizes'];
        shirt_data["types"] = adminvitals_shirt['shirt_types'];
        shirt_data["data"] = adminvitals_shirt['shirts'];
        dictOut["stats"].append(shirt_data);

        Q_categories = Q(program=prog)
        crmi = prog.getModuleExtension('ClassRegModuleInfo')
        if crmi.open_class_registration:
            Q_categories |= Q(pk=prog.open_class_category.pk)
        #   Introduce a separate query to get valid categories, since the single query seemed to introduce duplicates
        program_categories = ClassCategories.objects.filter(Q_categories).distinct().values_list('id', flat=True)
        annotated_categories = ClassCategories.objects.filter(cls__parent_program=prog, cls__status__gte=0).annotate(num_subjects=Count('cls', distinct=True), num_sections=Count('cls__sections'), num_class_hours=Sum('cls__sections__duration')).order_by('-num_subjects').values('id', 'num_sections', 'num_subjects', 'num_class_hours', 'category').distinct()
        dictOut["stats"].append({"id": "categories", "data": filter(lambda x: x['id'] in program_categories, annotated_categories)})

        ## Calculate the grade data:
        grades = [i for i in range(prog.grade_min, prog.grade_max+1)]
        grades_annotated = []
        # I should keep trying to make this nicer, but leaving it for now
        for g in grades:
            grade_classes = classes.filter(status__gte=0, grade_min__lte=g, grade_max__gte=g)
            grade_sections = prog.sections().filter(status__gte=0, parent_class__in=grade_classes)
            grade_students = filter(lambda x: x.getGrade(prog)==g, students['enrolled'])
            grades_annotated.append({'grade': g, 'num_subjects': grade_classes.count(), 'num_sections': grade_sections.count(), 'num_students': len(grade_students)})
        dictOut["stats"].append({"id": "grades", "data": grades_annotated})

        #   Add SplashInfo statistics if our program has them
        splashinfo_data = {}
        splashinfo_modules = filter(lambda x: isinstance(x, SplashInfoModule), prog.getModules('learn'))
        if len(splashinfo_modules) > 0:
            splashinfo_module = splashinfo_modules[0]
            tag_data = Tag.getProgramTag('splashinfo_choices', prog)
            if tag_data:
                splashinfo_choices = json.loads(tag_data)
            else:
                splashinfo_choices = {'lunchsat': SplashInfoForm.default_choices, 'lunchsun': SplashInfoForm.default_choices}
            for key in splashinfo_choices:
                counts = {}
                for item in splashinfo_choices[key]:
                    filter_kwargs = {'program': prog}
                    filter_kwargs[key] = item[0]
                    counts[item[1]] = SplashInfo.objects.filter(**filter_kwargs).distinct().count()
                splashinfo_data[key] = counts
            splashinfo_data['siblings'] = {
                'yes': SplashInfo.objects.filter(program=prog, siblingdiscount=True).distinct().count(),
                'no':  SplashInfo.objects.filter(program=prog).exclude(siblingdiscount=True).distinct().count()
            }
            dictOut["stats"].append({"id": "splashinfo", "data": splashinfo_data})
        
        return dictOut
    stats.cached_function.depend_on_row(ClassSubject, lambda cls: {'prog': cls.parent_program})
    stats.cached_function.depend_on_row(SplashInfo, lambda si: {'prog': si.program})
    stats.cached_function.depend_on_row(Program, lambda prog: {'prog': prog})

    class Meta:
        abstract = True<|MERGE_RESOLUTION|>--- conflicted
+++ resolved
@@ -58,20 +58,6 @@
 from esp.utils.decorators import cached_module_view, json_response
 from esp.utils.no_autocookie import disable_csrf_cookie_update
 
-<<<<<<< HEAD
-from esp.middleware import ESPError
-
-from django.views.decorators.cache import cache_control
-from django.db.models import Count, Sum
-from django.db.models.query import Q
-
-from collections import defaultdict
-from datetime import datetime
-import operator
-import json
-
-=======
->>>>>>> e655c2e3
 class JSONDataModule(ProgramModuleObj, CoreModule):
     """ A program module dedicated to returning program-specific data in JSON form. """
 
