--- conflicted
+++ resolved
@@ -95,7 +95,6 @@
         This is just a static page;
         it gets all of its content from AJAX callbacks.
         """
-<<<<<<< HEAD
         from django.conf import settings
         from esp.program.models.class_ import open_class_category
 
@@ -103,10 +102,6 @@
 
         context = {'prog': prog, 'support': settings.DEFAULT_EMAIL_ADDRESSES['support'], 'open_class_registration': {False: 0, True: 1}[crmi.open_class_registration], 'open_class_category': open_class_category()}
 
-=======
-        context = {'prog': prog }
-
->>>>>>> 536d259f
         ProgInfo = prog.getModuleExtension('StudentClassRegModuleInfo')
 
         print ProgInfo.use_priority
@@ -178,14 +173,5 @@
 
         return render_to_response(self.baseDir()+'view_lottery_prefs.html', request, (prog, tl), context)
     
-<<<<<<< HEAD
-    @aux_call
-    def jstest(self, request, tl, one, two, module, extra, prog):
-        context = {}
-        context['program'] = prog
-        return render_to_response(self.baseDir()+'jstest.html', request, (prog, tl), context)
-    
-=======
->>>>>>> 536d259f
     class Meta:
         abstract = True
