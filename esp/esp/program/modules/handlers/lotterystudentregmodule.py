
__author__    = "MIT ESP"
__date__      = "$DATE$"
__rev__       = "$REV$"
__license__   = "GPL v.2"
__copyright__ = """
This file is part of the ESP Web Site
Copyright (c) 2007 MIT ESP

The ESP Web Site is free software; you can redistribute it and/or
modify it under the terms of the GNU General Public License
as published by the Free Software Foundation; either version 2
of the License, or (at your option) any later version.

This program is distributed in the hope that it will be useful,
but WITHOUT ANY WARRANTY; without even the implied warranty of
MERCHANTABILITY or FITNESS FOR A PARTICULAR PURPOSE.  See the
GNU General Public License for more details.

You should have received a copy of the GNU General Public License
along with this program; if not, write to the Free Software
Foundation, Inc., 51 Franklin Street, Fifth Floor, Boston, MA  02110-1301, USA.

Contact Us:
ESP Web Group
MIT Educational Studies Program,
84 Massachusetts Ave W20-467, Cambridge, MA 02139
Phone: 617-253-4882
Email: web@esp.mit.edu
"""

from uuid                        import uuid4 as get_uuid
from datetime                    import datetime, timedelta
from collections                 import defaultdict

from django                      import forms
from django.http                 import HttpResponseRedirect, HttpResponse
from django.template.loader      import render_to_string
from django.utils                import simplejson
from django.db.models.query      import Q
from django.views.decorators.cache import cache_control

from esp.program.modules.base    import ProgramModuleObj, needs_admin, main_call, aux_call, meets_deadline, needs_student, meets_grade
from esp.program.modules         import module_ext
from esp.program.models          import Program, ClassSubject, ClassSection, ClassCategories, StudentRegistration
from esp.program.views           import lottery_student_reg, lsr_submit as lsr_view_submit
from esp.web.util                import render_to_response
from esp.cal.models              import Event
from esp.users.models            import User, ESPUser, UserAvailability
from esp.middleware              import ESPError
from esp.resources.models        import Resource, ResourceRequest, ResourceType, ResourceAssignment
from esp.cache                   import cache_function
from esp.middleware.threadlocalrequest import get_current_request
<<<<<<< HEAD
#def json_encode_timeslots(obj):
    
=======
from esp.utils.query_utils import nest_Q


>>>>>>> 0e63285d
class LotteryStudentRegModule(ProgramModuleObj):

    def students(self, QObject = False):
        q = Q(studentregistration__section__parent_class__parent_program=self.program) & nest_Q(StudentRegistration.is_valid_qobject(), 'studentregistration')
        if QObject:
            return {'lotteried_students': q}
        else:
            return {'lotteried_students': ESPUser.objects.filter(q).distinct()}

    def studentDesc(self):
        return {'lotteried_students': "Students who have entered the lottery"}

    def isCompleted(self):
        return bool(StudentRegistration.valid_objects().filter(section__parent_class__parent_program=self.program, user=get_current_request().user))

    @classmethod
    def module_properties(cls):
        return {
            "link_title": "Class Registration Lottery",
            "admin_title": "Lottery Student Registration",
            "module_type": "learn",
            "seq": 7
            }
    
        """ def prepare(self, context={}):
        if context is None: context = {}

        context['schedulingmodule'] = self 
        return context """

    @main_call
    @needs_student
    @meets_grade
    @meets_deadline('/Classes/Lottery')
    def lotterystudentreg(self, request, tl, one, two, module, extra, prog):
        """
        Serve the student reg page.

        This is just a static page;
        it gets all of its content from AJAX callbacks.
        """
        from django.conf import settings
        from django.utils import simplejson
        from django.utils.safestring import mark_safe

        crmi = prog.getModuleExtension('ClassRegModuleInfo')

        open_class_category = prog.open_class_category
        # Convert the open_class_category ClassCategory object into a dictionary, only including the attributes the lottery needs or might need
        open_class_category = dict( [ (k, getattr( open_class_category, k )) for k in ['id','symbol','category'] ] )
        # Convert this into a JSON string, and mark it safe so that the Django template system doesn't try escaping it
        open_class_category = mark_safe(simplejson.dumps(open_class_category))

        context = {'prog': prog, 'support': settings.DEFAULT_EMAIL_ADDRESSES['support'], 'open_class_registration': {False: 0, True: 1}[crmi.open_class_registration], 'open_class_category': open_class_category}

        ProgInfo = prog.getModuleExtension('StudentClassRegModuleInfo')

        #HSSP-style lottery
        if ProgInfo.use_priority == True and ProgInfo.priority_limit > 1:
            print "using priority"
            return render_to_response('program/modules/lotterystudentregmodule/student_reg_hssp.html', request, context)
        #Splark/Spash style lottery
        return render_to_response('program/modules/lotterystudentregmodule/student_reg_splash.html', request, context)

    @aux_call
    @meets_deadline('/Classes/Lottery')
    def lsr_submit(self, request, tl, one, two, module, extra, prog):
        """
        Currently a placeholder; someday this will get looped in
        to the actual lottery student reg so that it gets called.
        """

        return lsr_view_submit(request, self.program)

    @aux_call
    @cache_control(public=True, max_age=3600)
    def timeslots_json(self, request, tl, one, two, module, extra, prog, timeslot=None):
        """ Return the program timeslot names for the tabs in the lottery inteface """
        # using .extra() to select all the category text simultaneously
        ordered_timeslots = sorted(self.program.getTimeSlotList(), key=lambda event: event.start)
        ordered_timeslot_names = list()
        for item in ordered_timeslots:
            ordered_timeslot_names.append([item.id, item.short_description])

        resp = HttpResponse(mimetype='application/json')
        
        simplejson.dump(ordered_timeslot_names, resp)
        
        return resp


    @aux_call
    @needs_student
    @meets_deadline('/Classes/Lottery/View')
    def viewlotteryprefs(self, request, tl, one, two, module, extra, prog):
        context = {}
        context['student'] = request.user

        priority_classids = set()
        uniquified_flags = []
        priority_flags = StudentRegistration.valid_objects().filter(user=request.user, section__parent_class__parent_program=prog, relationship__name='Priority/1')
        for flag in priority_flags:
            if flag.section.id not in priority_classids:
                priority_classids.add(flag.section.id)
                uniquified_flags.append(flag)
        context['priority'] = uniquified_flags
        if priority_flags.count() == 0:
            context['pempty'] = True
        else: context['pempty'] = False

        interested_classids = set()
        uniquified_interested = []
        interested = StudentRegistration.valid_objects().filter(user=request.user, section__parent_class__parent_program=prog, relationship__name='Interested')
        for flag in interested:
            if flag.section.id not in interested_classids:
                interested_classids.add(flag.section.id)
                uniquified_interested.append(flag)
        context['interested' ] = uniquified_interested
        if interested.count() == 0:
            context['iempty'] = True
        else: context['iempty'] = False

        return render_to_response(self.baseDir()+'view_lottery_prefs.html', request, context)
    
    class Meta:
        abstract = True
<|MERGE_RESOLUTION|>--- conflicted
+++ resolved
@@ -51,14 +51,9 @@
 from esp.resources.models        import Resource, ResourceRequest, ResourceType, ResourceAssignment
 from esp.cache                   import cache_function
 from esp.middleware.threadlocalrequest import get_current_request
-<<<<<<< HEAD
-#def json_encode_timeslots(obj):
-    
-=======
 from esp.utils.query_utils import nest_Q
 
 
->>>>>>> 0e63285d
 class LotteryStudentRegModule(ProgramModuleObj):
 
     def students(self, QObject = False):
