--- conflicted
+++ resolved
@@ -231,8 +231,6 @@
         response = HttpResponse(content_type="application/json")
         simplejson.dump(classrooms_dicts, response)
         return response
-<<<<<<< HEAD
-=======
     ajax_resources_cached.get_or_create_token(('prog',))
     ajax_resources_cached.depend_on_model(lambda: Resource)
 
@@ -316,7 +314,6 @@
 
             cls.assign_meeting_times(times)
             status, errors = cls.assign_room(classroom)
->>>>>>> 3731c579
 
             if not status: # If we failed any of the scheduling-constraints checks in assign_room()
                 return makeret(ret=False, msg=" | ".join(errors))
