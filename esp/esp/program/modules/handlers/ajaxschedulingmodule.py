
__author__    = "Individual contributors (see AUTHORS file)"
__date__      = "$DATE$"
__rev__       = "$REV$"
__license__   = "AGPL v.3"
__copyright__ = """
This file is part of the ESP Web Site
Copyright (c) 2007 by the individual contributors
  (see AUTHORS file)

The ESP Web Site is free software; you can redistribute it and/or
modify it under the terms of the GNU Affero General Public License
as published by the Free Software Foundation; either version 3
of the License, or (at your option) any later version.

This program is distributed in the hope that it will be useful,
but WITHOUT ANY WARRANTY; without even the implied warranty of
MERCHANTABILITY or FITNESS FOR A PARTICULAR PURPOSE.  See the
GNU Affero General Public License for more details.

You should have received a copy of the GNU Affero General Public
License along with this program; if not, write to the Free Software
Foundation, Inc., 51 Franklin Street, Fifth Floor, Boston, MA 02110-1301, USA.

Contact information:
MIT Educational Studies Program
  84 Massachusetts Ave W20-467, Cambridge, MA 02139
  Phone: 617-253-4882
  Email: esp-webmasters@mit.edu
Learning Unlimited, Inc.
  527 Franklin St, Cambridge, MA 02139
  Phone: 617-379-0178
  Email: web-team@learningu.org
"""
from esp.program.modules.base    import ProgramModuleObj, needs_admin, main_call, aux_call
from esp.program.modules         import module_ext
from esp.program.models          import Program, ClassSubject, ClassSection, ClassCategories, ClassSizeRange
from esp.utils.web               import render_to_response
from django                      import forms
from django.http                 import HttpResponseRedirect, HttpResponse
from django.template.loader      import render_to_string
from esp.cal.models              import Event
from esp.users.models            import User, ESPUser, UserAvailability
from esp.middleware              import ESPError
from esp.resources.models        import Resource, ResourceRequest, ResourceType, ResourceAssignment
from datetime                    import timedelta, time
import json
from collections                 import defaultdict
from argcache                    import cache_function
from uuid                        import uuid4 as get_uuid
from esp.utils.decorators         import json_response
import calendar, time, datetime

class AJAXSchedulingModule(ProgramModuleObj):
    """ This program module allows teachers to indicate their availability for the program. """

    @classmethod
    def module_properties(cls):
        return {
            "link_title": "AJAX Scheduling",
            "module_type": "manage",
            "seq": 7
            }
    def prepare(self, context={}):
        if context is None: context = {}

        context['schedulingmodule'] = self
        return context

    @main_call
    @needs_admin
    def ajax_scheduling(self, request, tl, one, two, module, extra, prog):
        """
        Serve the scheduling page.

        This is just a static page;
        it gets all of its content from AJAX callbacks.
        """

        #trim the log here.
        #Nothing special about right here, but putting it here makes sure it's done regularly, without
        #doing it really really often, and without having an extra thread just for that.

        self.get_change_log(prog).prune()

        #actually return the page
        context = {}

        return render_to_response(self.baseDir()+'ajax_scheduling.html', request, context)
<<<<<<< HEAD

    @aux_call
    @needs_admin
    def ajax_sections(self, request, tl, one, two, module, extra, prog):
        return self.ajax_sections_cached(prog, 'accepted_only' in request.GET)

    @cache_function
    def ajax_sections_cached(self, prog, accepted_only=False):
        if accepted_only:
            sections = prog.sections().filter(status__gt=0, parent_class__status__gt=0).select_related()
        else:
            sections = prog.sections().select_related()

        rrequests = ResourceRequest.objects.filter(target__in = sections)

        rrequest_dict = defaultdict(list)
        for r in rrequests:
            rrequest_dict[r.target_id].append((r.res_type_id, r.desired_value))

        sections_dicts = [
            {   'id': s.id,
                'class_id': s.parent_class_id,
                'emailcode': s.emailcode(),
                'text': s.title(),
                'category': s.category.category,
                'length': float(s.duration),
                'teachers': [t.id for t in s.parent_class.get_teachers()],
                'resource_requests': rrequest_dict[s.id],
                'max_class_capacity': s.max_class_capacity,
                'capacity': s.capacity,
                'class_size_max': s.parent_class.class_size_max,
                'optimal_class_size': s.parent_class.class_size_optimal,
                'optimal_class_size_range': s.parent_class.optimal_class_size_range.range_str() if s.parent_class.optimal_class_size_range else None,
                'allowable_class_size_ranges': [ cr.range_str() for cr in s.parent_class.get_allowable_class_size_ranges() ],
                'status': s.status,
                'parent_status': s.parent_class.status,
                'grades': [s.parent_class.grade_min, s.parent_class.grade_max],
                'prereqs': s.parent_class.prereqs,
                'comments': s.parent_class.message_for_directors,
            } for s in sections ]

        response = HttpResponse(content_type="application/json")
        json.dump(sections_dicts, response)
        return response
    ajax_sections_cached.get_or_create_token(('prog',))
    ajax_sections_cached.depend_on_model('program.ClassSubject')
    ajax_sections_cached.depend_on_model('program.ClassSection')
    ajax_sections_cached.depend_on_model('program.ClassSizeRange')
    ajax_sections_cached.depend_on_model('resources.ResourceRequest')

    @aux_call
    @needs_admin
    def ajax_rooms(self, request, tl, one, two, module, extra, prog):
        return self.ajax_rooms_cached(prog)

    @cache_function
    def ajax_rooms_cached(self, prog):
        classrooms = prog.getResources().filter(res_type__name="Classroom")

        classrooms_grouped = defaultdict(list)

        for room in classrooms:
            classrooms_grouped[room.name].append(room)

        classrooms_dicts = [
            {   'uid': room_id,
                'text': classrooms_grouped[room_id][0].name,
                'availability': [ r.event_id for r in classrooms_grouped[room_id] ],
                'associated_resources': [ar.res_type.id for ar in classrooms_grouped[room_id][0].associated_resources()],
                'num_students': classrooms_grouped[room_id][0].num_students,
            } for room_id in classrooms_grouped.keys() ]

        response = HttpResponse(content_type="application/json")
        json.dump(classrooms_dicts, response)
        return response
    ajax_rooms_cached.get_or_create_token(('prog',))
    ajax_rooms_cached.depend_on_model('resources.Resource')


    @aux_call
    @needs_admin
    def ajax_teachers(self, request, tl, one, two, module, extra, prog):
        return self.ajax_teachers_cached(prog)

    @cache_function
    def ajax_teachers_cached(self, prog):
        teachers = ESPUser.objects.filter(classsubject__parent_program=prog).distinct()
        resources = UserAvailability.objects.filter(user__in=teachers).filter(event__program = prog).values('user_id', 'event_id')
        resources_for_user = defaultdict(list)

        for resource in resources:
            resources_for_user[resource['user_id']].append(resource['event_id'])

        teacher_dicts = [
            {   'uid': t.id,
                'text': t.name(),
                'availability': resources_for_user[t.id]
            } for t in teachers ]

        response = HttpResponse(content_type="application/json")
        json.dump(teacher_dicts, response)
        return response
    ajax_teachers_cached.get_or_create_token(('prog',))
    ajax_teachers_cached.depend_on_model(UserAvailability)
    ajax_teachers_cached.depend_on_m2m(ClassSubject, 'teachers', lambda sub, teacher: {'prog': sub.parent_program})

    @aux_call
    @needs_admin
    def ajax_times(self, request, tl, one, two, module, extra, prog):
        return self.ajax_times_cached(prog)

    @cache_function
    def ajax_times_cached(self, prog):
        times = list( [ dict(e) for e in prog.getTimeSlots().values('id', 'short_description', 'description', 'start', 'end') ] )

        for t in times:
            t['start'] = t['start'].timetuple()[:6]
            t['end'] = t['end'].timetuple()[:6]

        response = HttpResponse(content_type="application/json")
        json.dump(times, response)
        return response
    ajax_times_cached.get_or_create_token(('prog',))
    ajax_times_cached.depend_on_model(Event)


    @aux_call
    @needs_admin
    def ajax_resourcetypes(self, request, tl, one, two, module, extra, prog):
        return self.ajax_resourcetypes_cached(prog)

    @cache_function
    def ajax_resourcetypes_cached(self, prog):
        resourcetypes = ResourceType.objects.filter(program=prog)
        if len(resourcetypes) == 0:
            resourcetypes = ResourceType.objects.filter(program__isnull=True)

        resourcetypes_dicts = [
            {
                'uid': rt.id,
                'name': rt.name,
                'description': rt.description,
                'attributes': rt.attributes_pickled.split("|"),  ## .attributes wasn't working properly; so just using this for now -- aseering 10/21/2010
                }
            for rt in resourcetypes ]


        response = HttpResponse(content_type="application/json")
        json.dump(resourcetypes_dicts, response)
        return response
    ajax_times_cached.get_or_create_token(('prog',))
    ajax_times_cached.depend_on_model(ResourceType)

    @aux_call
    @needs_admin
    def ajax_resources(self, request, tl, one, two, module, extra, prog):
        return self.ajax_resources_cached(prog)

    @cache_function
    def ajax_resources_cached(self, prog):
        resources = Resource.objects.filter(event__program=self.program).exclude(res_type__name__in=["Classroom", "Teacher Availability"])

        resources_grouped = defaultdict(list)

        for resource in resources:
            resources_grouped[resource.name].append(resource)

        classrooms_dicts = [
            {   'uid': rsrc_id,
                'text': resources_grouped[rsrc_id][0].name,
                'availability': [ r.event_id for r in resources_grouped[rsrc_id] ],
                'associated_resources': []
            } for rsrc_id in resources_grouped.keys() ]

        response = HttpResponse(content_type="application/json")
        json.dump(classrooms_dicts, response)
        return response
    ajax_resources_cached.get_or_create_token(('prog',))
    ajax_resources_cached.depend_on_model('resources.Resource')


    @aux_call
    @needs_admin
    def ajax_schedule_assignments(self, request, tl, one, two, module, extra, prog):
        resource_assignments = ResourceAssignment.objects.filter(target__parent_class__parent_program=prog, resource__res_type__name="Classroom").select_related('resource')

        resassign_dicts = [
            { 'uid': r.id,
              'resource_id': r.resource.name,
              'resource_time_id': r.resource.event_id,
              'classsection_id': r.target_id,
              'classsubject_id': r.target_subj_id
              } for r in resource_assignments ]

        response = HttpResponse(content_type="application/json")
        json.dump(resassign_dicts, response)
        return response

=======
    
>>>>>>> bbec7f17
    @aux_call
    @needs_admin
    def ajax_schedule_assignments_csv(self, request, tl, one, two, module, extra, prog):
        lst = []
        for s in prog.sections():
            if s.resourceassignment_set.all().count() > 0:
                ra = s.resourceassignment_set.all().order_by('resource__event__id')[0]
                lst.append((s.id, ra.resource.name, ra.resource.event.id))

        return HttpResponse('\n'.join([','.join(['"%s"' % v for v in x]) for x in lst]), content_type='text/csv')

    #helper functions for ajax_schedule_class
    #seperated out here to make code more readeable and enable testing
    def makeret(self, prog, **kwargs):
        last_changed = self.ajax_schedule_last_changed_helper(prog).raw_value
        kwargs['val'] = last_changed['val']
        response = HttpResponse(content_type="application/json")
        json.dump(kwargs, response)
        return response

    def ajax_schedule_deletereg(self, prog, cls, user=None):
        cls.clearRooms()
        cls.clear_meeting_times()
        self.get_change_log(prog).appendScheduling([], "", int(cls.id), user)

        return self.makeret(prog, ret=True, msg="Schedule removed for Class Section '%s'" % cls.emailcode())

    def ajax_schedule_assignreg(self, prog, cls, blockrooms, times, classrooms, user=None):
        classroom_names = classrooms

        if len(times) < 1:
            return self.makeret(prog, ret=False, msg="No times specified!, can't assign to a timeblock")

        if len(classrooms) < 1:
            return self.makeret(prog, ret=False, msg="No classrooms specified!, can't assign to a timeblock")

        #TODO:  this loom modifies classrooms from within the loop.  That seems like a bad idea.
        #we should figure out why
        basic_cls = classrooms[0]
        for c in classrooms:
            if c != basic_cls:
                return self.makeret(prog, ret=False, msg="Assigning one section to multiple rooms.  This interface doesn't support this feature currently; assign it to one room for now and poke a Webmin to do this for you manually.")

            times = Event.objects.filter(id__in=times).order_by('start')
            if len(times) < 1:
                return self.makeret(prog, ret=False, msg="Specified Events not found in the database")

            classrooms = Resource.objects.filter(name=basic_cls, res_type__name="Classroom")
            if len(classrooms) < 1:
                return self.makeret(prog, ret=False, msg="Specified Classrooms not found in the database")

            classroom = classrooms[0]

            cannot_schedule = cls.cannotSchedule(times, ignore_classes=False)
            if cannot_schedule:
                return self.makeret(prog, ret=False, msg=cannot_schedule)

            cls.assign_meeting_times(times)
            status, errors = cls.assign_room(classroom, clear_others=True)

            if not status: # If we failed any of the scheduling-constraints checks in assign_room()
                cls.clear_meeting_times()
                return self.makeret(prog, ret=False, msg=" | ".join(errors))

            #add things to the change log here
            self.get_change_log(prog).appendScheduling([int(t.id) for t in times], classroom_names[0], int(cls.id), user)

            return self.makeret(prog, ret=True, msg="Class Section '%s' successfully scheduled" % cls.emailcode())

    @aux_call
    @needs_admin
    @json_response()
    def ajax_change_log(self, request, tl, one, two, module, extra, prog):
        cl = self.get_change_log(prog)
        last_fetched_index = int(request.GET['last_fetched_index'])

        #check whether we have a log entry at least as old as the last fetched time
        #if not, we return a command to reload instead of the log
        #note: negative number implies we want to debug dump changelog
        if cl.get_earliest_index() is not None and last_fetched_index !=0 and cl.get_earliest_index() > last_fetched_index:
            return { "other" : [ { 'command' : "reload", 'earliest_index' : cl.get_earliest_index(), 'latest_index' : cl.get_latest_index(), 'time' : time.time() } ] }

        return { "changelog" : cl.get_log(last_fetched_index), 'other' : [ { 'time': time.time() } ] }

    @aux_call
    @needs_admin
    def ajax_clear_change_log(self, request, tl, one, two, module, extra, prog):
        """ This call exists for debugging and testing purposes.  It's not a disaster if it's
        called in production, but it is annoying.
        Clears the change log for this program. """

        self.get_change_log(prog).entries.all().delete()
        return HttpResponse('')

    def get_change_log(self, prog):
        change_log = module_ext.AJAXChangeLog.objects.filter(program=prog)

        if change_log.count() == 0:
            change_log = module_ext.AJAXChangeLog()
            change_log.update(prog)
            change_log.save()
        else:
            change_log = change_log[0]

        return change_log

    @aux_call
    @needs_admin
    @json_response()
    def ajax_section_details(self, request, tl, one, two, module, extra, prog):
        sectionDetails = {}
        for sectionDetail in module_ext.AJAXSectionDetail.objects.filter(program=prog):
            sectionDetails[sectionDetail.cls_id] = [{'comment': sectionDetail.comment, 'locked': sectionDetail.locked}]
        return sectionDetails

    @aux_call
    @needs_admin
    def ajax_schedule_class(self, request, tl, one, two, module, extra, prog):
        # DON'T CACHE this function!
        # It's supposed to have side effects, that's the whole point!
        if not 'action' in request.POST:
            raise ESPError("This URL is intended to be used for client<->server communication; it's not for human-readable content.", log=False)

        # Pull relevant data out of the JSON structure
        cls_id = request.POST['cls']
        cls = ClassSection.objects.get(id=cls_id)
        action = request.POST['action']

        if action == 'deletereg':
            times = []
            classrooms = [ None ]
            retval =  self.ajax_schedule_deletereg(prog, cls, request.user)

        elif action == 'assignreg':
            blockrooms = request.POST['block_room_assignments'].split("\n")
            blockrooms = [b.split(",") for b in blockrooms if b]
            blockrooms = [{'time_id': b[0], 'room_id': b[1]} for b in blockrooms]

            times = [br['time_id'] for br in blockrooms]
            classrooms = [br['room_id'] for br in blockrooms]
            retval = self.ajax_schedule_assignreg(prog, cls, blockrooms, times, classrooms, request.user)
        else:
            return self.makeret(prog, ret=False, msg="Unrecognized command: '%s'" % action)

        return retval

<<<<<<< HEAD
=======
    @aux_call
    @needs_admin
    def ajax_set_comment(self, request, tl, one, two, module, extra, prog):
        if not request.POST.has_key('comment'):
            raise ESPError("This URL is intended to be used for client<->server communication; it's not for human-readable content.", log=False)

        # Pull relevant data out of the JSON structure
        cls_id = request.POST['cls']
        comment = request.POST['comment']
        locked = request.POST.has_key('locked')

        try:
            module_ext.AJAXSectionDetail.objects.get(cls_id=cls_id).update(comment, locked)
        except module_ext.AJAXSectionDetail.DoesNotExist:
            sectionDetail = module_ext.AJAXSectionDetail()
            sectionDetail.initialize(prog, cls_id, comment, locked)

        self.get_change_log(prog).appendComment(comment, locked, cls_id, request.user)
        return self.makeret(prog, ret=True, msg="Class Section #%s successfully updated" % cls_id)

>>>>>>> bbec7f17
    @aux_call
    @needs_admin
    def ajax_schedule_last_changed(self, request, tl, one, two, module, extra, prog):
        return self.ajax_schedule_last_changed_helper(prog)

    def ajax_schedule_last_changed_helper(self, prog):
        ret = { 'val': str(self.ajax_schedule_get_uuid(prog)),
                'msg': 'UUID that changes every time the schedule is updated',
                'time' : time.time(),
                'latest_index' : self.get_change_log(prog).get_latest_index() }

        response = HttpResponse(content_type="application/json")
        json.dump(ret, response)
        response.raw_value = ret  # So that other functions can call this view and get the original return value back
        return response

    @cache_function
    def ajax_schedule_get_uuid(self, prog):
        return get_uuid()

    # This function should be called iff the data returned by any of the other ajax_ JSON functions changes.
    # So, cache it; and have the cache expire whenever any of the relevant models changes.
    # Yeah, the cache will get expired quite often...; but, eh, it's a cheap function.
    ajax_schedule_get_uuid.get_or_create_token(('prog',))
    ajax_schedule_get_uuid.depend_on_model('resources.ResourceAssignment')
    ajax_schedule_get_uuid.depend_on_model('resources.Resource')
    ajax_schedule_get_uuid.depend_on_model('resources.ResourceRequest')
    ajax_schedule_get_uuid.depend_on_model('cal.Event')
    ajax_schedule_get_uuid.depend_on_model('program.ClassSection')
    ajax_schedule_get_uuid.depend_on_model('program.ClassSubject')
    ajax_schedule_get_uuid.depend_on_model('users.UserAvailability')

    @cache_function
    def ajax_lunch_timeslots_cached(self, prog):
        data = list(Event.objects.filter(meeting_times__parent_class__category__category="Lunch", meeting_times__parent_class__parent_program=prog).values_list('id', flat=True))
        response = HttpResponse(content_type="application/json")
        json.dump(data, response)
        return response
    ajax_lunch_timeslots_cached.depend_on_model('cal.Event')
    ajax_lunch_timeslots_cached.depend_on_model('program.ClassSection')
    ajax_lunch_timeslots_cached.depend_on_model('program.ClassSubject')
    ajax_lunch_timeslots_cached.depend_on_model('program.ClassCategories')
    ajax_lunch_timeslots_cached.depend_on_m2m('program.ClassSection', 'meeting_times', lambda sec, event: {'prog': sec.parent_class.parent_program})

    @aux_call
    @needs_admin
    def ajax_lunch_timeslots(self, request, tl, one, two, module, extra, prog):
        return self.ajax_lunch_timeslots_cached(prog)

    @aux_call
    @needs_admin
    def ajax_clear_schedule(self, request, tl, one, two, module, extra, prog):
        """ A view that you can use to remove schedule assignments for all class
            sections below a certain lock level.
            Be very careful using this view since it can sometimes work quite well,
            and there is currently no backup.
        """

        try:
            lock_level = int(request.GET.get('lock_level', '0'))
        except:
            lock_level = 0

        num_affected_sections = self.clear_schedule_logic(prog, lock_level)

        data = {'message': 'Cleared schedule assignments for %d sections.' % (num_affected_sections)}
        response = HttpResponse(content_type="application/json")
        json.dump(data, response)
        return response

    def clear_schedule_logic(self, prog, lock_level=0):
        affected_sections = ClassSection.objects.filter(parent_class__parent_program=prog, resourceassignment__lock_level__lte=lock_level)
        num_affected_sections = affected_sections.distinct().count()
        ResourceAssignment.objects.filter(target__in=affected_sections, lock_level__lte=lock_level).delete()
        ResourceAssignment.objects.filter(target__isnull=True, target_subj__isnull=True).delete()
        for section in affected_sections:
            section.meeting_times.clear()

        return num_affected_sections

    class Meta:
        proxy = True
        app_label = 'modules'<|MERGE_RESOLUTION|>--- conflicted
+++ resolved
@@ -87,7 +87,6 @@
         context = {}
 
         return render_to_response(self.baseDir()+'ajax_scheduling.html', request, context)
-<<<<<<< HEAD
 
     @aux_call
     @needs_admin
@@ -286,9 +285,6 @@
         json.dump(resassign_dicts, response)
         return response
 
-=======
-    
->>>>>>> bbec7f17
     @aux_call
     @needs_admin
     def ajax_schedule_assignments_csv(self, request, tl, one, two, module, extra, prog):
@@ -435,8 +431,6 @@
 
         return retval
 
-<<<<<<< HEAD
-=======
     @aux_call
     @needs_admin
     def ajax_set_comment(self, request, tl, one, two, module, extra, prog):
@@ -457,7 +451,6 @@
         self.get_change_log(prog).appendComment(comment, locked, cls_id, request.user)
         return self.makeret(prog, ret=True, msg="Class Section #%s successfully updated" % cls_id)
 
->>>>>>> bbec7f17
     @aux_call
     @needs_admin
     def ajax_schedule_last_changed(self, request, tl, one, two, module, extra, prog):
