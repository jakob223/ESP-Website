
__author__    = "Individual contributors (see AUTHORS file)"
__date__      = "$DATE$"
__rev__       = "$REV$"
__license__   = "AGPL v.3"
__copyright__ = """
This file is part of the ESP Web Site
Copyright (c) 2007 by the individual contributors
  (see AUTHORS file)

The ESP Web Site is free software; you can redistribute it and/or
modify it under the terms of the GNU Affero General Public License
as published by the Free Software Foundation; either version 3
of the License, or (at your option) any later version.

This program is distributed in the hope that it will be useful,
but WITHOUT ANY WARRANTY; without even the implied warranty of
MERCHANTABILITY or FITNESS FOR A PARTICULAR PURPOSE.  See the
GNU Affero General Public License for more details.

You should have received a copy of the GNU Affero General Public
License along with this program; if not, write to the Free Software
Foundation, Inc., 51 Franklin Street, Fifth Floor, Boston, MA 02110-1301, USA.

Contact information:
MIT Educational Studies Program
  84 Massachusetts Ave W20-467, Cambridge, MA 02139
  Phone: 617-253-4882
  Email: esp-webmasters@mit.edu
Learning Unlimited, Inc.
  527 Franklin St, Cambridge, MA 02139
  Phone: 617-379-0178
  Email: web-team@lists.learningu.org
"""
from esp.program.modules.base    import ProgramModuleObj, needs_admin, main_call, aux_call
from esp.program.modules         import module_ext
from esp.program.models          import Program, ClassSubject, ClassSection, ClassCategories, ClassSizeRange
from esp.datatree.models         import *
from esp.web.util                import render_to_response
from django                      import forms
from django.http                 import HttpResponseRedirect, HttpResponse
from django.template.loader      import render_to_string
from esp.cal.models              import Event
from esp.users.models            import User, ESPUser, UserAvailability
from esp.middleware              import ESPError
from esp.resources.models        import Resource, ResourceRequest, ResourceType, ResourceAssignment
from esp.datatree.models         import DataTree
from datetime                    import timedelta, time
from django.utils                import simplejson
from collections                 import defaultdict
from esp.cache                   import cache_function
from uuid                        import uuid4 as get_uuid
from esp.utils.decorators         import json_response
import calendar, time, datetime

class AJAXSchedulingModule(ProgramModuleObj):
    """ This program module allows teachers to indicate their availability for the program. """

    @classmethod
    def module_properties(cls):
        return {
            "link_title": "AJAX Scheduling",
            "module_type": "manage",
            "seq": 7
            }
    def prepare(self, context={}):
        if context is None: context = {}

        context['schedulingmodule'] = self 
        return context

    @main_call
    @needs_admin
    def ajax_scheduling(self, request, tl, one, two, module, extra, prog):
        """
        Serve the scheduling page.

        This is just a static page;
        it gets all of its content from AJAX callbacks.
        """

        #trim the log here.  
        #Nothing special about right here, but putting it here makes sure it's done regularly, without 
        #doing it really really often, and without having an extra thread just for that.
    
        self.get_change_log(prog).prune()

        #actually return the page
        context = {}
        
        return render_to_response(self.baseDir()+'ajax_scheduling.html', request, context)

    @aux_call
    @needs_admin
    def ajax_sections(self, request, tl, one, two, module, extra, prog):
        return self.ajax_sections_cached(prog, request.GET.has_key('accepted_only'))

    @cache_function
    def ajax_sections_cached(self, prog, accepted_only=False):
        if accepted_only:
            sections = prog.sections().filter(status__gt=0, parent_class__status__gt=0).select_related() 
        else:
            sections = prog.sections().select_related()

        rrequests = ResourceRequest.objects.filter(target__in = sections)

        rrequest_dict = defaultdict(list)
        for r in rrequests:
            rrequest_dict[r.target_id].append((r.res_type_id, r.desired_value))
        
        sections_dicts = [
            {   'id': s.id,
                'class_id': s.parent_class_id,
                'emailcode': s.emailcode(),
                'text': s.title(),
                'category': s.category.category,
                'length': float(s.duration),
                'teachers': [t.id for t in s.parent_class.get_teachers()],
                'resource_requests': rrequest_dict[s.id],
                'max_class_capacity': s.max_class_capacity,
                'capacity': s.capacity,
                'class_size_max': s.parent_class.class_size_max,
                'optimal_class_size': s.parent_class.class_size_optimal,
                'optimal_class_size_range': s.parent_class.optimal_class_size_range.range_str() if s.parent_class.optimal_class_size_range else None,
                'allowable_class_size_ranges': [ cr.range_str() for cr in s.parent_class.get_allowable_class_size_ranges() ],
                'status': s.status,
                'parent_status': s.parent_class.status,
                'grades': [s.parent_class.grade_min, s.parent_class.grade_max],
                'prereqs': s.parent_class.prereqs,
                'comments': s.parent_class.message_for_directors,
            } for s in sections ]

        response = HttpResponse(content_type="application/json")
        simplejson.dump(sections_dicts, response)
        return response
    ajax_sections_cached.get_or_create_token(('prog',))
    ajax_sections_cached.depend_on_model(lambda: ClassSubject)
    ajax_sections_cached.depend_on_model(lambda: ClassSection)
    ajax_sections_cached.depend_on_model(lambda: ClassSizeRange)
    ajax_sections_cached.depend_on_model(lambda: ResourceRequest)

    @aux_call
    @needs_admin
    def ajax_rooms(self, request, tl, one, two, module, extra, prog):
        return self.ajax_rooms_cached(prog)

    @cache_function
    def ajax_rooms_cached(self, prog):
        classrooms = prog.getResources().filter(res_type__name="Classroom")

        classrooms_grouped = defaultdict(list)

        for room in classrooms:
            classrooms_grouped[room.name].append(room)

        classrooms_dicts = [
            {   'uid': room_id,
                'text': classrooms_grouped[room_id][0].name,
                'availability': [ r.event_id for r in classrooms_grouped[room_id] ],
                'associated_resources': [ar.res_type.id for ar in classrooms_grouped[room_id][0].associated_resources()],
                'num_students': classrooms_grouped[room_id][0].num_students,
            } for room_id in classrooms_grouped.keys() ]

        response = HttpResponse(content_type="application/json")
        simplejson.dump(classrooms_dicts, response)
        return response
    ajax_rooms_cached.get_or_create_token(('prog',))
    ajax_rooms_cached.depend_on_model(lambda: Resource)
    

    @aux_call
    @needs_admin
    def ajax_teachers(self, request, tl, one, two, module, extra, prog):
        return self.ajax_teachers_cached(prog)

    @cache_function
    def ajax_teachers_cached(self, prog):
        teachers = ESPUser.objects.filter(classsubject__parent_program=prog).distinct()
        resources = UserAvailability.objects.filter(user__in=teachers).filter(event__program = prog).values('user_id', 'event_id')
        resources_for_user = defaultdict(list)

        for resource in resources:
            resources_for_user[resource['user_id']].append(resource['event_id'])
        
        teacher_dicts = [
            {   'uid': t.id,
                'text': t.name(),
                'availability': resources_for_user[t.id]
            } for t in teachers ]

        response = HttpResponse(content_type="application/json")
        simplejson.dump(teacher_dicts, response)
        return response
    ajax_teachers_cached.get_or_create_token(('prog',))
    ajax_teachers_cached.depend_on_model(UserAvailability)
    ajax_teachers_cached.depend_on_m2m(ClassSubject, 'teachers', lambda sub, teacher: {'prog': sub.parent_program})
    
    @aux_call
    @needs_admin
    def ajax_times(self, request, tl, one, two, module, extra, prog):
        return self.ajax_times_cached(prog)

    @cache_function
    def ajax_times_cached(self, prog):
        times = list( [ dict(e) for e in prog.getTimeSlots().values('id', 'short_description', 'description', 'start', 'end') ] )

        for t in times:
            t['start'] = t['start'].timetuple()[:6]
            t['end'] = t['end'].timetuple()[:6]
        
        response = HttpResponse(content_type="application/json")
        simplejson.dump(times, response)
        return response
    ajax_times_cached.get_or_create_token(('prog',))
    ajax_times_cached.depend_on_model(Event)


    @aux_call
    @needs_admin
    def ajax_resourcetypes(self, request, tl, one, two, module, extra, prog):
        return self.ajax_resourcetypes_cached(prog)

    @cache_function
    def ajax_resourcetypes_cached(self, prog):
        resourcetypes = ResourceType.objects.filter(program=prog)
        if len(resourcetypes) == 0:
            resourcetypes = ResourceType.objects.filter(program__isnull=True)

        resourcetypes_dicts = [
            {
                'uid': rt.id,
                'name': rt.name,
                'description': rt.description,
                'attributes': rt.attributes_pickled.split("|"),  ## .attributes wasn't working properly; so just using this for now -- aseering 10/21/2010
                }
            for rt in resourcetypes ]


        response = HttpResponse(content_type="application/json")
        simplejson.dump(resourcetypes_dicts, response)
        return response
    ajax_times_cached.get_or_create_token(('prog',))
    ajax_times_cached.depend_on_model(ResourceType)

    @aux_call
    @needs_admin
    def ajax_resources(self, request, tl, one, two, module, extra, prog):
        return self.ajax_resources_cached(prog)

    @cache_function
    def ajax_resources_cached(self, prog):
        resources = Resource.objects.filter(event__program=self.program).exclude(res_type__name__in=["Classroom", "Teacher Availability"])

        resources_grouped = defaultdict(list)

        for resource in resources:
            resources_grouped[resource.name].append(resource)

        classrooms_dicts = [
            {   'uid': rsrc_id,
                'text': resources_grouped[rsrc_id][0].name,
                'availability': [ r.event_id for r in resources_grouped[rsrc_id] ],
                'associated_resources': []
            } for rsrc_id in resources_grouped.keys() ]

        response = HttpResponse(content_type="application/json")
        simplejson.dump(classrooms_dicts, response)
        return response
    ajax_resources_cached.get_or_create_token(('prog',))
    ajax_resources_cached.depend_on_model(lambda: Resource)


    @aux_call
    @needs_admin
    def ajax_schedule_assignments(self, request, tl, one, two, module, extra, prog):
        resource_assignments = ResourceAssignment.objects.filter(target__parent_class__parent_program=prog, resource__res_type__name="Classroom").select_related('resource')

        resassign_dicts = [
            { 'uid': r.id,
              'resource_id': r.resource.name,
              'resource_time_id': r.resource.event_id,
              'classsection_id': r.target_id,
              'classsubject_id': r.target_subj_id
              } for r in resource_assignments ]

        response = HttpResponse(content_type="application/json")
        simplejson.dump(resassign_dicts, response)
        return response
    
    @aux_call
    @needs_admin
    def ajax_schedule_assignments_csv(self, request, tl, one, two, module, extra, prog):
        lst = []
        for s in prog.sections():
            if s.resourceassignment_set.all().count() > 0:
                ra = s.resourceassignment_set.all().order_by('resource__event__id')[0]
                lst.append((s.id, ra.resource.name, ra.resource.event.id))

        return HttpResponse('\n'.join([','.join(['"%s"' % v for v in x]) for x in lst]), mimetype='text/csv')

    #helper functions for ajax_schedule_class
    #seperated out here to make code more readeable and enable testing
    def makeret(self, prog, **kwargs):
        last_changed = self.ajax_schedule_last_changed_helper(prog).raw_value
        kwargs['val'] = last_changed['val']
        response = HttpResponse(content_type="application/json")
        simplejson.dump(kwargs, response)
        return response            
<<<<<<< HEAD

    def ajax_schedule_deletereg(self, prog, cls, user=None):
        cls.clearRooms()
        cls.clear_meeting_times()
        self.get_change_log(prog).append([], "", int(cls.id), user)

        return self.makeret(prog, ret=True, msg="Schedule removed for Class Section '%s'" % cls.emailcode())

    def ajax_schedule_assignreg(self, prog, cls, blockrooms, times, classrooms, user=None):
        classroom_names = classrooms

        if len(times) < 1:
            return self.makeret(prog, ret=False, msg="No times specified!, can't assign to a timeblock")

        if len(classrooms) < 1:
            return self.makeret(prog, ret=False, msg="No classrooms specified!, can't assign to a timeblock")

=======

    def ajax_schedule_deletereg(self, prog, cls, user=None):
        cls.clearRooms()
        cls.clear_meeting_times()
        self.get_change_log(prog).append([], "", int(cls.id), user)

        return self.makeret(prog, ret=True, msg="Schedule removed for Class Section '%s'" % cls.emailcode())

    def ajax_schedule_assignreg(self, prog, cls, blockrooms, times, classrooms, user=None):
        classroom_names = classrooms

        if len(times) < 1:
            return self.makeret(prog, ret=False, msg="No times specified!, can't assign to a timeblock")

        if len(classrooms) < 1:
            return self.makeret(prog, ret=False, msg="No classrooms specified!, can't assign to a timeblock")

>>>>>>> 14eecb4f
        #TODO:  this loom modifies classrooms from within the loop.  That seems like a bad idea.  
        #we should figure out why
        basic_cls = classrooms[0]
        for c in classrooms:
            if c != basic_cls:
                return self.makeret(prog, ret=False, msg="Assigning one section to multiple rooms.  This interface doesn't support this feature currently; assign it to one room for now and poke a Webmin to do this for you manually.")
            
            times = Event.objects.filter(id__in=times).order_by('start')
            if len(times) < 1:
                return self.makeret(prog, ret=False, msg="Specified Events not found in the database")

            classrooms = Resource.objects.filter(name=basic_cls, res_type__name="Classroom")
            if len(classrooms) < 1:
                return self.makeret(prog, ret=False, msg="Specified Classrooms not found in the database")

            classroom = classrooms[0]

            cannot_schedule = cls.cannotSchedule(times, ignore_classes=False)
            if cannot_schedule:
                return self.makeret(prog, ret=False, msg=cannot_schedule)
            
            cls.assign_meeting_times(times)
            status, errors = cls.assign_room(classroom)

            if not status: # If we failed any of the scheduling-constraints checks in assign_room()
                cls.clear_meeting_times()
                return self.makeret(prog, ret=False, msg=" | ".join(errors))
<<<<<<< HEAD
            
            #add things to the change log here
            self.get_change_log(prog).append([int(t.id) for t in times], classroom_names[0], int(cls.id), user)

            return self.makeret(prog, ret=True, msg="Class Section '%s' successfully scheduled" % cls.emailcode())

    @aux_call
    @needs_admin
    @json_response()
    def ajax_change_log(self, request, tl, one, two, module, extra, prog):
        cl = self.get_change_log(prog)
        last_fetched_index = int(request.GET['last_fetched_index'])
        
        #print "schedule_time", cl[0]['schedule_time']
        #print "last fetched time", last_fetched_time
        #print "len(cl)", len(cl)

        #check whether we have a log entry at least as old as the last fetched time
        #if not, we return a command to reload instead of the log
        #note: negative number implies we want to debug dump changelog
        if cl.get_earliest_index() is not None and cl.get_earliest_index() > last_fetched_index:
            return { "other" : [ { 'command' : "reload", 'earliest_index' : cl.get_earliest_index(), 'latest_index' : cl.get_latest_index(), 'time' : time.time() } ] }

        return { "changelog" : cl.get_log(last_fetched_index), 'other' : [ { 'time': time.time() } ] }

    @aux_call
    @needs_admin
    def ajax_clear_change_log(self, request, tl, one, two, module, extra, prog):
        """ This call exists for debugging and testing purposes.  It's not a disaster if it's 
        called in production, but it is annoying.  
        Clears the change log for this program. """

        self.get_change_log(prog).entries.all().delete()
        return HttpResponse('')

    def get_change_log(self, prog):
		change_log = module_ext.AJAXChangeLog.objects.filter(program=prog)

		if change_log.count() == 0:
			change_log = module_ext.AJAXChangeLog()
			change_log.update(prog)
			change_log.save()
		else:
			change_log = change_log[0]

		return change_log

    @aux_call
    @needs_admin
    def ajax_schedule_class(self, request, tl, one, two, module, extra, prog):
        # DON'T CACHE this function!
        # It's supposed to have side effects, that's the whole point!
        if not request.POST.has_key('action'):
            raise ESPError(False), "This URL is intended to be used for client<->server communication; it's not for human-readable content."

        # Pull relevant data out of the JSON structure
        cls_id = request.POST['cls']
        cls = ClassSection.objects.get(id=cls_id)
        action = request.POST['action']
        
        if action == 'deletereg':
            times = []
            classrooms = [ None ]
            retval =  self.ajax_schedule_deletereg(prog, cls, request.user)

        elif action == 'assignreg':
            blockrooms = request.POST['block_room_assignments'].split("\n")
            blockrooms = [b.split(",") for b in blockrooms if b]
            blockrooms = [{'time_id': b[0], 'room_id': b[1]} for b in blockrooms]
            
=======
            
            #add things to the change log here
            self.get_change_log(prog).append([int(t.id) for t in times], classroom_names[0], int(cls.id), user)

            return self.makeret(prog, ret=True, msg="Class Section '%s' successfully scheduled" % cls.emailcode())

    @aux_call
    @needs_admin
    @json_response()
    def ajax_change_log(self, request, tl, one, two, module, extra, prog):
        cl = self.get_change_log(prog)
        last_fetched_index = int(request.GET['last_fetched_index'])
        
        #print "schedule_time", cl[0]['schedule_time']
        #print "last fetched time", last_fetched_time
        #print "len(cl)", len(cl)

        #check whether we have a log entry at least as old as the last fetched time
        #if not, we return a command to reload instead of the log
        #note: negative number implies we want to debug dump changelog
        if cl.get_earliest_index() is not None and cl.get_earliest_index() > last_fetched_index:
            return { "other" : [ { 'command' : "reload", 'earliest_index' : cl.get_earliest_index(), 'latest_index' : cl.get_latest_index(), 'time' : time.time() } ] }

        return { "changelog" : cl.get_log(last_fetched_index), 'other' : [ { 'time': time.time() } ] }

    @aux_call
    @needs_admin
    def ajax_clear_change_log(self, request, tl, one, two, module, extra, prog):
        """ This call exists for debugging and testing purposes.  It's not a disaster if it's 
        called in production, but it is annoying.  
        Clears the change log for this program. """

        self.get_change_log(prog).entries.all().delete()
        return HttpResponse('')

    def get_change_log(self, prog):
        change_log = module_ext.AJAXChangeLog.objects.filter(program=prog)

        if change_log.count() == 0:
            change_log = module_ext.AJAXChangeLog()
            change_log.update(prog)
            change_log.save()
        else:
            change_log = change_log[0]

        return change_log

    @aux_call
    @needs_admin
    def ajax_schedule_class(self, request, tl, one, two, module, extra, prog):
        # DON'T CACHE this function!
        # It's supposed to have side effects, that's the whole point!
        if not request.POST.has_key('action'):
            raise ESPError(False), "This URL is intended to be used for client<->server communication; it's not for human-readable content."

        # Pull relevant data out of the JSON structure
        cls_id = request.POST['cls']
        cls = ClassSection.objects.get(id=cls_id)
        action = request.POST['action']
        
        if action == 'deletereg':
            times = []
            classrooms = [ None ]
            retval =  self.ajax_schedule_deletereg(prog, cls, request.user)

        elif action == 'assignreg':
            blockrooms = request.POST['block_room_assignments'].split("\n")
            blockrooms = [b.split(",") for b in blockrooms if b]
            blockrooms = [{'time_id': b[0], 'room_id': b[1]} for b in blockrooms]
            
>>>>>>> 14eecb4f
            times = [br['time_id'] for br in blockrooms]
            classrooms = [br['room_id'] for br in blockrooms]
            retval = self.ajax_schedule_assignreg(prog, cls, blockrooms, times, classrooms, request.user)
        else:
            return self.makeret(prog, ret=False, msg="Unrecognized command: '%s'" % action)

        return retval
    
    @aux_call
    @needs_admin
    def ajax_schedule_last_changed(self, request, tl, one, two, module, extra, prog):
        return self.ajax_schedule_last_changed_helper(prog)

    def ajax_schedule_last_changed_helper(self, prog):
        ret = { 'val': str(self.ajax_schedule_get_uuid(prog)),
                'msg': 'UUID that changes every time the schedule is updated',
                'time' : time.time(),
                'latest_index' : self.get_change_log(prog).get_latest_index() }

        response = HttpResponse(content_type="application/json")
        simplejson.dump(ret, response)
        response.raw_value = ret  # So that other functions can call this view and get the original return value back
        return response

    @cache_function
    def ajax_schedule_get_uuid(self, prog):
        return get_uuid()

    # This function should be called iff the data returned by any of the other ajax_ JSON functions changes.
    # So, cache it; and have the cache expire whenever any of the relevant models changes.
    # Yeah, the cache will get expired quite often...; but, eh, it's a cheap function.
    ajax_schedule_get_uuid.get_or_create_token(('prog',))
    ajax_schedule_get_uuid.depend_on_model(lambda: ResourceAssignment)
    ajax_schedule_get_uuid.depend_on_model(lambda: Resource)
    ajax_schedule_get_uuid.depend_on_model(lambda: ResourceRequest)
    ajax_schedule_get_uuid.depend_on_model(lambda: Event)
    ajax_schedule_get_uuid.depend_on_model(lambda: ClassSection)
    ajax_schedule_get_uuid.depend_on_model(lambda: ClassSubject)
    ajax_schedule_get_uuid.depend_on_model(lambda: UserAvailability)

    @cache_function
    def ajax_lunch_timeslots_cached(self, prog):
        data = list(Event.objects.filter(meeting_times__parent_class__category__category="Lunch", meeting_times__parent_class__parent_program=prog).values_list('id', flat=True))
        response = HttpResponse(content_type="application/json")
        simplejson.dump(data, response)
        return response
    ajax_lunch_timeslots_cached.depend_on_model(lambda: Event)
    ajax_lunch_timeslots_cached.depend_on_model(lambda: ClassSection)
    ajax_lunch_timeslots_cached.depend_on_model(lambda: ClassSubject)
    ajax_lunch_timeslots_cached.depend_on_model(lambda: ClassCategories)
    ajax_lunch_timeslots_cached.depend_on_m2m(lambda: ClassSection, 'meeting_times', lambda sec, event: {'prog': sec.parent_class.parent_program})
    
    @aux_call
    @needs_admin
    def ajax_lunch_timeslots(self, request, tl, one, two, module, extra, prog):
        return self.ajax_lunch_timeslots_cached(prog)
        
    @aux_call
    @needs_admin
    def securityschedule(self, request, tl, one, two, module, extra, prog):
        """ Display a list of classes (by classroom) for each timeblock in a program """
        events = Event.objects.filter(program=prog).order_by('start')
        events_ctxt = [ { 'event': e, 'classes': ClassSection.objects.filter(meeting_times=e).select_related() } for e in events ]

        context = { 'events': events_ctxt }

        return render_to_response(self.baseDir()+'securityschedule.html', request, context)
            
    @aux_call
    @needs_admin
    def ajax_clear_schedule(self, request, tl, one, two, module, extra, prog):
        """ A view that you can use to remove schedule assignments for all class
            sections below a certain lock level.
            Be very careful using this view since it can sometimes work quite well,
            and there is currently no backup.
        """
        
        try:
            lock_level = int(request.GET.get('lock_level', '0'))
        except:
            lock_level = 0
        print lock_level
            
        num_affected_sections = self.clear_schedule_logic(prog, lock_level)

        data = {'message': 'Cleared schedule assignments for %d sections.' % (num_affected_sections)}
        response = HttpResponse(content_type="application/json")
        simplejson.dump(data, response)
        return response

    def clear_schedule_logic(self, prog, lock_level=0):
        affected_sections = ClassSection.objects.filter(parent_class__parent_program=prog, resourceassignment__lock_level__lte=lock_level)
        num_affected_sections = affected_sections.distinct().count()
        ResourceAssignment.objects.filter(target__in=affected_sections, lock_level__lte=lock_level).delete()
        ResourceAssignment.objects.filter(target__isnull=True, target_subj__isnull=True).delete()
        for section in affected_sections:
            section.meeting_times.clear()
        
        return num_affected_sections

    class Meta:
        abstract = True<|MERGE_RESOLUTION|>--- conflicted
+++ resolved
@@ -306,7 +306,6 @@
         response = HttpResponse(content_type="application/json")
         simplejson.dump(kwargs, response)
         return response            
-<<<<<<< HEAD
 
     def ajax_schedule_deletereg(self, prog, cls, user=None):
         cls.clearRooms()
@@ -324,25 +323,6 @@
         if len(classrooms) < 1:
             return self.makeret(prog, ret=False, msg="No classrooms specified!, can't assign to a timeblock")
 
-=======
-
-    def ajax_schedule_deletereg(self, prog, cls, user=None):
-        cls.clearRooms()
-        cls.clear_meeting_times()
-        self.get_change_log(prog).append([], "", int(cls.id), user)
-
-        return self.makeret(prog, ret=True, msg="Schedule removed for Class Section '%s'" % cls.emailcode())
-
-    def ajax_schedule_assignreg(self, prog, cls, blockrooms, times, classrooms, user=None):
-        classroom_names = classrooms
-
-        if len(times) < 1:
-            return self.makeret(prog, ret=False, msg="No times specified!, can't assign to a timeblock")
-
-        if len(classrooms) < 1:
-            return self.makeret(prog, ret=False, msg="No classrooms specified!, can't assign to a timeblock")
-
->>>>>>> 14eecb4f
         #TODO:  this loom modifies classrooms from within the loop.  That seems like a bad idea.  
         #we should figure out why
         basic_cls = classrooms[0]
@@ -370,78 +350,6 @@
             if not status: # If we failed any of the scheduling-constraints checks in assign_room()
                 cls.clear_meeting_times()
                 return self.makeret(prog, ret=False, msg=" | ".join(errors))
-<<<<<<< HEAD
-            
-            #add things to the change log here
-            self.get_change_log(prog).append([int(t.id) for t in times], classroom_names[0], int(cls.id), user)
-
-            return self.makeret(prog, ret=True, msg="Class Section '%s' successfully scheduled" % cls.emailcode())
-
-    @aux_call
-    @needs_admin
-    @json_response()
-    def ajax_change_log(self, request, tl, one, two, module, extra, prog):
-        cl = self.get_change_log(prog)
-        last_fetched_index = int(request.GET['last_fetched_index'])
-        
-        #print "schedule_time", cl[0]['schedule_time']
-        #print "last fetched time", last_fetched_time
-        #print "len(cl)", len(cl)
-
-        #check whether we have a log entry at least as old as the last fetched time
-        #if not, we return a command to reload instead of the log
-        #note: negative number implies we want to debug dump changelog
-        if cl.get_earliest_index() is not None and cl.get_earliest_index() > last_fetched_index:
-            return { "other" : [ { 'command' : "reload", 'earliest_index' : cl.get_earliest_index(), 'latest_index' : cl.get_latest_index(), 'time' : time.time() } ] }
-
-        return { "changelog" : cl.get_log(last_fetched_index), 'other' : [ { 'time': time.time() } ] }
-
-    @aux_call
-    @needs_admin
-    def ajax_clear_change_log(self, request, tl, one, two, module, extra, prog):
-        """ This call exists for debugging and testing purposes.  It's not a disaster if it's 
-        called in production, but it is annoying.  
-        Clears the change log for this program. """
-
-        self.get_change_log(prog).entries.all().delete()
-        return HttpResponse('')
-
-    def get_change_log(self, prog):
-		change_log = module_ext.AJAXChangeLog.objects.filter(program=prog)
-
-		if change_log.count() == 0:
-			change_log = module_ext.AJAXChangeLog()
-			change_log.update(prog)
-			change_log.save()
-		else:
-			change_log = change_log[0]
-
-		return change_log
-
-    @aux_call
-    @needs_admin
-    def ajax_schedule_class(self, request, tl, one, two, module, extra, prog):
-        # DON'T CACHE this function!
-        # It's supposed to have side effects, that's the whole point!
-        if not request.POST.has_key('action'):
-            raise ESPError(False), "This URL is intended to be used for client<->server communication; it's not for human-readable content."
-
-        # Pull relevant data out of the JSON structure
-        cls_id = request.POST['cls']
-        cls = ClassSection.objects.get(id=cls_id)
-        action = request.POST['action']
-        
-        if action == 'deletereg':
-            times = []
-            classrooms = [ None ]
-            retval =  self.ajax_schedule_deletereg(prog, cls, request.user)
-
-        elif action == 'assignreg':
-            blockrooms = request.POST['block_room_assignments'].split("\n")
-            blockrooms = [b.split(",") for b in blockrooms if b]
-            blockrooms = [{'time_id': b[0], 'room_id': b[1]} for b in blockrooms]
-            
-=======
             
             #add things to the change log here
             self.get_change_log(prog).append([int(t.id) for t in times], classroom_names[0], int(cls.id), user)
@@ -512,7 +420,6 @@
             blockrooms = [b.split(",") for b in blockrooms if b]
             blockrooms = [{'time_id': b[0], 'room_id': b[1]} for b in blockrooms]
             
->>>>>>> 14eecb4f
             times = [br['time_id'] for br in blockrooms]
             classrooms = [br['room_id'] for br in blockrooms]
             retval = self.ajax_schedule_assignreg(prog, cls, blockrooms, times, classrooms, request.user)
