--- conflicted
+++ resolved
@@ -144,15 +144,8 @@
         resources_for_user = defaultdict(list)
 
         for resource in resources:
-<<<<<<< HEAD
-            resources_for_user[resource.user_id].append(resource.id)
-
-        print resources_for_user
-
-=======
             resources_for_user[resource['user_id']].append(resource['event__id'])
         
->>>>>>> 4d7d978a
         teacher_dicts = [
             {   'uid': t.id,
                 'text': t.name(),
@@ -171,13 +164,8 @@
         for t in times:
             t['start'] = t['start'].timetuple()[:6]
             t['end'] = t['end'].timetuple()[:6]
-<<<<<<< HEAD
-
-        response = HttpResponse(content_type="text/x-json")
-=======
-        
-        response = HttpResponse(content_type="application/json")
->>>>>>> 4d7d978a
+
+        response = HttpResponse(content_type="application/json")
         simplejson.dump(times, response)
         return response
 
