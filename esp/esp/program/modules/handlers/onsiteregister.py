
__author__    = "Individual contributors (see AUTHORS file)"
__date__      = "$DATE$"
__rev__       = "$REV$"
__license__   = "AGPL v.3"
__copyright__ = """
This file is part of the ESP Web Site
Copyright (c) 2007 by the individual contributors
  (see AUTHORS file)

The ESP Web Site is free software; you can redistribute it and/or
modify it under the terms of the GNU Affero General Public License
as published by the Free Software Foundation; either version 3
of the License, or (at your option) any later version.

This program is distributed in the hope that it will be useful,
but WITHOUT ANY WARRANTY; without even the implied warranty of
MERCHANTABILITY or FITNESS FOR A PARTICULAR PURPOSE.  See the
GNU Affero General Public License for more details.

You should have received a copy of the GNU Affero General Public
License along with this program; if not, write to the Free Software
Foundation, Inc., 51 Franklin Street, Fifth Floor, Boston, MA 02110-1301, USA.

Contact information:
MIT Educational Studies Program
  84 Massachusetts Ave W20-467, Cambridge, MA 02139
  Phone: 617-253-4882
  Email: esp-webmasters@mit.edu
Learning Unlimited, Inc.
  527 Franklin St, Cambridge, MA 02139
  Phone: 617-379-0178
  Email: web-team@learningu.org
"""
from esp.program.modules.base import ProgramModuleObj, needs_teacher, needs_student, needs_admin, usercheck_usetl, needs_onsite, main_call, aux_call
from esp.program.modules import module_ext
from esp.utils.web import render_to_response
from django.contrib.auth.decorators import login_required
from django.contrib.auth.models import Group
from esp.users.models    import ESPUser, Record, ContactInfo, StudentInfo, K12School
from django.http import HttpResponseRedirect
from esp.program.models import RegistrationProfile
from esp.program.modules.forms.onsite import OnSiteRegForm
from esp.accounting.controllers import IndividualAccountingController

class OnSiteRegister(ProgramModuleObj):
    @classmethod
    def module_properties(cls):
        return {
            "admin_title": "Onsite New Registration",
            "link_title": "New Student Registration",
            "module_type": "onsite",
            "seq": 30
            }

<<<<<<< HEAD
=======
    def updatePaid(self, paid=True):
        """ Create an invoice for the student and, if paid is True, create a receipt showing
        that they have paid all of the money they owe for the program. """
        iac = IndividualAccountingController(self.program, self.student)
        if not iac.has_paid():
            iac.ensure_required_transfers()
            if paid:
                iac.submit_payment(iac.amount_due())

    def createBit(self, extension):
        if extension == 'Paid':
            self.updatePaid(True)

        if Record.user_completed(self.student, extension.lower(), self.program):
            return False
        else:
            Record.objects.create(
                user = self.student,
                event = extension.lower(),
                program = self.program
            )
            return True
>>>>>>> 5e7544ee

    @main_call
    @needs_onsite
    def onsite_create(self, request, tl, one, two, module, extra, prog):
        if request.method == 'POST':
            form = OnSiteRegForm(request.POST)

            if form.is_valid():
                new_data = form.cleaned_data
                username = ESPUser.get_unused_username(new_data['first_name'], new_data['last_name'])
                new_user = ESPUser.objects.create_user(username = username,
                                first_name = new_data['first_name'],
                                last_name  = new_data['last_name'],
                                email      = new_data['email'])

                self.student = new_user

                regProf = RegistrationProfile.getLastForProgram(new_user,
                                                                self.program)
                contact_user = ContactInfo(first_name = new_user.first_name,
                                           last_name  = new_user.last_name,
                                           e_mail     = new_user.email,
                                           user       = new_user)
                contact_user.save()
                regProf.contact_user = contact_user

                student_info = StudentInfo(user = new_user, graduation_year = ESPUser.YOGFromGrade(new_data['grade'], ESPUser.program_schoolyear(self.program)))

                try:
                    if isinstance(new_data['k12school'], K12School):
                        student_info.k12school = new_data['k12school']
                    else:
                        if isinstance(new_data['k12school'], int):
                            student_info.k12school = K12School.objects.get(id=int(new_data['k12school']))
                        else:
                            student_info.k12school = K12School.objects.filter(name__icontains=new_data['k12school'])[0]
                except:
                    student_info.k12school = None
                student_info.school = new_data['school'] if not student_info.k12school else student_info.k12school.name

                student_info.save()
                regProf.student_info = student_info

                regProf.save()

                if new_data['paid']:
                    Record.createBit('paid', self.program, self.user)
                    IndividualAccountingController.updatePaid(True, self.program, self.user)
                else:
                    IndividualAccountingController.updatePaid(False, self.program, self.user)

                Record.createBit('Attended', self.program, self.user)

                if new_data['medical']:
                    Record.createBit('Med', self.program, self.user)

                if new_data['liability']:
                    Record.createBit('Liab', self.program, self.user)

                Record.createBit('OnSite', self.program, self.user)


                new_user.groups.add(Group.objects.get(name="Student"))

                new_user.recoverPassword()

                return render_to_response(self.baseDir()+'reg_success.html', request, {
                    'student': new_user,
                    'retUrl': '/onsite/%s/classchange_grid?student_id=%s' % (self.program.getUrlBase(), new_user.id)
                    })

        else:
            form = OnSiteRegForm()

        return render_to_response(self.baseDir()+'reg_info.html', request, {'form':form})

    class Meta:
        proxy = True
        app_label = 'modules'<|MERGE_RESOLUTION|>--- conflicted
+++ resolved
@@ -53,31 +53,6 @@
             "seq": 30
             }
 
-<<<<<<< HEAD
-=======
-    def updatePaid(self, paid=True):
-        """ Create an invoice for the student and, if paid is True, create a receipt showing
-        that they have paid all of the money they owe for the program. """
-        iac = IndividualAccountingController(self.program, self.student)
-        if not iac.has_paid():
-            iac.ensure_required_transfers()
-            if paid:
-                iac.submit_payment(iac.amount_due())
-
-    def createBit(self, extension):
-        if extension == 'Paid':
-            self.updatePaid(True)
-
-        if Record.user_completed(self.student, extension.lower(), self.program):
-            return False
-        else:
-            Record.objects.create(
-                user = self.student,
-                event = extension.lower(),
-                program = self.program
-            )
-            return True
->>>>>>> 5e7544ee
 
     @main_call
     @needs_onsite
