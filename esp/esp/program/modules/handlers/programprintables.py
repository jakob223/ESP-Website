--- conflicted
+++ resolved
@@ -1245,13 +1245,8 @@
         scheditems = []
 
         for teacher in teachers:
-<<<<<<< HEAD
             for cls in teacher.getTaughtSections(self.program):
                 if cls.isAccepted() and cls.start_time():
-=======
-            for cls in teacher.getTaughtClasses(self.program):
-                if cls.isAccepted():
->>>>>>> 6e8c28ed
                     scheditems.append({'teacher': teacher,
                                        'cls'    : cls})
 
