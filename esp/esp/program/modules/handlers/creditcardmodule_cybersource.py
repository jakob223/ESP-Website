
__author__    = "MIT ESP"
__date__      = "$DATE$"
__rev__       = "$REV$"
__license__   = "GPL v.2"
__copyright__ = """
This file is part of the ESP Web Site
Copyright (c) 2007 MIT ESP

The ESP Web Site is free software; you can redistribute it and/or
modify it under the terms of the GNU General Public License
as published by the Free Software Foundation; either version 2
of the License, or (at your option) any later version.

This program is distributed in the hope that it will be useful,
but WITHOUT ANY WARRANTY; without even the implied warranty of
MERCHANTABILITY or FITNESS FOR A PARTICULAR PURPOSE.  See the
GNU General Public License for more details.

You should have received a copy of the GNU General Public License
along with this program; if not, write to the Free Software
Foundation, Inc., 51 Franklin Street, Fifth Floor, Boston, MA  02110-1301, USA.

Contact Us:
ESP Web Group
MIT Educational Studies Program,
84 Massachusetts Ave W20-467, Cambridge, MA 02139
Phone: 617-253-4882
Email: web@esp.mit.edu
"""
from esp.program.modules.base import ProgramModuleObj, needs_teacher, needs_student, needs_admin, usercheck_usetl, meets_deadline, main_call, aux_call
from esp.program.modules import module_ext
from esp.datatree.models import *
from esp.web.util        import render_to_response
from datetime            import datetime        
from django.db.models.query     import Q
from esp.users.models    import User, ESPUser
from esp.accounting_core.models import LineItemType, EmptyTransactionException, Balance
from esp.accounting_docs.models import Document
from esp.middleware      import ESPError

class CreditCardModule_Cybersource(ProgramModuleObj, module_ext.CreditCardModuleInfo):
    @classmethod
    def module_properties(cls):
        return {
            "admin_title": "Credit Card Payment Module (Cybersource)",
            "link_title": "Credit Card Payment",
            "module_type": "learn",
            "seq": 10000
            }
    
    def extensions(self):
        return []#('creditCardInfo', module_ext.CreditCardModuleInfo)]

    def cost(self, espuser, anchor):
        return '%s.00' % str(self.creditCardInfo.base_cost)

    def isCompleted(self):
        """ Whether the user has paid for this program or its parent program. """
<<<<<<< HEAD
        if ( len(Document.get_completed(self.user, self.program_anchor_cached())) > 0 ):
=======
        if ( len(Document.get_completed(self.user, self.program_anchor_cached)) > 0 ):
>>>>>>> 3b159218
            return True
        else:
            parent_program = self.program.getParentProgram()
            if parent_program is not None:
                return ( len(Document.get_completed(self.user, parent_program.anchor)) > 0 )
    
    have_paid = isCompleted

    def students(self, QObject = False):
        # this should be fixed...this is the best I can do for now - Axiak
        # I think this is substantially better; it's the same thing, but in one query. - Adam
        #transactions = Transaction.objects.filter(anchor = self.program_anchor_cached())
        #userids = [ x.document_id for x in documents ]
        QObj = Q(document__anchor=self.program_anchor_cached(), document__doctype=3, document__cc_ref__gt='')

        if QObject:
            return {'creditcard': QObj}
        else:
            return {'creditcard':User.objects.filter(QObj).distinct()}



    def studentDesc(self):
        return {'creditcard': """Students who have filled out the credit card form."""}

    @main_call
    @meets_deadline('/Payment')
    @usercheck_usetl
    def startpay_cybersource(self, request, tl, one, two, module, extra, prog):
        if self.have_paid():
            raise ESPError(False), "You've already paid for this program; you can't pay again!"
                    
        return render_to_response(self.baseDir() + 'cardstart.html', request, (prog, tl), {})

    @aux_call
    @meets_deadline('/Payment')
    @usercheck_usetl
    def paynow_cybersource(self, request, tl, one, two, module, extra, prog):
        if self.have_paid():
            raise ESPError(False), "You've already paid for this program; you can't pay again!"
        
        # Force users to pay for non-optional stuffs
        user = ESPUser(request.user)
        
        #   Default line item types
        li_types = self.program.getLineItemTypes(user)

        invoice = Document.get_invoice(user, self.program_anchor_cached(parent=True), li_types, dont_duplicate=True)
        context = {}
        context['module'] = self
        context['one'] = one
        context['two'] = two
        context['tl']  = tl
        context['user'] = user
        context['itemizedcosts'] = invoice.get_items()

        try:
            context['itemizedcosttotal'] = invoice.cost()
        except EmptyTransactionException:
            context['itemizedcosttotal'] = 0
            
        context['financial_aid'] = user.hasFinancialAid(prog.anchor)
        context['invoice'] = invoice
        
        return render_to_response(self.baseDir() + 'cardpay.html', request, (prog, tl), context)<|MERGE_RESOLUTION|>--- conflicted
+++ resolved
@@ -57,11 +57,7 @@
 
     def isCompleted(self):
         """ Whether the user has paid for this program or its parent program. """
-<<<<<<< HEAD
-        if ( len(Document.get_completed(self.user, self.program_anchor_cached())) > 0 ):
-=======
         if ( len(Document.get_completed(self.user, self.program_anchor_cached)) > 0 ):
->>>>>>> 3b159218
             return True
         else:
             parent_program = self.program.getParentProgram()
