--- conflicted
+++ resolved
@@ -73,17 +73,7 @@
     @main_call
     @needs_student
     @meets_deadline('/Payment')
-<<<<<<< HEAD
-    def startpay_cybersource(self, request, tl, one, two, module, extra, prog):
-        return render_to_response(self.baseDir() + 'cardstart.html', request, {})
-
-    @aux_call
-    @needs_student
-    @meets_deadline('/Payment')
-    def paynow_cybersource(self, request, tl, one, two, module, extra, prog):
-=======
     def cybersource(self, request, tl, one, two, module, extra, prog):
->>>>>>> e3872d88
 
         # Force users to pay for non-optional stuffs
         user = request.user
