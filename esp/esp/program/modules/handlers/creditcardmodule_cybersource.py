
__author__    = "Individual contributors (see AUTHORS file)"
__date__      = "$DATE$"
__rev__       = "$REV$"
__license__   = "AGPL v.3"
__copyright__ = """
This file is part of the ESP Web Site
Copyright (c) 2007 by the individual contributors
  (see AUTHORS file)

The ESP Web Site is free software; you can redistribute it and/or
modify it under the terms of the GNU Affero General Public License
as published by the Free Software Foundation; either version 3
of the License, or (at your option) any later version.

This program is distributed in the hope that it will be useful,
but WITHOUT ANY WARRANTY; without even the implied warranty of
MERCHANTABILITY or FITNESS FOR A PARTICULAR PURPOSE.  See the
GNU Affero General Public License for more details.

You should have received a copy of the GNU Affero General Public
License along with this program; if not, write to the Free Software
Foundation, Inc., 51 Franklin Street, Fifth Floor, Boston, MA 02110-1301, USA.

Contact information:
MIT Educational Studies Program
  84 Massachusetts Ave W20-467, Cambridge, MA 02139
  Phone: 617-253-4882
  Email: esp-webmasters@mit.edu
Learning Unlimited, Inc.
  527 Franklin St, Cambridge, MA 02139
  Phone: 617-379-0178
  Email: web-team@learningu.org
"""
from esp.program.modules.base import ProgramModuleObj, needs_teacher, needs_student, needs_admin, usercheck_usetl, meets_deadline, main_call, aux_call, meets_cap
from esp.program.modules import module_ext
from esp.utils.web       import render_to_response
from datetime            import datetime
from django.db.models.query     import Q
from esp.users.models    import ESPUser
from esp.accounting.controllers import ProgramAccountingController, IndividualAccountingController
from esp.middleware      import ESPError
from esp.middleware.threadlocalrequest import get_current_request

class CreditCardModule_Cybersource(ProgramModuleObj):
    @classmethod
    def module_properties(cls):
        return {
            "admin_title": "Credit Card Payment Module (Cybersource)",
            "link_title": "Credit Card Payment",
            "module_type": "learn",
            "seq": 10000
            }

    def isCompleted(self):
        """ Whether the user has paid for this program or its parent program. """
        return IndividualAccountingController(self.program, get_current_request().user).has_paid()
    have_paid = isCompleted

    def students(self, QObject = False):
        #   This query represented students who have a payment transfer from the outside
        pac = ProgramAccountingController(self.program)
        QObj = Q(transfer__source__isnull=True, transfer__line_item=pac.default_payments_lineitemtype())

        if QObject:
            return {'creditcard': QObj}
        else:
            return {'creditcard':ESPUser.objects.filter(QObj).distinct()}

    def studentDesc(self):
        return {'creditcard': """Students who have filled out the credit card form."""}

    @main_call
    @usercheck_usetl
    @meets_deadline('/Payment')
<<<<<<< HEAD
    @meets_cap
    def startpay_cybersource(self, request, tl, one, two, module, extra, prog):
        return render_to_response(self.baseDir() + 'cardstart.html', request, {})

    @aux_call
    @usercheck_usetl
    @meets_deadline('/Payment')
    @meets_cap
    def paynow_cybersource(self, request, tl, one, two, module, extra, prog):
=======
    def cybersource(self, request, tl, one, two, module, extra, prog):
>>>>>>> 14fa0b6f

        # Force users to pay for non-optional stuffs
        user = request.user

        iac = IndividualAccountingController(self.program, request.user)
        context = {}
        context['module'] = self
        context['one'] = one
        context['two'] = two
        context['tl']  = tl
        context['user'] = user
        context['contact_email'] = self.program.director_email
        context['invoice_id'] = iac.get_id()
        context['identifier'] = iac.get_identifier()
        payment_type = iac.default_payments_lineitemtype()
        sibling_type = iac.default_siblingdiscount_lineitemtype()
        grant_type = iac.default_finaid_lineitemtype()
        context['itemizedcosts'] = iac.get_transfers().exclude(line_item__in=[payment_type, sibling_type, grant_type]).order_by('-line_item__required')
        context['itemizedcosttotal'] = iac.amount_due()
        context['subtotal'] = iac.amount_requested()
        context['financial_aid'] = iac.amount_finaid()
        context['sibling_discount'] = iac.amount_siblingdiscount()
        context['amount_paid'] = iac.amount_paid()

        return render_to_response(self.baseDir() + 'cardpay.html', request, context)

    class Meta:
        proxy = True
        app_label = 'modules'<|MERGE_RESOLUTION|>--- conflicted
+++ resolved
@@ -73,19 +73,8 @@
     @main_call
     @usercheck_usetl
     @meets_deadline('/Payment')
-<<<<<<< HEAD
     @meets_cap
-    def startpay_cybersource(self, request, tl, one, two, module, extra, prog):
-        return render_to_response(self.baseDir() + 'cardstart.html', request, {})
-
-    @aux_call
-    @usercheck_usetl
-    @meets_deadline('/Payment')
-    @meets_cap
-    def paynow_cybersource(self, request, tl, one, two, module, extra, prog):
-=======
     def cybersource(self, request, tl, one, two, module, extra, prog):
->>>>>>> 14fa0b6f
 
         # Force users to pay for non-optional stuffs
         user = request.user
