--- conflicted
+++ resolved
@@ -122,37 +122,15 @@
             message = 'Unable to find class %s.' % clsid
             raise ESPError(message, log=False)
 
-<<<<<<< HEAD
         return cls
-=======
-        if not found and 'clsid' in request.POST:
-            try:
-                clsid = int(request.POST['clsid'])
-            finally:
-                cls, found = self.getClassFromId(clsid)
-                if found:
-                    return (cls, True)
-                elif cls is not False:
-                    return (cls, False)
-
-        if not found and 'clsid' in request.GET:
-            try:
-                clsid = int(request.GET['clsid'])
-            finally:
-                cls, found = self.getClassFromId(clsid)
-                if found:
-                    return (cls, True)
-                elif cls is not False:
-                    return (cls, False)
->>>>>>> 5dba60dc
 
     def getClass(self, request, extra):
         clsid = None
         if extra is not None and len(extra.strip()) > 0:
             clsid = extra
-        elif request.POST.has_key('clsid'):
+        elif 'clsid' in request.POST:
             clsid = request.POST['clsid']
-        elif request.GET.has_key('clsid'):
+        elif 'clsid' in request.GET:
             clsid = request.GET['clsid']
 
         return self.getClassFromId(request, clsid)
