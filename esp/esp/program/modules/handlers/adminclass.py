--- conflicted
+++ resolved
@@ -58,10 +58,7 @@
     @classmethod
     def module_properties(cls):
         return {
-<<<<<<< HEAD
-=======
             "admin_title": "Class Management for Admin",
->>>>>>> 4d7d978a
             "link_title": "Manage Classes",
             "module_type": "manage",
             "seq": 1,
@@ -152,10 +149,7 @@
                 
         return (render_to_response(self.baseDir()+'cannotfindclass.html', {}), False)
 
-<<<<<<< HEAD
-=======
-    @aux_call
->>>>>>> 4d7d978a
+    @aux_call
     @needs_admin
     def attendees(self, request, tl, one, two, module, extra, prog):
         """ Mark students as having attended the program, or as having registered for the specified class """
@@ -241,10 +235,7 @@
 
         return render_to_response(self.baseDir()+'attendees_selectclass.html', request, (prog, tl), { 'saved_record': saved_record, 'prog': prog })
         
-<<<<<<< HEAD
-=======
-    @aux_call
->>>>>>> 4d7d978a
+    @aux_call
     @needs_admin
     def deletesection(self, request, tl, one, two, module, extra, prog):
         """ A little function to remove the section specified in POST. """
@@ -263,10 +254,7 @@
             
             return render_to_response(self.baseDir()+'delete_confirm.html', request, (prog, tl), context)
                 
-<<<<<<< HEAD
-=======
-    @aux_call
->>>>>>> 4d7d978a
+    @aux_call
     @needs_admin
     def addsection(self, request, tl, one, two, module, extra, prog):
         """ A little function to add a section to the class specified in POST. """
@@ -324,10 +312,7 @@
             return HttpResponseRedirect(request.GET['redirect'])
         return self.goToCore(tl)        
 
-<<<<<<< HEAD
-=======
-    @aux_call
->>>>>>> 4d7d978a
+    @aux_call
     @needs_admin
     def rejectclass(self, request, tl, one, two, module, extra, prog):
         cls, found = self.getClass(request, extra)
@@ -415,10 +400,7 @@
         cls.delete(True)
         return self.goToCore(tl)
 
-<<<<<<< HEAD
-=======
-    @aux_call
->>>>>>> 4d7d978a
+    @aux_call
     @needs_admin
     def coteachers(self, request, tl, one, two, module, extra, prog):
         from esp.users.models import ESPUser 
