--- conflicted
+++ resolved
@@ -187,13 +187,8 @@
                                    'form': form})
 
     def prepare(self, context):
-<<<<<<< HEAD
-        clrmi = module_ext.ClassRegModuleInfo.objects.get(module__program=self.program)
-        context['num_teacher_questions'] = clrmi.num_teacher_questions;
-=======
->>>>>>> 224cc16e
         context['classes'] = self.user.getTaughtClasses().filter(parent_program = self.program)
         return context
 
     def isStep(self):
-        return True
+        return True