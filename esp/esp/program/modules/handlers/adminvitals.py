--- conflicted
+++ resolved
@@ -65,131 +65,6 @@
             }
     
     def prepare(self, context=None):
-<<<<<<< HEAD
-        import operator
-
-        if context is None: context = {}
-        
-        classes = self.program.classes().select_related()
-        vitals = {'classtotal': classes}
-
-        vitals['classsections'] = self.program.sections().select_related()
-        vitals['classapproved'] = classes.filter(status=10)
-        vitals['classunreviewed'] = classes.filter(status=0)
-        vitals['classrejected'] = classes.filter(status=-10)
-        vitals['classcancelled'] = classes.filter(status=-20)
-
-        proganchor = self.program_anchor_cached()
-        
-        #   Display pretty labels for teacher and student numbers
-        teacher_labels_dict = {}
-        for module in self.program.getModules():
-            teacher_labels_dict.update(module.teacherDesc())
-        vitals['teachernum'] = []
-
-        ## Ew, queries in a for loop...
-        ## Not much to be done about it, though;
-        ## the loop is iterating over a list of independent queries and running each.
-        teachers = self.program.teachers()
-        for key in teachers.keys():
-            if key in teacher_labels_dict:
-                vitals['teachernum'].append((teacher_labels_dict[key],         ## Unfortunately, 
-teachers[key]))
-            else:
-                vitals['teachernum'].append((key, teachers[key]))
-                
-        student_labels_dict = {}
-        for module in self.program.getModules():
-            student_labels_dict.update(module.studentDesc())      
-        vitals['studentnum'] = []
-
-        ## Ew, another set of queries in a for loop...
-        ## Same justification, though.
-        students = self.program.students()
-        for key in students.keys():
-            if key in student_labels_dict:
-                vitals['studentnum'].append((student_labels_dict[key], students[key]))
-            else:
-                vitals['studentnum'].append((key, students[key]))
-                
-        timeslots = self.program.getTimeSlots()
-        vitals['timeslots'] = []
-        
-        ## Prefetch enough data that get_meeting_times() and num_students() don't have to hit the db
-        curclasses = ClassSection.prefetch_catalog_data(
-            ClassSection.objects.filter(parent_class__parent_program = self.program))
-
-        ## Is it really faster to do this logic in Python?
-        ## It'd be even faster to just write a raw SQL query to do it.
-        ## But this is probably good enough.
-        timeslot_dict = defaultdict(list)
-        timeslot_set = set(timeslots)
-        for section in curclasses:
-            for timeslot in set.intersection(timeslot_set, section.get_meeting_times()):
-                timeslot_dict[timeslot].append(section)
-
-        for timeslot in timeslots:
-            curTimeslot = {'slotname': timeslot.short_description}
-            
-            curTimeslot['classcount'] = len(timeslot_dict[timeslot])
-
-            class studentcounter:
-                self.clslist = []
-
-                def count(self):
-                    lst = [0] + [x.num_students() for x in self.clslist if x.category.category != 'Lunch']
-                    return reduce(operator.add, lst)
-
-                def max_count(self):
-                    lst = [0] + [x.capacity for x in self.clslist if x.category.category != 'Lunch']
-                    return reduce(operator.add, lst)
-
-                def __init__(self, newclslist):
-                    self.clslist = newclslist
-
-            curTimeslot['studentcount'] = studentcounter(timeslot_dict[timeslot])
-            
-            vitals['timeslots'].append(curTimeslot)
-
-        context['vitals'] = vitals
-
-        adminvitals_shirt = self.program.getShirtInfo()
-        context['shirt_sizes'] = adminvitals_shirt['shirt_sizes']
-        context['shirt_types'] = adminvitals_shirt['shirt_types']
-        context['shirts'] = adminvitals_shirt['shirts']
-
-        shours = Decimal('0.0')
-        chours = Decimal('0.0')
-        crhours = Decimal('0.0')
-        ## Write this as a 'for' loop because PostgreSQL can't do it in
-        ## one go without a subquery or duplicated logic, and Django
-        ## doesn't have enough power to expose either approach directly.
-        ## At least there aren't any queries in the for loop...
-        ## (In MySQL, this could I believe be done with a minimally-painful extra() clause.)
-        ## Also, since we're iterating over a big data set, use .values()
-        ## minimize the number of objects that we're creating.
-        ## One dict and two Decimals per row, as opposed to
-        ## an Object per field and all kinds of stuff...
-        for cls in self.program.classes().exclude(category__category='Lunch').annotate(num_sections=Count('sections'), subject_duration=Sum('sections__duration'), subject_students=Sum('sections__enrolled_students')).values('num_sections', 'subject_duration', 'subject_students', 'class_size_max'):
-            if cls['subject_duration']:
-                chours += cls['subject_duration']
-                shours += cls['subject_duration'] * (cls['class_size_max'] if cls['class_size_max'] else 0)
-                crhours += cls['subject_duration'] * cls['subject_students'] / cls['num_sections']
-           
-        context['classhours'] = chours
-        context['classpersonhours'] = shours
-        context['classreghours'] = crhours
-        Q_categories = Q(program=self.program)
-        crmi = self.program.getModuleExtension('ClassRegModuleInfo')
-        if crmi is not None and crmi.open_class_registration:
-            Q_categories |= Q(pk=open_class_category().pk)
-        #   Introduce a separate query to get valid categories, since the single query seemed to introduce duplicates
-        program_categories = ClassCategories.objects.filter(Q_categories).distinct().values_list('id', flat=True)
-        annotated_categories = ClassCategories.objects.filter(cls__parent_program=self.program, cls__status__gte=0).annotate(num_subjects=Count('cls', distinct=True), num_sections=Count('cls__sections')).order_by('-num_subjects').values('id', 'num_sections', 'num_subjects', 'category').distinct()
-        context['categories'] = filter(lambda x: x['id'] in program_categories, annotated_categories)
-
-=======
->>>>>>> e1fd8073
         return context
 
 
