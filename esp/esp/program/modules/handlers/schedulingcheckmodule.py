from django.http import HttpResponse
from esp.program.models import Program, ClassSection, ClassSubject
from esp.program.modules.base import ProgramModuleObj, needs_admin, main_call, aux_call
from esp.resources.models import ResourceRequest
from copy import deepcopy
from math import ceil
from esp.cal.models import *
from datetime import date
from esp.web.util.main import render_to_response
from esp.users.models import ESPUser
from esp.tagdict.models import Tag

import json
import re

class SchedulingCheckModule(ProgramModuleObj):

    @classmethod
    def module_properties(cls):
        return {
            "admin_title": "Scheduling Diagnostics",
            "link_title": "Run Scheduling Diagnostics",
            "module_type": "manage",
            "seq": 10
            }

    @main_call
    @needs_admin
    def scheduling_checks(self, request, tl, one, two, module, extra, prog):
         s = SchedulingCheckRunner(prog)
         if extra:
              results = s.run_diagnostics([extra])
              return HttpResponse(results)
         else:
              context = {'check_list': s.all_diagnostics}
              return render_to_response(self.baseDir()+'output.html', request, context)

    class Meta:
        proxy = True
        app_label = 'modules'

#For formatting output.  The default is to use JSONFormatter, but someone writing a script
#may want to use RawSCFormatter to get the original data structures
class RawSCFormatter:
    def format_table(self, l, options={}, help_text=""):
        return l

    def format_list(self, l, options={}, help_text=""):
        return l

# Builds JSON output for an object with attributes help_text, headings, and body.
class JSONFormatter:
    #requires: d, a two level dictionary where the the first set of
    #   keys are the headings expected on the side of the table, and
    #   the second set are the headings expected on the top of the table
    def format_table(self, d, options={}, help_text=""):
        if isinstance(d, list):
            return json.dumps(self._format_list_table(d, options['headings'], help_text=help_text))
        else:
            return json.dumps(self._format_dict_table(d, options['headings'], help_text=help_text))

    def format_list(self, l, help_text=""): # needs verify
        output = {}
        output["help_text"] = help_text
        output["headings"] = [] # no headings
        
        # might be redundant, but it makes sure things aren't in a weird format
        output["body"] = [self._table_row([row]) for row in l]
        return json.dumps(output)


    def _table_row(self, row):
        next_row = []
        for r in row:
            #displaying lists is sometimes borked.  This makes it not borked
            if isinstance(r, list):
                r = [str(i) for i in r]
            if isinstance(r, int):
                next_row.append(r)
            else:
                next_row.append(str(r))
        return next_row
        
    def _format_list_table(self, d, headings, help_text=""): #needs verify
        output = {}
        output["help_text"] = help_text
        output["headings"] = map(str, headings)
        output["body"] = [self._table_row([row[h] for h in headings]) for row in d]
        return output

    def _format_dict_table(self, d, headings, help_text=""): #needs verify
        headings = [""] + headings[:]
        output = {}
        output["help_text"] = help_text        
        output["headings"] = map(str, headings)
        output["body"] = [self._table_row([key] + [row[h] for h in headings if h]) for key, row in sorted(d.iteritems())]
        return output
        
class SchedulingCheckRunner:
#Generate html report and generate text report functions?lingCheckRunner:
     def __init__(self, program, formatter=JSONFormatter()):
          """
          high_school_only and lunch should be lists of indeces of timeslots for the high school
          only block and for lunch respectively
          """
          self.p = program
          self.formatter = formatter

          self.lunch_blocks = self._getLunchByDay()

          #things that we'll calculate lazilly
          self.listed_sections = False
          self.listed_nonwalkins = False
          self.calculated_classes_missing_resources = False
          self.d_categories = []
          self.d_grades = []

     def _getLunchByDay(self):
        import numpy
        #   Get IDs of timeslots allocated to lunch by day
        #   (note: requires that this is constant across days)
        lunch_timeslots = Event.objects.filter(meeting_times__parent_class__parent_program=self.p, meeting_times__parent_class__category__category='Lunch').order_by('start').distinct()
        #   Note: this code should not be necessary once lunch-constraints branch is merged (provides Program.dates())
        dates = []
        for ts in self.p.getTimeSlots():
            ts_day = date(ts.start.year, ts.start.month, ts.start.day)
            if ts_day not in dates:
                dates.append(ts_day)
        lunch_by_day = [[] for x in dates]
        for ts in lunch_timeslots:
            d = date(ts.start.year, ts.start.month, ts.start.day)
            lunch_by_day[dates.index(d)].append(ts)
        return lunch_by_day

     def run_diagnostics(self, diagnostics=None):
          if diagnostics is None:
               diagnostics = self.all_diagnostics
          return [getattr(self, diag)() for diag in diagnostics]
         

     # Update this to add a scheduling check.
     all_diagnostics = [
          ('lunch_blocks_setup', 'Lunch blocks'),
          ('incompletely_scheduled_classes', 'Classes not completely scheduled'),
          ('wrong_classroom_type', 'Classes in wrong classroom type'),
          ('classes_missing_resources', 'Unfulfilled resource requests'),
          ('missing_resources_by_hour', 'Unfulfilled resource requests by hour'),
          ('multiple_classes_same_room_same_time', 'Double-booked rooms'),
          ('teachers_unavailable', "Teachers teaching when they aren't available"),
          ('teachers_teaching_two_classes_same_time', 'Teachers teaching two classes at once'),
          ('classes_which_cover_lunch', 'Classes which are scheduled over lunch'),
          ('room_capacity_mismatch', 'Class max size/room max size mismatches'),
          ('classes_by_category', 'Number of classes in each block by category'),
          ('capacity_by_category', 'Total capacity in each block by category'),
          ('classes_by_grade', 'Number of classes in each block by grade'),
          ('capacity_by_grade', 'Total capacity in each block by grade'),
          ('admins_teaching_per_timeblock', 'Admins teaching per timeslot'),
          ('teachers_who_like_running', 'Teachers who like running'),
          ('hungry_teachers', 'Hungry Teachers'),
          ('no_overlap_classes', "Classes which shouldn't overlap"),
          ('special_classroom_types', "Special Classroom Types")
     ]

     #################################################
     #
     #    Useful functions
     #
     #################################################

     def _timeslot_dict(self, slot=lambda: 0):
          d = {}
          for i in self.p.getTimeSlotList():
               d[i] = slot()
          return d

     #memoize the list of all class sections in this program
     def _all_class_sections(self, include_walkins=True):
          if include_walkins and self.listed_sections:
               return self.all_sections
          elif (include_walkins == False) and self.listed_nonwalkins:
               return self.all_nonwalkins
          else:
               qs = self.p.sections()
               if include_walkins == False:
                    #filter out walkins
                    qs = qs.exclude(parent_class__category__id=self.p.open_class_category.id)
               #filter out non-approved classes
               qs = qs.exclude(status__lte=0)
               qs = qs.exclude(resourceassignment__isnull=True)
               #filter out lunch
               qs = qs.exclude(parent_class__category__category=u'Lunch')
               qs = qs.select_related('parent_class', 'parent_class__parent_program', 'parent_class__category')
               qs = qs.prefetch_related('meeting_times', 'resourceassignment_set', 'resourceassignment_set__resource', 'parent_class__teachers')
               if include_walkins:
                    self.all_sections = list(qs)
                    self.listed_sections = True
                    return self.all_sections
               else:
                    self.all_nonwalkins = list(qs)
                    self.listed_nonwalkins = True
                    return self.all_nonwalkins
          


     #################################################
     #
     #    Diagnostic functions
     #
     #################################################
     def lunch_blocks_setup(self):
         lunch_block_strings = [[str(l) for l in lunch_block_list] for lunch_block_list in self.lunch_blocks]
         return self.formatter.format_list(lunch_block_strings)

     def incompletely_scheduled_classes(self):
          problem_classes = []
          for s in self._all_class_sections():
               mt =  s.get_meeting_times()
               rooms = s.getResources()
               if(len(rooms) != ceil(s.duration)):
                    problem_classes.append(s)
               elif(len(rooms) != len(mt)):
                    problem_classes.append(s)
          return self.formatter.format_list(problem_classes)

     def classes_which_cover_lunch(self):
          l = []
          for s in self._all_class_sections(include_walkins=False):
               mt =  s.get_meeting_times()
               for lunch in self.lunch_blocks:
                    if len(lunch) == 0:
                        pass
                    elif not (False in [b in mt for b in lunch]):
                         l.append(s)
          return self.formatter.format_list(l)

     def teachers_teaching_two_classes_same_time(self):
          d = self._timeslot_dict(slot=lambda: {})
          l = []
          for s in self._all_class_sections():
               mt =  s.get_meeting_times()
               for t in mt:
                    for teach in s.teachers:
                         if not teach in d[t]:
                              d[t][teach] = s
                         else:
                              l.append({"Teacher": teach, "Timeslot":t, "Section 1": s, "Section 2": d[t][teach]})
          return self.formatter.format_table(l, {'headings': ["Teacher", "Timeslot", "Section 1", "Section 2"]})

     def multiple_classes_same_room_same_time(self):
          d = self._timeslot_dict(slot=lambda: {})
          l = []
          for s in self._all_class_sections(include_walkins=False):
               mt =  s.get_meeting_times()
               rooms = s.classrooms()
               for t in mt:
                    for r in rooms:
                         if not r in d[t]:
                              d[t][r] = s
                         else:
                              l.append({"Timeslot": t, "Room":r, "Section 1":s, "Section2":d[t][r]})
          return self.formatter.format_table(l, {"headings": ["Room", "Timeslot", "Section 1", "Section 2"]})

<<<<<<< HEAD
     def middle_school_evening_classes(self):
          hso = set(self.high_school_blocks)
          sections = self._all_class_sections(include_walkins=False)
          #only middle school allowing classes
          sections = filter(lambda x: x.parent_class.grade_min < 9, sections)          
          #only classes in evening timeblocks
          sections = filter(lambda x: len(set(x.get_meeting_times()) & hso) > 0, sections )

          middle_school_only = filter(lambda x: x.parent_class.grade_max < 9, sections)
          return self.formatter.format_list(middle_school_only)

=======
>>>>>>> 93fc4f8b
     def room_capacity_mismatch(self, lower_reporting_ratio=0.5, upper_reporting_ratio=1.5):
          l = []
          for s in self._all_class_sections(include_walkins=False):
               r = s.classrooms()
               if len(r) > 0:
                    room = r[0]
                    cls = s.parent_class
                    if room.num_students < lower_reporting_ratio*cls.class_size_max or room.num_students > upper_reporting_ratio*cls.class_size_max:
                         l.append({"Section": str(s), "Class Max": cls.class_size_max, "Room Max": room.num_students})
          return self.formatter.format_table(l, {'headings': ["Section", "Class Max", "Room Max"]})

     def hungry_teachers(self, ignore_open_classes=True):
         lunches = self.lunch_blocks
         if ignore_open_classes:
             open_class_cat = self.p.open_class_category
         bads = []
         for lunch in lunches:
             if lunch:
                 q=ESPUser.objects.all()
                 for block in lunch:
                     q=q.filter(classsubject__sections__meeting_times=block)
                 for t in q.distinct():
                     classes = [ClassSection.objects.get(parent_class__teachers=t,meeting_times=block) for block in lunch]
                     if open_class_cat.id not in [c.category.id for c in classes]:
                         bads.append({
                             'Teacher': t,
                             'Classes over lunch': classes,
                             })
         return self.formatter.format_table(bads,
                         {'headings': ['Teacher','Classes over lunch']},
                         help_text="A list of teachers scheduled to teach " +
                         "during all lunch blocks of any day. Requires that " +
                         "lunch blocks are set up for the program. Ignores " +
                         "teachers who are teaching at least one " +
                         "open class / walk-in activity during that day's " +
                         "lunch.")

     #for classes_by_category and capacity_by_category
     def _calculate_d_categories(self):
          if len(self.d_categories) > 0:
              return self.d_categories

          self.class_categories =  list(self.p.class_categories.all().values_list('category', flat=True))

          #not regular class categories          
          open_class_cat = self.p.open_class_category.category
          if open_class_cat in self.class_categories: self.class_categories.remove(open_class_cat)
          lunch_cat = "Lunch"
          if lunch_cat in self.class_categories: self.class_categories.remove(lunch_cat)

          #generating a dictionary of class categories
          class_cat_d = {}
          for cat in self.class_categories:
              class_cat_d[cat] = 0
          def class_category_dict():
               return deepcopy(class_cat_d)

          #populating it with data
          d_classes = self._timeslot_dict(slot=class_category_dict)
          d_capacity = self._timeslot_dict(slot=class_category_dict)
          for s in self._all_class_sections():
               mt =  s.get_meeting_times()
               for t in mt:
                    #   Handle classes not in program's list of class categories
                    #   (edge case in the event of manual modifications)
                    sc = s.category.category
                    if sc not in d_classes[t]:
                        d_classes[t][sc] = 0
                    if sc not in d_capacity[t]:
                        d_capacity[t][sc] = 0
                    d_classes[t][sc] += 1
                    d_capacity[t][sc] += s.capacity

          self.d_categories = {"classes":d_classes, "capacity":d_capacity}
          return self.d_categories

     def capacity_by_category(self):
         self._calculate_d_categories()
         return  self.formatter.format_table(self.d_categories["capacity"], {"headings": self.class_categories})
        

     def classes_by_category(self):
         self._calculate_d_categories()
         return  self.formatter.format_table(self.d_categories["classes"], {"headings": self.class_categories})

         
     def _calculate_d_grades(self):
          if len(self.d_grades) > 0:
             return self.d_grades

          self.grades = self.p.getModuleExtension('ClassRegModuleInfo').getClassGrades()
          grades_d = {}
          for grade in self.grades:
               grades_d[grade] = 0
          def grade_dict():
               return deepcopy(grades_d)

          #populating it with data
          d_classes = self._timeslot_dict(slot=grade_dict)
          d_capacity = self._timeslot_dict(slot=grade_dict)
          for s in self._all_class_sections(include_walkins=False):
               cls = s.parent_class 
               mt =  s.get_meeting_times()
               for t in mt:
                    for grade in range(cls.grade_min, cls.grade_max + 1, 1):
                         d_classes[t][grade] += 1
                         d_capacity[t][grade] += s.capacity
          self.d_grades = { "capacity": d_capacity, "classes": d_classes }
          return self.d_grades

     def capacity_by_grade(self):
         self._calculate_d_grades()
         return  self.formatter.format_table(self.d_grades["capacity"], {"headings": self.grades})
        

     def classes_by_grade(self):
         self._calculate_d_grades()
         return  self.formatter.format_table(self.d_grades["classes"], {"headings": self.grades})

     def admins_teaching_per_timeblock(self):
          key_string = "Admins Teaching"
          num_string = "num"
          def admin_dict():
               return { key_string: [] }

          d = self._timeslot_dict(slot=admin_dict)
          for s in self._all_class_sections():
               teachers = s.parent_class.get_teachers()
               admin_teachers = [t for t in teachers if t.isAdministrator()]
               for a in admin_teachers:
                    mt =  s.get_meeting_times()
                    for t in mt:
                         d[t][key_string].append(str(a))
          for k in d:
               d[k][num_string] = len(d[k][key_string])
          return self.formatter.format_table(d,
               {"headings": [num_string, key_string]})

     def _calculate_classes_missing_resources(self):
         if self.calculated_classes_missing_resources:
             return
         l_resources = []
         l_classrooms = []
         for s in self._all_class_sections():
             meeting_times = s.get_meeting_times()
             first_hour = meeting_times[0] if meeting_times else None
             classrooms = s.classrooms()
             classroom = classrooms[0] if classrooms else None
             unsatisfied_requests = s.unsatisfied_requests()
             if len(unsatisfied_requests) > 0:
                 for u in unsatisfied_requests:
                     #I'm not sure how MIT specific is.  I don't have access to other databases to know whether this will work 
                     #on other ESPs' websites
                     if str.lower(str(u.res_type.name)) == "classroom space":
                         if not u.desired_value == "No preference":
                             l_classrooms.append({ "Section": s, "First Hour": first_hour, "Requested Type": u.desired_value, "Classroom": classroom })
                     else:
                         l_resources.append({ "Section": s, "First Hour": first_hour, "Unfulfilled Request": u, "Classroom": classroom })
         self.l_wrong_classroom_type = l_classrooms
         self.l_missing_resources = l_resources
         self.calculated_classes_missing_resources = True
         return [l_classrooms, l_resources]


     def classes_missing_resources(self):
         self._calculate_classes_missing_resources()
         return self.formatter.format_table(self.l_missing_resources, {"headings":["Section", "Unfulfilled Request", "Classroom", "First Hour"]})

     def missing_resources_by_hour(self):
         self._calculate_classes_missing_resources()
         key_string = "Unfulfilled Request Numbers"
         num_string = "num"
         def ts_dict():
             return { }

         timeslots = self._timeslot_dict(slot=ts_dict)
         for sec in self.l_missing_resources:
             sec_times = sec["Section"].get_meeting_times()
             for time in sec_times:
                 timeslots[time][sec["Unfulfilled Request"].res_type] = \
                     timeslots[time].get(sec["Unfulfilled Request"].res_type, 0) + 1
         final_data = []
         for t in timeslots:
             for r in timeslots[t]:
                 final_data.append({"Timeblock": t, "Resource type": r,
                                "Number": timeslots[t][r]})
         final_data.sort(key=lambda d: d["Timeblock"].start)
         return self.formatter.format_table(
               final_data,
               {"headings": ["Timeblock", "Resource type", "Number"]})

     def wrong_classroom_type(self):
         self._calculate_classes_missing_resources()
         return self.formatter.format_table(self.l_wrong_classroom_type, {"headings": ["Section", "Requested Type", "Classroom", "First Hour"]})

     def teachers_unavailable(self):
         l = []
         for s in self._all_class_sections():
             for t in s.teachers:
                 available = t.getAvailableTimes(s.parent_program, ignore_classes=True)
                 for e in s.get_meeting_times():
                     if e not in available:
                         l.append({"Teacher": t, "Time": e, "Section": s})
         return self.formatter.format_table(l, {"headings": ["Section", "Teacher", "Time"]})

     def teachers_who_like_running(self):
         l = []
         teachers = self.p.teachers()['class_approved'].distinct()
         for teacher in teachers:
             sections = ClassSection.objects.filter(
                 parent_class__in=teacher.getTaughtClassesFromProgram(self.p).filter(status=10).distinct(),status=10).distinct().order_by('meeting_times__start')
             for i in range(sections.count()-1):
                 try:
                     time1 = sections[i+1].meeting_times.all().order_by('start')[0]
                     time0 = sections[i].meeting_times.all().order_by('-end')[0]
                     room0 = sections[i].initial_rooms()[0]
                     room1 = sections[i+1].initial_rooms()[0]
                     if (time1.start-time0.end).total_seconds() < 1200 and sections[i].initial_rooms().count() + sections[i+1].initial_rooms().count() and room0.name != room1.name:
                         l.append({"Teacher": teacher, "Section 1": sections[i], "Section 2": sections[i+1], "Room 1": room0, "Room 2": room1})
                 except BaseException:
                     continue
         return self.formatter.format_table(l,
                         {"headings": ["Teacher", "Section 1", "Section 2",
                                       "Room 1", "Room 2"]},
                         help_text="A list of teachers teaching two " +
                         "back-to-back classes (defined as two classes " +
                         "within 20 minutes of each other) in two different " +
                         "locations.")


     def no_overlap_classes(self):
         '''Gets a list of classes from the tag no_overlap_classes, and checks that they don't overlap.  The tag should contain a dict of {'comment': [list,of,class,ids]}.'''
         classes = json.loads(Tag.getProgramTag('no_overlap_classes',program=self.p, default="{}"))
         classes_lookup = {x.id: x for x in ClassSubject.objects.filter(id__in=sum(classes.values(),[]))}
         bad_classes = []
         for key, l in classes.iteritems():
             eventtuples = list(Event.objects.filter(meeting_times__parent_class__in=l).values_list('description', 'meeting_times', 'meeting_times__parent_class'))
             overlaps = {}
             for event, sec, cls in eventtuples:
                 if event in overlaps:
                     overlaps[event].append(classes_lookup[cls])
                 else:
                     overlaps[event]=[classes_lookup[cls]]
             for event in overlaps:
                 if len(overlaps[event])>1:
                     bad_classes.append({
                         'Comment': key,
                         'Timeblock': event,
                         'Classes': overlaps[event]
                         })
         return self.formatter.format_table(bad_classes,
                 {'headings': ['Comment', 'Timeblock', 'Classes']},
                 help_text="Given a list of classes that should not overlap, compute which overlap.  This is to be used for example for classes using the same materials which are not tracked by the website, or to check that directors' classes don't overlap.  The classes should be put in the Tag no_overlap_classes, in the format of a dictionary with keys various comments (e.g. 'classes using the Quiz Bowl buzzers') and values as corresponding lists of class IDs."
                 )

     def special_classroom_types(self):
         """
         Check special classrooms types (music, computer, kitchen).

         Configuration Tag: special_classroom_types, a dictionary mapping
         resource request type desired_value regexes to a list of classrooms (by
         resource ID). Any classroom whose name matches the regex will
         automatically be included.
         """
         DEFAULT_CONFIG = {r'^.*(computer|cluster).*$': [],
                           r'^.*music.*$': [],
                           r'^.*kitchen.*$': []}
         config = json.loads(Tag.getProgramTag('special_classroom_types',
                                               program=self.p,
                                               default='{}'))
         config = config if config else DEFAULT_CONFIG

         HEADINGS = ["Class Section", "Unfulfilled Request", "Current Room"]
         mismatches = []

         for type_regex, matching_rooms in DEFAULT_CONFIG.iteritems():
             resource_requests = ResourceRequest.objects.filter(
                 res_type__program=self.p, desired_value__iregex=type_regex)

             for rr in resource_requests:
                 if all(room.id in matching_rooms or
                        re.match(type_regex, room.name, re.IGNORECASE)
                        for room in rr.target.classrooms()):
                     continue

                 mismatches.append({
                         HEADINGS[0]: rr.target,
                         HEADINGS[1]: rr.desired_value,
                         HEADINGS[2]: rr.target.classrooms()[0].name
                         })

         return self.formatter.format_table(mismatches,
                                            {'headings': HEADINGS},
                                            help_text=self.special_classroom_types.__doc__)<|MERGE_RESOLUTION|>--- conflicted
+++ resolved
@@ -260,20 +260,6 @@
                               l.append({"Timeslot": t, "Room":r, "Section 1":s, "Section2":d[t][r]})
           return self.formatter.format_table(l, {"headings": ["Room", "Timeslot", "Section 1", "Section 2"]})
 
-<<<<<<< HEAD
-     def middle_school_evening_classes(self):
-          hso = set(self.high_school_blocks)
-          sections = self._all_class_sections(include_walkins=False)
-          #only middle school allowing classes
-          sections = filter(lambda x: x.parent_class.grade_min < 9, sections)          
-          #only classes in evening timeblocks
-          sections = filter(lambda x: len(set(x.get_meeting_times()) & hso) > 0, sections )
-
-          middle_school_only = filter(lambda x: x.parent_class.grade_max < 9, sections)
-          return self.formatter.format_list(middle_school_only)
-
-=======
->>>>>>> 93fc4f8b
      def room_capacity_mismatch(self, lower_reporting_ratio=0.5, upper_reporting_ratio=1.5):
           l = []
           for s in self._all_class_sections(include_walkins=False):
