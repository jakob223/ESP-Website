from django.http import HttpResponse
from esp.program.models import Program, ClassSection, ClassSubject
from esp.program.modules.base import ProgramModuleObj, needs_admin, main_call, aux_call
from copy import deepcopy
from math import ceil
from esp.cal.models import *
from datetime import date
from esp.web.util.main import render_to_response
from esp.users.models import ESPUser
from esp.tagdict.models import Tag
import json

class SchedulingCheckModule(ProgramModuleObj):

    @classmethod
    def module_properties(cls):
        return {
            "admin_title": "Scheduling Diagnostics",
            "link_title": "Run Scheduling Diagnostics",
            "module_type": "manage",
            "seq": 10
            }

    @main_call
    @needs_admin
    def scheduling_checks(self, request, tl, one, two, module, extra, prog):
         s = SchedulingCheckRunner(prog)
         if extra:
              results = s.run_diagnostics([extra])
              return HttpResponse(results)
         else:
              context = {'check_list': s.all_diagnostics}
              return render_to_response(self.baseDir()+'output.html', request, context)

    class Meta:
        proxy = True

#For formatting output.  The default is to use HTMLSCFormatter, but someone writing a script
#may want to use RawSCFormatter to get the original data structures
class RawSCFormatter:
    def format_table(self, l, options={}, help_text=""):
        return l

    def format_list(self, l, options={}, help_text=""):
        return l

class HTMLSCFormatter:
    #requires: d, a two level dictionary where the the first set of
    #   keys are the headings expected on the side of the table, and
    #   the second set are the headings expected on the top of the table
<<<<<<< HEAD
    def format_table(self, d, options={}, help_text=""):
        if type(d) == list:
            return self._format_list_table(d, options['headings'], help_text=help_text)
=======
    def format_table(self, d, title, options={}, help_text=""):
        if isinstance(d, list):
            return self._format_list_table(d, title, options['headings'], help_text=help_text)
>>>>>>> b7d3d5e1
        else:
            return self._format_dict_table(d, options['headings'], help_text=help_text)

    def format_list(self, l, help_text=""):
        output = self._table_start(help_text)
        for row in l:
            output += self._table_row([row])
        output += "</table>"
        return output

    def _table_start(self, help_text=""):
        output = ''
        if help_text:
             output += '<div class="help-text">%s</div>' % help_text
        output += '<table cellpadding=10>'
        return output

    def _table_headings(self, headings):
        #column headings
        next_row = ""
        for h in headings:
            next_row = next_row + "<th><div style=\"cursor: pointer;\">" + str(h) + "</div></th>"
        next_row = next_row + "</tr></thread>"
        return next_row

    def _table_row(self, row):
        next_row = ""
        for r in row:
            #displaying lists is sometimes borked.  This makes it not borked
            if isinstance(r, list):
                r = [str(i) for i in r]
            next_row += "<td>" + str(r) + "</td>"
        next_row += "</tr>"
        return next_row
        
    def _format_list_table(self, d, headings, help_text=""):
        output = self._table_start(help_text)
        output = output + self._table_headings(headings)
        for row in d:
            ordered_row = [row[h] for h in headings]
            output = output + self._table_row(ordered_row) 
        output = output + "</table>"
        return output

    def _format_dict_table(self, d, headings, help_text=""):
        headings = [""] + headings[:]
        output = self._table_start(help_text)
        output = output + self._table_headings(headings)

        for key, row in sorted(d.iteritems()):
            ordered_row = [row[h] for h in headings if h]
            output = output + self._table_row([key] + ordered_row)
        output += "</table>"
        return output

class SchedulingCheckRunner:
#Generate html report and generate text report functions?lingCheckRunner:
     def __init__(self, program, formatter=HTMLSCFormatter()):
          """
          high_school_only and lunch should be lists of indeces of timeslots for the high school
          only block and for lunch respectively
          """
          self.p = program
          self.formatter = formatter

          self.high_school_blocks = self._get_high_school_only()
          self.lunch_blocks = self._getLunchByDay()

          #things that we'll calculate lazilly
          self.listed_sections = False
          self.calculated_classes_missing_resources = False
          self.d_categories = []
          self.d_grades = []

     def _getLunchByDay(self):
        import numpy
        #   Get IDs of timeslots allocated to lunch by day
        #   (note: requires that this is constant across days)
        lunch_timeslots = Event.objects.filter(meeting_times__parent_class__parent_program=self.p, meeting_times__parent_class__category__category='Lunch').order_by('start').distinct()
        #   Note: this code should not be necessary once lunch-constraints branch is merged (provides Program.dates())
        dates = []
        for ts in self.p.getTimeSlots():
            ts_day = date(ts.start.year, ts.start.month, ts.start.day)
            if ts_day not in dates:
                dates.append(ts_day)
        lunch_by_day = [[] for x in dates]
        for ts in lunch_timeslots:
            d = date(ts.start.year, ts.start.month, ts.start.day)
            lunch_by_day[dates.index(d)].append(ts)
        return lunch_by_day

     def _get_high_school_only(self):
          """  Returns a list of blocks which start after 7 PM.  At MIT, these blocks are high school
          only.  So this is a pretty MIT-Centric function.
          """
          l = []
          for ts in self.p.getTimeSlots():
               if ts.start.hour >= 19:
                    l.append(ts)
          return l

     def run_diagnostics(self, diagnostics=None):
          if diagnostics is None:
               diagnostics = self.all_diagnostics
          return [getattr(self, diag)() for diag in diagnostics]
         

     # Update this to add a scheduling check.
     all_diagnostics = [
          ('lunch_blocks_setup', 'Lunch blocks'),
          ('high_school_only_setup', 'High school only blocks'),
          ('incompletely_scheduled_classes', 'Classes not completely scheduled'),
          ('wrong_classroom_type', 'Classes in wrong classroom type'),
          ('classes_missing_resources', 'Unfulfilled resource requests'),
          ('missing_resources_by_hour', 'Unfulfilled resource requests by hour'),
          ('multiple_classes_same_room_same_time', 'Double-booked rooms'),
          ('teachers_unavailable', "Teachers teaching when they aren't available"),
          ('teachers_teaching_two_classes_same_time', 'Teachers teaching two classes at once'),
          ('classes_which_cover_lunch', 'Classes which are scheduled over lunch'),
          ('room_capacity_mismatch', 'Class max size/room max size mismatches'),
          ('middle_school_evening_classes', 'Classes with only middle school students during the high school only block'),
          ('classes_by_category', 'Number of classes in each block by category'),
          ('capacity_by_category', 'Total capacity in each block by category'),
          ('classes_by_grade', 'Number of classes in each block by grade'),
          ('capacity_by_grade', 'Total capacity in each block by grade'),
          ('admins_teaching_per_timeblock', 'Admins teaching per timeslot'),
          ('teachers_who_like_running', 'Teachers who like running'),
          ('hungry_teachers', 'Hungry Teachers'),
          ('no_overlap_classes', "Classes which shouldn't overlap"),
     ]

     #################################################
     #
     #    Useful functions
     #
     #################################################

     def _timeslot_dict(self, slot=lambda: 0):
          d = {}
          for i in self.p.getTimeSlotList():
               d[i] = slot()
          return d

     #memoize the list of class sections in this program
     def _all_class_sections(self):
          if self.listed_sections:
               return self.all_sections
          else:
               qs = self.p.sections()
               #filter out walkins
               qs = qs.exclude(parent_class__category__id=self.p.open_class_category.id)
               #filter out non-approved classes
               qs = qs.exclude(status__lte=0)
               qs = qs.exclude(resourceassignment__isnull=True)
               #filter out lunch
               qs = qs.exclude(parent_class__category__category=u'Lunch')
               qs = qs.select_related('parent_class', 'parent_class__parent_program', 'parent_class__category')
               qs = qs.prefetch_related('meeting_times', 'resourceassignment_set', 'resourceassignment_set__resource', 'parent_class__teachers')
               self.all_sections = list(qs)
               self.listed_sections = True
               return self.all_sections


     #################################################
     #
     #    Diagnostic functions
     #
     #################################################
     def lunch_blocks_setup(self):
         lunch_block_strings = [[str(l) for l in lunch_block_list] for lunch_block_list in self.lunch_blocks]
         return self.formatter.format_list(lunch_block_strings)

     def high_school_only_setup(self):
         return self.formatter.format_list(self.high_school_blocks)

     def incompletely_scheduled_classes(self):
          problem_classes = []
          for s in self._all_class_sections():
               mt =  s.get_meeting_times()
               rooms = s.getResources()
               if(len(rooms) != ceil(s.duration)):
                    problem_classes.append(s)
               elif(len(rooms) != len(mt)):
                    problem_classes.append(s)
          return self.formatter.format_list(problem_classes)

     def classes_which_cover_lunch(self):
          l = []
          for s in self._all_class_sections():
               mt =  s.get_meeting_times()
               for lunch in self.lunch_blocks:
                    if len(lunch) == 0:
                        pass
                    elif not (False in [b in mt for b in lunch]):
                         l.append(s)
          return self.formatter.format_list(l)

     def teachers_teaching_two_classes_same_time(self):
          d = self._timeslot_dict(slot=lambda: {})
          l = []
          for s in self._all_class_sections():
               mt =  s.get_meeting_times()
               for t in mt:
                    for teach in s.teachers:
                         if not teach in d[t]:
                              d[t][teach] = s
                         else:
                              l.append({"Teacher": teach, "Timeslot":t, "Section 1": s, "Section 2": d[t][teach]})
          return self.formatter.format_table(l, {'headings': ["Teacher", "Timeslot", "Section 1", "Section 2"]})

     def multiple_classes_same_room_same_time(self):
          d = self._timeslot_dict(slot=lambda: {})
          l = []
          for s in self._all_class_sections():
               mt =  s.get_meeting_times()
               rooms = s.classrooms()
               for t in mt:
                    for r in rooms:
                         if not r in d[t]:
                              d[t][r] = s
                         else:
                              l.append({"Timeslot": t, "Room":r, "Section 1":s, "Section2":d[t][r]})
          return self.formatter.format_table(l, {"headings": ["Room", "Timeslot", "Section 1", "Section 2"]})

     def middle_school_evening_classes(self):
          hso = set(self.high_school_blocks)
          sections = self._all_class_sections()
          #only middle school allowing classes
          sections = filter(lambda x: x.parent_class.grade_min < 9, sections)          
          #only classes in evening timeblocks
          sections = filter(lambda x: len(set(x.get_meeting_times()) & hso) > 0, sections )

          middle_school_only = filter(lambda x: x.parent_class.grade_max < 9, sections)
          return self.formatter.format_list(middle_school_only)

     def room_capacity_mismatch(self, lower_reporting_ratio=0.5, upper_reporting_ratio=1.5):
          l = []
          for s in self._all_class_sections():
               r = s.classrooms()
               if len(r) > 0:
                    room = r[0]
                    cls = s.parent_class
                    if room.num_students < lower_reporting_ratio*cls.class_size_max or room.num_students > upper_reporting_ratio*cls.class_size_max:
                         l.append({"Section": str(s), "Class Max": cls.class_size_max, "Room Max": room.num_students})
          return self.formatter.format_table(l, {'headings': ["Section", "Class Max", "Room Max"]})

     def hungry_teachers(self, ignore_open_classes=True):
         lunches = self.lunch_blocks
         if ignore_open_classes:
             open_class_cat = self.p.open_class_category
         bads = []
         for lunch in lunches:
             if lunch:
                 q=ESPUser.objects.all()
                 for block in lunch:
                     q=q.filter(classsubject__sections__meeting_times=block)
                 for t in q.distinct():
                     classes = [ClassSection.objects.get(parent_class__teachers=t,meeting_times=block) for block in lunch]
                     if open_class_cat.id not in [c.category.id for c in classes]:
                         bads.append({
                             'Teacher': t,
                             'Classes over lunch': classes,
                             })
         return self.formatter.format_table(bads,
                         {'headings': ['Teacher','Classes over lunch']},
                         help_text="A list of teachers scheduled to teach " +
                         "during all lunch blocks of any day. Requires that " +
                         "lunch blocks are set up for the program. Ignores " +
                         "teachers who are teaching at least one " +
                         "open class / walk-in activity during that day's " +
                         "lunch.")

     #for classes_by_category and capacity_by_category
     def _calculate_d_categories(self):
          if len(self.d_categories) > 0:
              return self.d_categories

          self.class_categories =  list(self.p.class_categories.all().values_list('category', flat=True))

          #not regular class categories          
          open_class_cat = self.p.open_class_category.category
          if open_class_cat in self.class_categories: self.class_categories.remove(open_class_cat)
          lunch_cat = "Lunch"
          if lunch_cat in self.class_categories: self.class_categories.remove(lunch_cat)

          #generating a dictionary of class categories
          class_cat_d = {}
          for cat in self.class_categories:
              class_cat_d[cat] = 0
          def class_category_dict():
               return deepcopy(class_cat_d)

          #populating it with data
          d_classes = self._timeslot_dict(slot=class_category_dict)
          d_capacity = self._timeslot_dict(slot=class_category_dict)
          for s in self._all_class_sections():
               mt =  s.get_meeting_times()
               for t in mt:
                    #   Handle classes not in program's list of class categories
                    #   (edge case in the event of manual modifications)
                    sc = s.category.category
                    if sc not in d_classes[t]:
                        d_classes[t][sc] = 0
                    if sc not in d_capacity[t]:
                        d_capacity[t][sc] = 0
                    d_classes[t][sc] += 1
                    d_capacity[t][sc] += s.capacity

          self.d_categories = {"classes":d_classes, "capacity":d_capacity}
          return self.d_categories

     def capacity_by_category(self):
         self._calculate_d_categories()
         return  self.formatter.format_table(self.d_categories["capacity"], {"headings": self.class_categories})
        

     def classes_by_category(self):
         self._calculate_d_categories()
         return  self.formatter.format_table(self.d_categories["classes"], {"headings": self.class_categories})

         
     def _calculate_d_grades(self):
          if len(self.d_grades) > 0:
             return self.d_grades

          self.grades = self.p.getModuleExtension('ClassRegModuleInfo').getClassGrades()
          grades_d = {}
          for grade in self.grades:
               grades_d[grade] = 0
          def grade_dict():
               return deepcopy(grades_d)

          #populating it with data
          d_classes = self._timeslot_dict(slot=grade_dict)
          d_capacity = self._timeslot_dict(slot=grade_dict)
          for s in self._all_class_sections():
               cls = s.parent_class 
               mt =  s.get_meeting_times()
               for t in mt:
                    for grade in range(cls.grade_min, cls.grade_max + 1, 1):
                         d_classes[t][grade] += 1
                         d_capacity[t][grade] += s.capacity
          self.d_grades = { "capacity": d_capacity, "classes": d_classes }
          return self.d_grades

     def capacity_by_grade(self):
         self._calculate_d_grades()
         return  self.formatter.format_table(self.d_grades["capacity"], {"headings": self.grades})
        

     def classes_by_grade(self):
         self._calculate_d_grades()
         return  self.formatter.format_table(self.d_grades["classes"], {"headings": self.grades})

     def admins_teaching_per_timeblock(self):
          key_string = "Admins Teaching"
          num_string = "num"
          def admin_dict():
               return { key_string: [] }

          d = self._timeslot_dict(slot=admin_dict)
          for s in self._all_class_sections():
               teachers = s.parent_class.get_teachers()
               admin_teachers = [t for t in teachers if t.isAdministrator()]
               for a in admin_teachers:
                    mt =  s.get_meeting_times()
                    for t in mt:
                         d[t][key_string].append(str(a))
          for k in d:
               d[k][num_string] = len(d[k][key_string])
          return self.formatter.format_table(d,
               {"headings": [num_string, key_string]})

     def _calculate_classes_missing_resources(self):
         if self.calculated_classes_missing_resources:
             return
         l_resources = []
         l_classrooms = []
         for s in self._all_class_sections():
             meeting_times = s.get_meeting_times()
             first_hour = meeting_times[0] if meeting_times else None
             classrooms = s.classrooms()
             classroom = classrooms[0] if classrooms else None
             unsatisfied_requests = s.unsatisfied_requests()
             if len(unsatisfied_requests) > 0:
                 for u in unsatisfied_requests:
                     #I'm not sure how MIT specific is.  I don't have access to other databases to know whether this will work 
                     #on other ESPs' websites
                     if str.lower(str(u.res_type.name)) == "classroom space":
                         if not u.desired_value == "No preference":
                             l_classrooms.append({ "Section": s, "First Hour": first_hour, "Requested Type": u.desired_value, "Classroom": classroom })
                     else:
                         l_resources.append({ "Section": s, "First Hour": first_hour, "Unfulfilled Request": u, "Classroom": classroom })
         self.l_wrong_classroom_type = l_classrooms
         self.l_missing_resources = l_resources
         self.calculated_classes_missing_resources = True
         return [l_classrooms, l_resources]


     def classes_missing_resources(self):
         self._calculate_classes_missing_resources()
         return self.formatter.format_table(self.l_missing_resources, {"headings":["Section", "Unfulfilled Request", "Classroom", "First Hour"]})

     def missing_resources_by_hour(self):
         self._calculate_classes_missing_resources()
         key_string = "Unfulfilled Request Numbers"
         num_string = "num"
         def ts_dict():
             return { }

         timeslots = self._timeslot_dict(slot=ts_dict)
         for sec in self.l_missing_resources:
             sec_times = sec["Section"].get_meeting_times()
             for time in sec_times:
                 timeslots[time][sec["Unfulfilled Request"].res_type] = \
                     timeslots[time].get(sec["Unfulfilled Request"].res_type, 0) + 1
         final_data = []
         for t in timeslots:
             for r in timeslots[t]:
                 final_data.append({"Timeblock": t, "Resource type": r,
                                "Number": timeslots[t][r]})
         final_data.sort(key=lambda d: d["Timeblock"].start)
         return self.formatter.format_table(
               final_data,
               {"headings": ["Timeblock", "Resource type", "Number"]})

     def wrong_classroom_type(self):
         self._calculate_classes_missing_resources()
         return self.formatter.format_table(self.l_wrong_classroom_type, {"headings": ["Section", "Requested Type", "Classroom", "First Hour"]})

     def teachers_unavailable(self):
         l = []
         for s in self._all_class_sections():
             for t in s.teachers:
                 available = t.getAvailableTimes(s.parent_program, ignore_classes=True)
                 for e in s.get_meeting_times():
                     if e not in available:
                         l.append({"Teacher": t, "Time": e, "Section": s})
         return self.formatter.format_table(l, {"headings": ["Section", "Teacher", "Time"]})

     def teachers_who_like_running(self):
         l = []
         teachers = self.p.teachers()['class_approved'].distinct()
         for teacher in teachers:
             sections = ClassSection.objects.filter(
                 parent_class__in=teacher.getTaughtClassesFromProgram(self.p).filter(status=10).distinct(),status=10).distinct().order_by('meeting_times__start')
             for i in range(sections.count()-1):
                 try:
                     time1 = sections[i+1].meeting_times.all().order_by('start')[0]
                     time0 = sections[i].meeting_times.all().order_by('-end')[0]
                     room0 = sections[i].initial_rooms()[0]
                     room1 = sections[i+1].initial_rooms()[0]
                     if (time1.start-time0.end).total_seconds() < 1200 and sections[i].initial_rooms().count() + sections[i+1].initial_rooms().count() and room0.name != room1.name:
                         l.append({"Teacher": teacher, "Section 1": sections[i], "Section 2": sections[i+1], "Room 1": room0, "Room 2": room1})
                 except BaseException:
                     continue
         return self.formatter.format_table(l,
                         {"headings": ["Teacher", "Section 1", "Section 2",
                                       "Room 1", "Room 2"]},
                         help_text="A list of teachers teaching two " +
                         "back-to-back classes (defined as two classes " +
                         "within 20 minutes of each other) in two different " +
                         "locations.")


     def no_overlap_classes(self):
         '''Gets a list of classes from the tag no_overlap_classes, and checks that they don't overlap.  The tag should contain a dict of {'comment': [list,of,class,ids]}.'''
         classes = json.loads(Tag.getProgramTag('no_overlap_classes',program=self.p, default="{}"))
         classes_lookup = {x.id: x for x in ClassSubject.objects.filter(id__in=sum(classes.values(),[]))}
         bad_classes = []
         for key, l in classes.iteritems():
             eventtuples = list(Event.objects.filter(meeting_times__parent_class__in=l).values_list('description', 'meeting_times', 'meeting_times__parent_class'))
             overlaps = {}
             for event, sec, cls in eventtuples:
                 if event in overlaps:
                     overlaps[event].append(classes_lookup[cls])
                 else:
                     overlaps[event]=[classes_lookup[cls]]
             for event in overlaps:
                 if len(overlaps[event])>1:
                     bad_classes.append({
                         'Comment': key,
                         'Timeblock': event,
                         'Classes': overlaps[event]
                         })
         return self.formatter.format_table(bad_classes,
                 {'headings': ['Comment', 'Timeblock', 'Classes']},
                 help_text="Given a list of classes that should not overlap, compute which overlap.  This is to be used for example for classes using the same materials which are not tracked by the website, or to check that directors' classes don't overlap.  The classes should be put in the Tag no_overlap_classes, in the format of a dictionary with keys various comments (e.g. 'classes using the Quiz Bowl buzzers') and values as corresponding lists of class IDs."
                 )
                     

<|MERGE_RESOLUTION|>--- conflicted
+++ resolved
@@ -48,15 +48,9 @@
     #requires: d, a two level dictionary where the the first set of
     #   keys are the headings expected on the side of the table, and
     #   the second set are the headings expected on the top of the table
-<<<<<<< HEAD
     def format_table(self, d, options={}, help_text=""):
-        if type(d) == list:
+        if isinstance(d, list):
             return self._format_list_table(d, options['headings'], help_text=help_text)
-=======
-    def format_table(self, d, title, options={}, help_text=""):
-        if isinstance(d, list):
-            return self._format_list_table(d, title, options['headings'], help_text=help_text)
->>>>>>> b7d3d5e1
         else:
             return self._format_dict_table(d, options['headings'], help_text=help_text)
 
