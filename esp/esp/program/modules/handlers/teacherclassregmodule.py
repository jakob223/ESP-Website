--- conflicted
+++ resolved
@@ -51,11 +51,9 @@
 from django.db                   import models
 from django.forms.util           import ErrorDict
 from esp.middleware.threadlocalrequest import get_current_request
-<<<<<<< HEAD
+
 import json
 from copy import deepcopy
-=======
->>>>>>> 61b46756
 
 class TeacherClassRegModule(ProgramModuleObj):
     """ This program module allows teachers to register classes, and for them to modify classes/view class statuses
