
__author__    = "Individual contributors (see AUTHORS file)"
__date__      = "$DATE$"
__rev__       = "$REV$"
__license__   = "AGPL v.3"
__copyright__ = """
This file is part of the ESP Web Site
Copyright (c) 2007 by the individual contributors
  (see AUTHORS file)

The ESP Web Site is free software; you can redistribute it and/or
modify it under the terms of the GNU Affero General Public License
as published by the Free Software Foundation; either version 3
of the License, or (at your option) any later version.

This program is distributed in the hope that it will be useful,
but WITHOUT ANY WARRANTY; without even the implied warranty of
MERCHANTABILITY or FITNESS FOR A PARTICULAR PURPOSE.  See the
GNU Affero General Public License for more details.

You should have received a copy of the GNU Affero General Public
License along with this program; if not, write to the Free Software
Foundation, Inc., 51 Franklin Street, Fifth Floor, Boston, MA 02110-1301, USA.

Contact information:
MIT Educational Studies Program
  84 Massachusetts Ave W20-467, Cambridge, MA 02139
  Phone: 617-253-4882
  Email: esp-webmasters@mit.edu
Learning Unlimited, Inc.
  527 Franklin St, Cambridge, MA 02139
  Phone: 617-379-0178
  Email: web-team@lists.learningu.org
"""
from esp.program.modules.base    import ProgramModuleObj, needs_teacher, meets_deadline, main_call, aux_call
from esp.program.modules.module_ext     import ClassRegModuleInfo
from esp.program.modules         import module_ext
from esp.program.modules.forms.teacherreg   import TeacherClassRegForm, TeacherOpenClassRegForm
from esp.program.models          import ClassSubject, ClassSection, ClassCategories, ClassImplication, Program, StudentAppQuestion, ProgramModule, StudentRegistration, RegistrationType
from esp.program.models.class_ import open_class_category
from esp.program.controllers.classreg import ClassCreationController, ClassCreationValidationError, get_custom_fields
from esp.datatree.models import *
from esp.tagdict.models          import Tag
from esp.web.util                import render_to_response
from django.template.loader      import render_to_string
from esp.middleware              import ESPError
from django.utils.datastructures import MultiValueDict
from esp.dbmail.models           import send_mail
from django.template.loader      import render_to_string
from django.http                 import HttpResponse
from esp.miniblog.models         import Entry
from django.core.cache           import cache
from django.db.models.query      import Q
from esp.users.models            import User, ESPUser
from esp.resources.models        import ResourceType, ResourceRequest
from esp.resources.forms         import ResourceRequestFormSet, ResourceTypeFormSet
from datetime                    import timedelta
from esp.mailman                 import add_list_member
from django.http                 import HttpResponseRedirect
from esp.middleware.threadlocalrequest import get_current_request
import simplejson as json
from copy import deepcopy

class TeacherClassRegModule(ProgramModuleObj, module_ext.ClassRegModuleInfo):
    """ This program module allows teachers to register classes, and for them to modify classes/view class statuses
        as the program goes on. It is suggested, though not required, that this module is used in conjunction with
        StudentClassRegModule. Please be mindful of all the options of this module. """
    @classmethod
    def module_properties(cls):
        return {
            "admin_title": "Teacher Class Registration",
            "link_title": "Register Your Classes",
            "module_type": "teach",
            "seq": 10,
            "inline_template": "listclasses.html",
            }

    def extensions(self):
        """ This function gives all the extensions...that is, models that act on the join of a program and module."""
        return []#(., module_ext.ClassRegModuleInfo)] # ClassRegModuleInfo has important information for this module


    def prepare(self, context={}):
        """ prepare returns the context for the main teacherreg page. This will just set the teacherclsmodule as this module,
            since everything else can be gotten from hooks. """
        
        context['can_edit'] = self.deadline_met('/Classes/Edit')
        context['can_create'] = self.deadline_met('/Classes/Create')
        context['teacherclsmodule'] = self # ...
        context['clslist'] = self.clslist(get_current_request().user)
        context['friendly_times_with_date'] = (Tag.getProgramTag(key='friendly_times_with_date',program=self.program,default=False) == "True")
        return context


    def noclasses(self):
        """ Returns true of there are no classes in this program """
        return len(self.clslist(get_current_request().user)) < 1

    def isCompleted(self):
        return not self.noclasses()

    def get_resource_pairs(self):
        items = []
        for res_type in self.program.getResourceTypes():
            possible_values = res_type.resourcerequest_set.values_list('desired_value', flat=True).distinct()
            for i in range(len(possible_values)):
                val = possible_values[i]
                label = 'teacher_res_%d_%d' % (res_type.id, i)
                full_description = 'Teachers who requested "%s" for their %s' % (val, res_type.name)
                query = Q(userbit__qsc__classsubject__sections__resourcerequest__res_type=res_type, userbit__qsc__classsubject__sections__resourcerequest__desired_value=val, userbit__qsc__classsubject__sections__parent_class__parent_program=self.program)
                items.append((label, full_description, query))
        return items

    def teachers(self, QObject = False):
        #   New approach: Pile the class datatree anchor IDs into the appropriate lists.

        Q_isteacher = Q(userbit__verb = GetNode('V/Flags/Registration/Teacher'))
        Q_rejected_teacher = Q(userbit__qsc__classsubject__in=self.program.classes().filter(status__lt=0)) & Q_isteacher
        Q_approved_teacher = Q(userbit__qsc__classsubject__in=self.program.classes().filter(status__gt=0)) & Q_isteacher
        Q_proposed_teacher = Q(userbit__qsc__classsubject__in=self.program.classes().filter(status=0)) & Q_isteacher
        Q_all_teachers = Q_rejected_teacher | Q_approved_teacher | Q_proposed_teacher 


        ## is_nearly_full() means at least one section is more than float(ClassSubject.get_capacity_factor()) full
        ## isFull() means that all *scheduled* sections are full
        ## Querying the full catalog is overkill here, but we do use a fair bit of it..., and hopefully it's
        ## better cached than other simpler queries that we might use.
        classes = ClassSubject.objects.catalog(self.program)
        capacity_factor = ClassSubject.get_capacity_factor()
        nearly_full_classes = [x.anchor for x in classes if x.is_nearly_full(capacity_factor)]
        Q_nearly_full_teacher = Q(userbit__qsc__in=nearly_full_classes) & Q_isteacher
        full_classes = [x.anchor for x in classes if x.isFull()]
        Q_full_teacher = Q(userbit__qsc__in=full_classes) & Q_isteacher

        Q_taught_before = Q_isteacher & Q(userbit__qsc__classsubject__status=10, userbit__qsc__classsubject__parent_program__in=Program.objects.exclude(pk=self.program.pk))

        #   Add dynamic queries for checking for teachers with particular resource requests
        additional_qs = {}
        for item in self.get_resource_pairs():
            additional_qs[item[0]] = Q_isteacher & (Q_rejected_teacher | Q_approved_teacher | Q_proposed_teacher) & item[2]

        if QObject:
            result = {
                'class_approved': self.getQForUser(Q_approved_teacher),
                'class_proposed': self.getQForUser(Q_proposed_teacher),
                'class_rejected': self.getQForUser(Q_rejected_teacher),
                'all_teachers': self.getQForUser(Q_all_teachers),
                'class_nearly_full': self.getQForUser(Q_nearly_full_teacher),
                'class_full': self.getQForUser(Q_full_teacher),
                'taught_before': self.getQForUser(Q_taught_before),
            }
            for key in additional_qs:
                result[key] = self.getQForUser(additional_qs[key])
        else:
            result = {
                'class_approved': ESPUser.objects.filter(Q_approved_teacher).distinct(),
                'class_proposed': ESPUser.objects.filter(Q_proposed_teacher).distinct(),
                'class_rejected': ESPUser.objects.filter(Q_rejected_teacher).distinct(),
                'all_teachers': ESPUser.objects.filter(Q_all_teachers).distinct(),
                'class_nearly_full': ESPUser.objects.filter(Q_nearly_full_teacher).distinct(),
                'class_full': ESPUser.objects.filter(Q_full_teacher).distinct(),
                'taught_before': ESPUser.objects.filter(Q_taught_before).distinct(),
            }
            for key in additional_qs:
                result[key] = ESPUser.objects.filter(additional_qs[key]).distinct()
                
        return result

    def teacherDesc(self):
        capacity_factor = ClassSubject.get_capacity_factor()
        result = {
            'class_approved': """Teachers teaching an approved class.""",
            'class_proposed': """Teachers teaching a class which has yet to be reviewed.""",
            'class_rejected': """Teachers teaching a rejected class.""",
            'all_teachers': """All teachers (regardless of class status) for this program.""",
            'class_full': """Teachers teaching a completely full class.""",
            'class_nearly_full': """Teachers teaching a nearly-full class (>%d%% of capacity).""" % (100 * capacity_factor),
            'taught_before': """Teachers who have taught for a previous program.""",
        }
        for item in self.get_resource_pairs():
            result[item[0]] = item[1]
        return result
    
    def deadline_met(self, extension=''):
        if get_current_request().user.isAdmin(self.program):
            return True
        
        if len(extension) > 0:
            return super(TeacherClassRegModule, self).deadline_met(extension)

        tmpModule = ProgramModuleObj()
        tmpModule.__dict__ = self.__dict__
        return tmpModule.deadline_met('/Classes/Create') or tmpModule.deadline_met('/Classes/Edit')
    
    def clslist(self, user):
        return [cls for cls in user.getTaughtClasses()
                if cls.parent_program.id == self.program.id ]

    @aux_call
    @needs_teacher
    @meets_deadline("/Classes/View")
    def section_students(self, request, tl, one, two, module, extra, prog):
    
        section = ClassSection.objects.filter(id=extra)
        if section.count() != 1:
            raise ESPError(False), 'Could not find that class section; please contact the webmasters.'

        return render_to_response(self.baseDir()+'class_students.html', request, (prog, tl), {'section': section[0], 'cls': section[0]})

    @aux_call
    @needs_teacher
    @meets_deadline("/Classes/View")
    def class_students(self, request, tl, one, two, module, extra, prog):
    
        cls = ClassSubject.objects.filter(id=extra)
        if cls.count() != 1:
            raise ESPError(False), 'Could not find that class subject; please contact the webmasters.'

        return render_to_response(self.baseDir()+'class_students.html', request, (prog, tl), {'cls': cls[0]})
        
        
    @aux_call
    @needs_teacher
    @meets_deadline("/Classes/SelectStudents")
    def select_students(self, request, tl, one, two, module, extra, prog):
        from esp.users.models import UserBit
        #   Get preregistered and enrolled students
        try:
            sec = ClassSection.objects.filter(id=extra)[0]
        except:
            raise ESPError(False), 'Class section not found.  If you came from a link on our site, please notify the webmasters.'
        
        students_list = sec.students_prereg()
        
        if request.method == 'POST':
            #   Handle form submission
            #   result_strs = []
            data = request.POST.copy()
            sections_dict = {}
            for key in data:
                key_dir = key.split('_')
                if key_dir[0] == 'regstatus' and len(key_dir) == 3:
                    student_id = int(key_dir[1])
                    sec_id = int(key_dir[2])
                    if sec_id not in sections_dict:
                        sections_dict[sec_id] = [{'id':student_id, 'status': data[key]}]
                    else:
                        sections_dict[sec_id].append({'id':student_id, 'status': data[key]})
            
            for sec_id in sections_dict:
                sec = ClassSection.objects.get(id=sec_id)
                sec.cache['students'] = None
                sec.cache['num_students'] = None
                for item in sections_dict[sec_id]:
                    student = ESPUser(User.objects.get(id=item['id']))
                    ignore = False
                    value = item['status']
                    if value == 'enroll':
                        verb_name = 'Enrolled'
                    elif value == 'reject':
                        verb_name = 'Rejected'
                    else:
                        ignore = True
                        
                    if not ignore:
                        rel = RegistrationType.get_map(include=['Enrolled', 'Rejected'], category='student')[verb_name]
                        other_regs = sec.getRegistrations(student).filter(relationship__name__in=['Enrolled', 'Rejected'])
                        found = False
                        for reg in other_regs:
                            if not found and reg.relationship == rel:
                                found = True
                            else:
                                reg.expire()
                            #   result_strs.append('Expired: %s' % bit)
                        if not found:
                            new_reg = StudentRegistration(user=student, relationship=rel, section=sec)
                            new_reg.save()
                        
        #   Jazz up this information a little
        for student in students_list:
            student.bits = sec.getRegVerbs(student)
            student.app = student.getApplication(self.program, False)
            student.other_classes = [(sec2, sec2.getRegVerbs(student)) for sec2 in student.getSections(self.program).exclude(id=sec.id)]
            preregs = sec.getRegistrations(student).exclude(relationship__name__in=['Enrolled', 'Rejected'])
            if preregs.count() != 0:
               student.added_class = preregs[0].start_date
            if 'Enrolled' in student.bits:
                student.enrolled = True
            elif 'Rejected' in student.bits:
                student.rejected = True

        #   Detect if there is an application module
        from esp.program.modules.handlers.studentjunctionappmodule import StudentJunctionAppModule
        has_app_module = False
        for module in prog.getModules():
            if isinstance(module, StudentJunctionAppModule):
                has_app_module = True

        return render_to_response(self.baseDir()+'select_students.html', request, (prog, tl), {'has_app_module': has_app_module, 'prog': prog, 'sec': sec, 'students_list': students_list})
        
    @aux_call
    @needs_teacher
    @meets_deadline('/Classes')
    def deleteclass(self, request, tl, one, two, module, extra, prog):
        classes = ClassSubject.objects.filter(id = extra)
        if len(classes) != 1 or not request.user.canEdit(classes[0]):
                return render_to_response(self.baseDir()+'cannoteditclass.html', request, (prog, tl),{})
        cls = classes[0]
        if cls.num_students() > 0:
            return render_to_response(self.baseDir()+'toomanystudents.html', request, (prog, tl), {})
        
        cls.delete()
        return self.goToCore(tl)

    @aux_call
    @needs_teacher
    @meets_deadline("/Classes/View")
    def class_status(self, request, tl, one, two, module, extra, prog):
        clsid = 0
        if request.POST.has_key('clsid'):
            clsid = request.POST['clsid']
        else:
            clsid = extra
            
        classes = ClassSubject.objects.filter(id = clsid)
        if len(classes) != 1 or not request.user.canEdit(classes[0]):
                return render_to_response(self.baseDir()+'cannoteditclass.html', request, (prog, tl),{})
        cls = classes[0]

        context = {'cls': cls, 'module': self,
                   'blogposts': Entry.find_posts_by_perms(request.user,GetNode('V/Subscribe'),cls.anchor)
                  }

        return render_to_response(self.baseDir()+'class_status.html', request, (prog, tl), context)

    @aux_call
    @needs_teacher
    @meets_deadline("/MainPage")
    def class_docs(self, request, tl, one, two, module, extra, prog):
        from esp.web.forms.fileupload_form import FileUploadForm    
        from esp.qsdmedia.models import Media

        clsid = 0
        if request.POST.has_key('clsid'):
            clsid = request.POST['clsid']
        else:
            clsid = extra
            
        classes = ClassSubject.objects.filter(id = clsid)
        if len(classes) != 1 or not request.user.canEdit(classes[0]):
                return render_to_response(self.baseDir()+'cannoteditclass.html', request, (prog, tl),{})
        
        target_class = classes[0]
        context_form = FileUploadForm()
    
        if request.method == 'POST':
            if request.POST['command'] == 'delete':
                docid = request.POST['docid']
                media = Media.objects.get(id = docid)
                media.delete()
            	
            elif request.POST['command'] == 'add':
                form = FileUploadForm(request.POST, request.FILES)

                if form.is_valid():
                    media = Media(friendly_name = form.cleaned_data['title'], anchor = target_class.anchor)
                    ufile = form.cleaned_data['uploadedfile']
                    
                    #	Append the class code on the filename
                    desired_filename = '%s_%s' % (target_class.emailcode(), ufile.name)
                    media.handle_file(ufile, desired_filename)
                    
                    media.format = ''
                    media.save()
                else:
                    context_form = form
        
        context = {'cls': target_class, 'uploadform': context_form, 'module': self}
    
        return render_to_response(self.baseDir()+'class_docs.html', request, (prog, tl), context)

    @aux_call
    @needs_teacher
    @meets_deadline('/MainPage')
    def coteachers(self, request, tl, one, two, module, extra, prog): 
        if not request.POST.has_key('clsid'):
            return self.goToCore(tl) # just fails.

        if extra == 'nojs':
            ajax = False
        else:
            ajax = True
            
        classes = ClassSubject.objects.filter(id = request.POST['clsid'])
        if len(classes) != 1 or not request.user.canEdit(classes[0]):
            return render_to_response(self.baseDir()+'cannoteditclass.html', request, (prog, tl),{})

        cls = classes[0]

        # set txtTeachers and coteachers....
        if not request.POST.has_key('coteachers'):
            coteachers = cls.teachers()
            coteachers = [ ESPUser(user) for user in coteachers
                           if user.id != request.user.id           ]
            
            txtTeachers = ",".join([str(user.id) for user in coteachers ])
            
        else:
            txtTeachers = request.POST['coteachers']
            coteachers = txtTeachers.split(',')
            coteachers = [ x for x in coteachers if x != '' ]
            coteachers = [ ESPUser(User.objects.get(id=userid))
                           for userid in coteachers                ]
            add_list_member("%s_%s-teachers" % (prog.anchor.parent.name, prog.anchor.name), coteachers)

        op = ''
        if request.POST.has_key('op'):
            op = request.POST['op']

        conflictingusers = []
        error = False
        
        if op == 'add':


            if len(request.POST['teacher_selected'].strip()) == 0:
                error = 'Error - Please click on the name when it drops down.'

            elif (request.POST['teacher_selected'] == str(request.user.id)):
                error = 'Error - You cannot select yourself as a coteacher!'
            elif request.POST['teacher_selected'] in txtTeachers.split(','):
                error = 'Error - You already added this teacher as a coteacher!'

            if error:
                return render_to_response(self.baseDir()+'coteachers.html', request, (prog, tl),{'class':cls,
                                                                                                 'ajax':ajax,
                                                                                                 'txtTeachers': txtTeachers,
                                                                                                 'coteachers':  coteachers,
                                                                                                 'error': error,
                                                                                                 'conflicts': []})
            
            # add schedule conflict checking here...
            teacher = ESPUser.objects.get(id = request.POST['teacher_selected'])

            if cls.conflicts(teacher):
                conflictingusers.append(teacher.first_name+' '+teacher.last_name)
            else:    
                coteachers.append(teacher)
                txtTeachers = ",".join([str(coteacher.id) for coteacher in coteachers ])
            
        elif op == 'del':
            ids = request.POST.getlist('delete_coteachers')
            newcoteachers = []
            for coteacher in coteachers:
                if str(coteacher.id) not in ids:
                    newcoteachers.append(coteacher)

            coteachers = newcoteachers
            txtTeachers = ",".join([str(coteacher.id) for coteacher in coteachers ])
                         

        elif op == 'save':
            old_coteachers_set = set(cls.teachers())
            new_coteachers_set = set(coteachers)

            to_be_added = new_coteachers_set - old_coteachers_set
            to_be_deleted = old_coteachers_set - new_coteachers_set

            # don't delete the current user
            if request.user in to_be_deleted:
                to_be_deleted.remove(request.user)

            for teacher in to_be_added:
                if cls.conflicts(teacher):
                    conflictingusers.append(teacher.first_name+' '+teacher.last_name)

            if len(conflictingusers) == 0:
                # remove some old coteachers
                for teacher in to_be_deleted:
                    cls.removeTeacher(teacher)
                    cls.removeAdmin(teacher)

                # add bits for all new coteachers
                ccc = ClassCreationController(self.program)
                for teacher in to_be_added:
                    ccc.associate_teacher_with_class(cls, teacher)
                cls.update_cache()
                ccc.send_class_mail_to_directors(cls)
                return self.goToCore(tl)


        
        return render_to_response(self.baseDir()+'coteachers.html', request, (prog, tl),{'class':cls,
                                                                                         'ajax':ajax,
                                                                                         'txtTeachers': txtTeachers,
                                                                                         'coteachers':  coteachers,
                                                                                         'conflicts':   conflictingusers})

    @needs_teacher
    def ajax_requests(self, request, tl, one, two, module, extra, prog):
        """ Handle a request for modifying a ResourceRequestFormSet. 
            This view is customized to handle the dynamic form
            (i.e. resource type is specified in advance and loaded
            into a hidden field). 
        """

        static_resource_requests = Tag.getProgramTag('static_resource_requests', prog, )

        #   Construct a formset from post data
        resource_formset = ResourceRequestFormSet(request.POST, prefix='request', static_resource_requests=static_resource_requests, )
        validity = resource_formset.is_valid()
        form_dicts = [x.__dict__ for x in resource_formset.forms]
        
        #   Retrieve data from forms
        form_datas = [x.cleaned_data for x in resource_formset.forms if hasattr(x, 'cleaned_data')]
        form_datas_filtered = [x for x in form_datas if x.has_key('resource_type')]
        
        if request.POST.has_key('action'):
            #   Modify form if an action is specified
            if request.POST['action'] == 'add':
                #   Construct initial data including new form
                new_restype = ResourceType.objects.get(id=request.POST['restype'])
                if len(new_restype.choices) > 0:
                    new_data = form_datas_filtered + [{'desired_value': new_restype.choices[0]}]
                else:
                    new_data = form_datas_filtered + [{}]
                new_types = [x['resource_type'] for x in form_datas_filtered] + [new_restype]
            elif request.POST['action'] == 'remove':
                #   Construct initial data removing undesired form
                form_to_remove = int(request.POST['form'])
                new_data = form_datas_filtered[:form_to_remove] + form_datas_filtered[(form_to_remove + 1):]
                new_types = [x['resource_type'] for x in new_data]
            
            #   Instantiate a new formset having the additional form
            new_formset = ResourceRequestFormSet(initial=new_data, resource_type=new_types, prefix='request', static_resource_requests=static_resource_requests, )
        else:
            #   Otherwise, just send back the original form
            new_formset = resource_formset
        
        #   Render an HTML fragment with the new formset
        context = {}
        context['program'] = prog
        context['formset'] = new_formset
        context['ajax_request'] = True
        formset_str = render_to_string(self.baseDir()+'requests_form_fragment.html', context)
        formset_script = render_to_string(self.baseDir()+'requests_form_fragment.js', context)
        return HttpResponse(json.dumps({'request_forms_html': formset_str, 'script': formset_script}))

    @needs_teacher
    def ajax_restypes(self, request, tl, one, two, module, extra, prog):
        """ Handle a request for modifying a ResourceTypeFormSet. 
            This is pretty straightforward and should be generalized for
            all further applications.
        """
        #   Construct a formset from post data
        resource_formset = ResourceTypeFormSet(request.POST, prefix='restype')
        validity = resource_formset.is_valid()
        form_dicts = [x.__dict__ for x in resource_formset.forms]
        
        #   Retrieve data from forms
        form_datas = [x.cleaned_data for x in resource_formset.forms if hasattr(x, 'cleaned_data')]
        form_datas_filtered = form_datas
        
        if request.POST.has_key('action'):
            #   Modify form if an action is specified
            if request.POST['action'] == 'add':
                #   Construct initial data including new form
                new_data = form_datas_filtered + [{}]
            elif request.POST['action'] == 'remove':
                #   Construct initial data removing undesired form
                form_to_remove = int(request.POST['form'])
                new_data = form_datas_filtered[:form_to_remove] + form_datas_filtered[(form_to_remove + 1):]

            #   Instantiate a new formset having the additional form
            new_formset = ResourceTypeFormSet(initial=new_data, prefix='restype')
        else:
            #   Otherwise, just send back the original form
            new_formset = resource_formset
        
        #   Render an HTML fragment with the new formset
        context = {}
        context['program'] = prog
        context['formset'] = new_formset
        context['ajax_request'] = True
        formset_str = render_to_string(self.baseDir()+'restype_form_fragment.html', context)
        formset_script = render_to_string(self.baseDir()+'restype_form_fragment.js', context)
        return HttpResponse(json.dumps({'restype_forms_html': formset_str, 'script': formset_script}))
        
    @aux_call
    @meets_deadline("/Classes/Edit")
    @needs_teacher
    def editclass(self, request, tl, one, two, module, extra, prog):
        try:
            int(extra)
        except: 
            raise ESPError("False"), "Invalid integer for class ID!"

        classes = ClassSubject.objects.filter(id = extra)
        if len(classes) == 0:
            raise ESPError("False"), "No class found matching this ID!"

        if len(classes) != 1 or not request.user.canEdit(classes[0]):
            return render_to_response(self.baseDir()+'cannoteditclass.html', request, (prog, tl),{})
        cls = classes[0]

        if cls.category.category == open_class_category().category:
            action = 'editopenclass'
        else:
            action = 'edit'

        return self.makeaclass_logic(request, tl, one, two, module, extra, prog, cls, action)

    @main_call
    @meets_deadline('/Classes/Create')
    @needs_teacher
    def makeaclass(self, request, tl, one, two, module, extra, prog, newclass = None):
        return self.makeaclass_logic(request, tl, one, two, module, extra, prog, newclass = None)

<<<<<<< HEAD
=======
    @classmethod
    def copy_class_subject(module_cls, cls, newprog):
        ccc = ClassCreationController(newprog)
        newcls = deepcopy(cls)
        newcls.id = None
        ccc.attach_class_to_program(newcls)
        #newcls.save()
        return newcls

>>>>>>> d0501672
    @aux_call
    @meets_deadline('/Classes/Create')
    @needs_teacher
    def copyaclass(self, request, tl, one, two, module, extra, prog):
        if request.method == 'POST':
            return self.makeaclass_logic(request, tl, one, two, module, extra, prog)
        if not request.GET.has_key('cls'):
            raise ESPError("False"), "No class specified!"
        
        # Select the class
        cls_id = request.GET['cls']
        classes = ClassSubject.objects.filter(id=cls_id)
        if len(classes) == 0:
            raise ESPError("False"), "No class found matching this ID!"
        if len(classes) != 1:
            raise ESPError("False")
        cls = classes[0]

        # Select the correct action
        if cls.category.category == open_class_category().category:
            action = 'editopenclass'
        else:
            action = 'edit'

<<<<<<< HEAD
=======
        # Create a copy of the class under the current program for modification
        #cls_copy = TeacherClassRegModule.copy_class_subject(cls, prog)
        
>>>>>>> d0501672
        return self.makeaclass_logic(request, tl, one, two, module, extra, prog, cls, action, populateonly = True)

    @aux_call
    @meets_deadline('/Classes/Create')
    @needs_teacher
    def copyclasses(self, request, tl, one, two, module, extra, prog):
        context = {}
        context['all_class_list'] = request.user.getTaughtClasses()
        context['noclasses'] = (len(context['all_class_list']) == 0)
        return render_to_response(self.baseDir()+'listcopyclasses.html', request, (prog, tl), context)

    @aux_call
    @meets_deadline('/Classes/Create')
    @needs_teacher
    def makeopenclass(self, request, tl, one, two, module, extra, prog, newclass = None):
        return self.makeaclass_logic(request, tl, one, two, module, extra, prog, newclass = None, action = 'createopenclass')


    def makeaclass_logic(self, request, tl, one, two, module, extra, prog, newclass = None, action = 'create', populateonly = False):
<<<<<<< HEAD
        """
        The logic for the teacher class registration form.

        A brief description of some of the key arguments:
        - newclass -- The class object from which to fill in the data
        - action -- What action is the form performing? Options are 'create',
              'createopenclass', 'edit', 'editopenclass'
        - populateonly -- If True and newclass is specified, the form will only
              populate the fields, rather than keeping track of which class they
              came from and saving edits back to that. This is used for the class
              copying logic.
        """
=======
>>>>>>> d0501672
        context = {'module': self}
        
        static_resource_requests = Tag.getProgramTag('static_resource_requests', self.program, )

        if request.method == 'POST' and request.POST.has_key('class_reg_page'):
            if not self.deadline_met():
                return self.goToCore(tl)

            ccc = ClassCreationController(self.program)

            try:
                if action == 'create':
                    newclass = ccc.makeaclass(request.user, request.POST)
                elif action == 'createopenclass':
                    newclass = ccc.makeaclass(request.user, request.POST, form_class=TeacherOpenClassRegForm)
                elif action == 'edit':
                    newclass = ccc.editclass(request.user, request.POST, extra)
                elif action == 'editopenclass':
                    newclass = ccc.editclass(request.user, request.POST, extra, form_class=TeacherOpenClassRegForm)

                do_question = bool(ProgramModule.objects.filter(handler="TeacherReviewApps", program=self.program))

                if do_question:
                    return HttpResponseRedirect(newclass.parent_program.get_teach_url() + "app_questions")
                if request.POST.has_key('manage') and request.POST['manage'] == 'manage':
                    if request.POST['manage_submit'] == 'reload':
                        return HttpResponseRedirect(request.get_full_path()+'?manage=manage')
                    elif request.POST['manage_submit'] == 'manageclass':
                        return HttpResponseRedirect('/manage/%s/manageclass/%s' % (self.program.getUrlBase(), extra))
                    elif request.POST['manage_submit'] == 'dashboard':
                        return HttpResponseRedirect('/manage/%s/dashboard' % self.program.getUrlBase())
                    elif request.POST['manage_submit'] == 'main':
                        return HttpResponseRedirect('/manage/%s/main' % self.program.getUrlBase())
                return self.goToCore(tl)

            except ClassCreationValidationError, e:
                reg_form = e.reg_form
                resource_formset = e.resource_formset
                restype_formset = e.restype_formset

        else:
            errors = {}
            
            default_restypes = Tag.getProgramTag('default_restypes', program=self.program, )
            if default_restypes:
                resource_type_labels = json.loads(default_restypes)
                resource_types = [ResourceType.get_or_create(x, self.program) for x in resource_type_labels]
            else:
                if static_resource_requests:
                    # With static resource requests, we need to display a form
                    # each available type --- there's no way to add the types
                    # that we didn't start out with
                    # Thus, if default_restype isn't set, we display everything
                    # potentially relevant
                    q_program = Q(program=self.program)
                    if Tag.getTag('allow_global_restypes'):
                        q_program = q_program | Q(program__isnull=True)
                    resource_types=list(ResourceType.objects.filter(q_program).order_by('-priority_default'))
                else:
                    # If we're not using static resource requests, then just
                    # hardcode some sane defaults
                    resource_type_labels = ['Classroom', 'A/V']
                    resource_types = [ResourceType.get_or_create(x, self.program) for x in resource_type_labels]

            if newclass is not None:
                current_data = newclass.__dict__
                # Duration can end up with rounding errors. Pick the closest.
                old_delta = None
                # Technically, this is a "backwards compatibility" field, so we put in a hack
                # for the "correct" usage. This feels silly. Why are ClassSections allowed different
                # durations when every interface assumes they're identical?
                current_duration = current_data['duration'] or newclass.sections.all()[0].duration
                rounded_duration = 0
                for k, v in self.getDurations() + [(0,'')]:
                    new_delta = abs( k - current_duration )
                    if old_delta is None or new_delta < old_delta:
                        old_delta = new_delta
                        rounded_duration = k
                current_data['duration'] = rounded_duration
                current_data['category'] = newclass.category.id
                current_data['num_sections'] = newclass.sections.count()
                current_data['allow_lateness'] = newclass.allow_lateness
                current_data['title'] = newclass.anchor.friendly_name
                current_data['url']   = newclass.anchor.name
                for field_name in get_custom_fields():
                    if field_name in newclass.custom_form_data:
                        current_data[field_name] = newclass.custom_form_data[field_name]
                if newclass.optimal_class_size_range:
                    current_data['optimal_class_size_range'] = newclass.optimal_class_size_range.id
                if newclass.allowable_class_size_ranges.all():
                    current_data['allowable_class_size_ranges'] = list(newclass.allowable_class_size_ranges.all().values_list('id', flat=True))
                if not populateonly:
                    context['class'] = newclass

                if action=='edit':
                    reg_form = TeacherClassRegForm(self, current_data)
                elif action=='editopenclass':
                    reg_form = TeacherOpenClassRegForm(self, current_data)
                
                #   Todo...
                ds = newclass.default_section()
                class_requests = ResourceRequest.objects.filter(target=ds)
                if static_resource_requests:
                    #   Program the multiple-checkbox forms if static requests are used.
                    resource_formset = ResourceRequestFormSet(resource_type=resource_types, prefix='request', static_resource_requests=static_resource_requests)
                    initial_requests = {}
                    for x in class_requests:
                        if x.res_type.name not in initial_requests:
                            initial_requests[x.res_type.name]  = []
                        initial_requests[x.res_type.name].append(x.desired_value)
                    for form in resource_formset.forms:
                        field = form.fields['desired_value']
                        if field.label in initial_requests:
                            field.initial = initial_requests[field.label]
                            if form.resource_type.only_one and len(field.initial):
                                field.initial = field.initial[0]
                else:
                    #   With dynamic requests each form uses radio buttons, so there's a one-to-one correspondence
                    #   between forms and requests.
                    resource_formset = ResourceRequestFormSet(
                        initial=[{'resource_type': x.res_type, 'desired_value': x.desired_value} for x in class_requests],
                        resource_type=[x.res_type for x in class_requests],
                        prefix='request',
                        static_resource_requests=static_resource_requests,
                    )
                restype_formset = ResourceTypeFormSet(initial=[], prefix='restype')

            else:
                if action=='create':
                    reg_form = TeacherClassRegForm(self)
                elif action=='createopenclass':
                    reg_form = TeacherOpenClassRegForm(self)

                #   Provide initial forms: a request for each provided type, but no requests for new types.
                resource_formset = ResourceRequestFormSet(resource_type=resource_types, prefix='request', static_resource_requests=static_resource_requests, )
                restype_formset = ResourceTypeFormSet(initial=[], prefix='restype')

        context['tl'] = 'teach'
        context['one'] = one
        context['two'] = two
        context['form'] = reg_form
        context['formset'] = resource_formset
        context['restype_formset'] = restype_formset
        context['allow_restype_creation'] = Tag.getProgramTag('allow_restype_creation', program=self.program, )
        context['static_resource_requests'] = static_resource_requests
        context['resource_types'] = self.program.getResourceTypes(include_classroom=True)
        context['classroom_form_advisories'] = 'classroom_form_advisories'
        context['program'] = self.program
        if self.program.grade_max - self.program.grade_min >= 4:
            context['grade_range_popup'] = (Tag.getProgramTag('grade_range_popup', self.program) != "False")
        else:
            context['grade_range_popup'] = False

        if newclass is None:
            context['addoredit'] = 'Add'
        else:
            context['addoredit'] = 'Edit'

        context['classes'] = {
            0: {'type': 'class', 'link': 'makeaclass'}, 
            1: {'type': 'walk-in seminar', 'link': 'makeopenclass'}
        }
        if action == 'create' or action == 'edit':
            context['isopenclass'] = 0
        elif action == 'createopenclass' or action == 'editopenclass':
            context['isopenclass'] = 1
            context['grade_range_popup'] = False
            context['classroom_form_advisories'] += '__open_class'
        context['classtype'] = context['classes'][context['isopenclass']]['type']
        context['otherclass'] = context['classes'][1 - context['isopenclass']]
        
        context['manage'] = False
        if ((request.method == "POST" and request.POST.has_key('manage') and request.POST['manage'] == 'manage') or 
            (request.method == "GET" and request.GET.has_key('manage') and request.GET['manage'] == 'manage')) and request.user.isAdministrator():
            context['manage'] = True
        
        return render_to_response(self.baseDir() + 'classedit.html', request, (prog, tl), context)


    @aux_call
    @needs_teacher    
    def teacherlookup(self, request, tl, one, two, module, extra, prog, newclass = None):
        
        # Search for teachers with names that start with search string
        if not request.GET.has_key('name') or request.POST.has_key('name'):
            return self.goToCore(tl)
        
        return TeacherClassRegModule.teacherlookup_logic(request, tl, one, two, module, extra, prog, newclass)
    
    @staticmethod
    def teacherlookup_logic(request, tl, one, two, module, extra, prog, newclass = None):
        limit = 10
        from esp.web.views.json import JsonResponse
        from esp.users.models import UserBit

        Q_teacher = Q(userbit__verb = GetNode('V/Flags/UserRole/Teacher'))

        queryset = ESPUser.objects.filter(Q_teacher)
        
        if not request.GET.has_key('name'):
            startswith = request.POST['name']
        else:
            startswith = request.GET['name']
        s = ''
        spaces = ''
        after_comma = False
        for char in startswith:
            if char == ' ':
                if not after_comma:
                    spaces += ' '
            elif char == ',':
                s += ','
                spaces = ''
                after_comma = True
            else:
                s += spaces + char
                spaces = ''
                after_comma = False
        startswith = s
        parts = [x.strip('*') for x in startswith.split(',')]
        
        #   Don't return anything if there's no input.
        if len(parts[0]) > 0:
            Q_name = Q(last_name__istartswith=parts[0])

            if len(parts) > 1:
                Q_name = Q_name & Q(first_name__istartswith=parts[1])

            # Isolate user objects
            queryset = queryset.filter(Q_name)[:(limit*10)]
            user_dict = {}
            for user in queryset:
                user_dict[user.id] = user
            users = user_dict.values()

            # Construct combo-box items
            obj_list = [{'name': "%s, %s (%s)" % (user.last_name, user.first_name, user.username), 'username': user.username, 'id': user.id} for user in users]
        else:
            obj_list = []

        return JsonResponse(obj_list)

    def getNavBars(self):
        """ Returns a list of the dictionary to render the class catalog, if it's open """
        if super(TeacherClassRegModule, self).deadline_met('/Catalog'):
            return [{ 'link': '/learn/%s/catalog' % ( self.program.getUrlBase() ),
                      'text': '%s Catalog' % ( self.program.niceName() ) }]
        
        else:
            return []

    def get_msg_vars(self, user, key):
        user = ESPUser(user)
        if key == 'full_classes':
            return user.getFullClasses_pretty(self.program)

        return 'No classes.'

    class Meta:
        abstract = True
<|MERGE_RESOLUTION|>--- conflicted
+++ resolved
@@ -616,18 +616,6 @@
     def makeaclass(self, request, tl, one, two, module, extra, prog, newclass = None):
         return self.makeaclass_logic(request, tl, one, two, module, extra, prog, newclass = None)
 
-<<<<<<< HEAD
-=======
-    @classmethod
-    def copy_class_subject(module_cls, cls, newprog):
-        ccc = ClassCreationController(newprog)
-        newcls = deepcopy(cls)
-        newcls.id = None
-        ccc.attach_class_to_program(newcls)
-        #newcls.save()
-        return newcls
-
->>>>>>> d0501672
     @aux_call
     @meets_deadline('/Classes/Create')
     @needs_teacher
@@ -652,12 +640,6 @@
         else:
             action = 'edit'
 
-<<<<<<< HEAD
-=======
-        # Create a copy of the class under the current program for modification
-        #cls_copy = TeacherClassRegModule.copy_class_subject(cls, prog)
-        
->>>>>>> d0501672
         return self.makeaclass_logic(request, tl, one, two, module, extra, prog, cls, action, populateonly = True)
 
     @aux_call
@@ -677,7 +659,6 @@
 
 
     def makeaclass_logic(self, request, tl, one, two, module, extra, prog, newclass = None, action = 'create', populateonly = False):
-<<<<<<< HEAD
         """
         The logic for the teacher class registration form.
 
@@ -690,8 +671,7 @@
               came from and saving edits back to that. This is used for the class
               copying logic.
         """
-=======
->>>>>>> d0501672
+
         context = {'module': self}
         
         static_resource_requests = Tag.getProgramTag('static_resource_requests', self.program, )
