
__author__    = "Individual contributors (see AUTHORS file)"
__date__      = "$DATE$"
__rev__       = "$REV$"
__license__   = "AGPL v.3"
__copyright__ = """
This file is part of the ESP Web Site
Copyright (c) 2007 by the individual contributors
  (see AUTHORS file)

The ESP Web Site is free software; you can redistribute it and/or
modify it under the terms of the GNU Affero General Public License
as published by the Free Software Foundation; either version 3
of the License, or (at your option) any later version.

This program is distributed in the hope that it will be useful,
but WITHOUT ANY WARRANTY; without even the implied warranty of
MERCHANTABILITY or FITNESS FOR A PARTICULAR PURPOSE.  See the
GNU Affero General Public License for more details.

You should have received a copy of the GNU Affero General Public
License along with this program; if not, write to the Free Software
Foundation, Inc., 51 Franklin Street, Fifth Floor, Boston, MA 02110-1301, USA.

Contact information:
MIT Educational Studies Program
  84 Massachusetts Ave W20-467, Cambridge, MA 02139
  Phone: 617-253-4882
  Email: esp-webmasters@mit.edu
Learning Unlimited, Inc.
  527 Franklin St, Cambridge, MA 02139
  Phone: 617-379-0178
  Email: web-team@learningu.org
"""

import json
import colorsys
from datetime import datetime, timedelta

from django.db.models import Min
from django.db.models.query import Q
from django.http import HttpResponse
from django.shortcuts import get_object_or_404
from django.utils.safestring import mark_safe


from esp.users.models    import ESPUser, Record, ContactInfo, StudentInfo, K12School
from esp.program.models import RegistrationProfile

from esp.program.modules.base import ProgramModuleObj, needs_onsite, needs_student, main_call, aux_call
<<<<<<< HEAD
from esp.program.models import ClassSubject, ClassSection, StudentRegistration, ScheduleMap, Program
from esp.web.util import render_to_response
=======
from esp.program.models import ClassSubject, ClassSection, StudentRegistration, ScheduleMap
from esp.utils.web import render_to_response
>>>>>>> 5e7544ee
from esp.cal.models import Event
from argcache import cache_function
from esp.users.models import ESPUser, Record
from esp.resources.models import ResourceAssignment
from esp.utils.models import Printer, PrintRequest
from esp.utils.query_utils import nest_Q
from esp.tagdict.models import Tag
from esp.accounting.controllers import IndividualAccountingController

def hsl_to_rgb(hue, saturation, lightness=0.5):
    (red, green, blue) = colorsys.hls_to_rgb(hue, lightness, saturation)
    return '%02x%02x%02x' % (min(1.0, red) * 255.0, min(1.0, green) * 255.0, min(1.0, blue) * 255.0)

class OnSiteClassList(ProgramModuleObj):
    @classmethod
    def module_properties(cls):
        return {
            "admin_title": "Show Open Classes at Onsite Registration",
            "link_title": "List of Open Classes",
            "module_type": "onsite",
            "seq": 32,
            }

    @cache_function
    def section_data(sec):
        sect = {}
        sect['id'] = sec.id
        sect['emailcode'] = sec.emailcode()
        sect['title'] = sec.title()
        sect['teachers'] = ', '.join([t.name() for t in list(sec.teachers)])
        sect['rooms'] = (' ,'.join(sec.prettyrooms()))[:12]
        return sect
    section_data.depend_on_model('resources.ResourceAssignment')
    section_data.depend_on_cache(ClassSubject.get_teachers, lambda **kwargs: {})
    section_data=staticmethod(section_data)

    """ Warning: for performance reasons, these views are not abstracted away from
        the models.  If the schema is changed this code will need to be updated.
    """

    @aux_call
    @needs_onsite
    def catalog_status(self, request, tl, one, two, module, extra, prog):
        resp = HttpResponse(content_type='application/json')
        #   Fetch a reduced version of the catalog to save time
        data = {
            #   Todo: section current capacity ? (see ClassSection.get_capacity())
            'classes': list(ClassSubject.objects.filter(parent_program=prog, status__gt=0).extra({'teacher_names': """array_to_string(ARRAY(SELECT auth_user.first_name || ' ' || auth_user.last_name FROM auth_user,program_class_teachers WHERE program_class_teachers.classsubject_id=program_class.id AND auth_user.id=program_class_teachers.espuser_id), ', ')""", 'class_size_max_optimal': """SELECT program_classsizerange.range_max FROM program_classsizerange WHERE program_classsizerange.id = optimal_class_size_range_id"""}).values('id', 'class_size_max', 'class_size_max_optimal', 'class_info', 'prereqs', 'hardness_rating', 'grade_min', 'grade_max', 'title', 'teacher_names', 'category__symbol', 'category__id')),
            'sections': list(ClassSection.objects.filter(parent_class__parent_program=prog, status__gt=0).extra({'event_ids':  """ARRAY(SELECT "cal_event"."id" FROM "cal_event", "program_classsection_meeting_times" WHERE ("program_classsection_meeting_times"."event_id" = "cal_event"."id" AND "program_classsection_meeting_times"."classsection_id" = "program_classsection"."id"))"""}).values('id', 'max_class_capacity', 'parent_class__id', 'enrolled_students', 'event_ids', 'registration_status')),
            'timeslots': list(prog.getTimeSlots().extra({'start_millis':"""EXTRACT(EPOCH FROM start) * 1000""",'label': """to_char("start", 'Dy HH:MI -- ') || to_char("end", 'HH:MI AM')"""}).values_list('id', 'label','start_millis')),
            'categories': list(prog.class_categories.all().order_by('-symbol').values('id', 'symbol', 'category')),
        }
        json.dump(data, resp)

        return resp

    @aux_call
    @needs_onsite
    def enrollment_status(self, request, tl, one, two, module, extra, prog):
        resp = HttpResponse(content_type='application/json')
        data = StudentRegistration.valid_objects().filter(section__status__gt=0, section__parent_class__status__gt=0, section__parent_class__parent_program=prog, relationship__name='Enrolled').values_list('user__id', 'section__id')
        json.dump(list(data), resp)
        return resp

    @aux_call
    @needs_onsite
    def students_status(self, request, tl, one, two, module, extra, prog):
        resp = HttpResponse(content_type='application/json')
        #   Try to ensure we don't miss anyone

        students_dict = self.program.students(QObjects=True)
        search_query = request.GET.get('q')

        student_types = ['student_profile']     #   You could add more list names here, but it would get very slow.
        students_Q = Q()
        
        for student_type in student_types:
            students_Q = students_Q | students_dict[student_type]
<<<<<<< HEAD

        students = ESPUser.objects.filter(students_Q)
        program_students_ids = []

        data = [] 
        if search_query:
            #If user provided a search term then we want to expand search to the
            #entire student base
            
            search_tokens = search_query.split(' ',1)
            first_token = search_tokens[0]

            if len(search_tokens) == 1:
                search_qset = Q(last_name__icontains=first_token) | Q(first_name__icontains=first_token)
            else:
                second_token = search_tokens[1]
                search_qset = (Q(last_name__icontains=first_token) & Q(first_name__icontains=second_token)) | \
                            (Q(first_name__icontains=first_token) & Q(last_name__icontains=second_token)) 
            program_students_ids = set(students.values_list('id', flat=True).distinct())
            students = ESPUser.objects.filter(search_qset)
                              
        students = students.values_list('id', 'last_name', 'first_name') \
                              .distinct() \
                              .order_by('last_name','first_name')

        if search_query:
            students = students[:20]

        for student in students:
            has_profile = not search_query or student[0] in program_students_ids
            data.append(list(student) + [has_profile])

        simplejson.dump(sorted(data,key=lambda x: not x[3]), resp)
        return resp

    @aux_call
    @needs_onsite
    def register_student(self, request, tl, one, two, module, extra, prog):
        resp = HttpResponse(mimetype='application/json')
        program = self.program
        success = False
        student = get_object_or_404(ESPUser,pk=request.POST.get("student_id"))

        registration_profile = RegistrationProfile.getLastForProgram(student,
                                                                program)
        success = registration_profile.student_info is not None

        if success:
            registration_profile.save()

            for extension in ['paid','Attended','medical','liability','OnSite']:
                Record.createBit(extension, program, student)
        
            IndividualAccountingController.updatePaid(self.program, student, paid=True)

        simplejson.dump({'status':success}, resp)   
=======
        students = ESPUser.objects.filter(students_Q).distinct()
        data = students.values_list('id', 'last_name', 'first_name').distinct()
        json.dump(list(data), resp)
>>>>>>> 5e7544ee
        return resp

    @aux_call
    @needs_onsite
    def checkin_status(self, request, tl, one, two, module, extra, prog):
        resp = HttpResponse(content_type='application/json')
        data = ESPUser.objects.filter(record__event="attended", record__program=prog).distinct().values_list('id')
        json.dump(list(data), resp)
        return resp

    @aux_call
    @needs_onsite
    def counts_status(self, request, tl, one, two, module, extra, prog):
        resp = HttpResponse(content_type='application/json')
        data = ClassSection.objects.filter(status__gt=0, parent_class__status__gt=0, parent_class__parent_program=prog).values_list('id', 'enrolled_students')
        json.dump(list(data), resp)
        return resp

    @aux_call
    @needs_onsite
    def rooms_status(self, request, tl, one, two, module, extra, prog):
        resp = HttpResponse(content_type='application/json')
        data = ClassSection.objects.filter(status__gt=0, parent_class__status__gt=0, parent_class__parent_program=prog, resourceassignment__resource__res_type__name="Classroom").select_related('resourceassignment__resource__name').values_list('id', 'resourceassignment__resource__name', 'resourceassignment__resource__num_students')
        json.dump(list(data), resp)
        return resp

    @aux_call
    @needs_onsite
    def get_schedule_json(self, request, tl, one, two, module, extra, prog):
        resp = HttpResponse(content_type='application/json')
        result = {'user': None, 'user_grade': 0, 'sections': [], 'messages': []}
        try:
            result['user'] = int(request.GET['user'])
        except:
            result['messages'].append('Error: no user specified.')
        if result['user']:
            result['user_grade'] = ESPUser.objects.get(id=result['user']).getGrade(program=prog)
            result['sections'] = list(ClassSection.objects.filter(nest_Q(StudentRegistration.is_valid_qobject(), 'studentregistration'), status__gt=0, parent_class__status__gt=0, parent_class__parent_program=prog, studentregistration__relationship__name='Enrolled', studentregistration__user__id=result['user']).values_list('id', flat=True).distinct())
        json.dump(result, resp)
        return resp

    @aux_call
    @needs_onsite
    def update_schedule_json(self, request, tl, one, two, module, extra, prog):
        resp = HttpResponse(content_type='application/json')
        result = {'user': None, 'sections': [], 'messages': []}
        try:
            user = ESPUser.objects.get(id=int(request.GET['user']))
        except:
            user = None
            result['messages'].append('Error: could find user %s' % request.GET.get('user', None))
        try:
            desired_sections = json.loads(request.GET['sections'])
        except:
            result['messages'].append('Error: could not parse requested sections %s' % request.GET.get('sections', None))
            desired_sections = None

        #   Check in student, since if they're using this view they must be onsite
        q = Record.objects.filter(user=user, program=prog, event='attended')
        if not q.exists():
            new_rec, created = Record.objects.get_or_create(user=user, program=prog, event='attended')

        if user and desired_sections is not None:
            override_full = (request.GET.get("override", "") == "true")

            current_sections = list(ClassSection.objects.filter(nest_Q(StudentRegistration.is_valid_qobject(), 'studentregistration'), status__gt=0, parent_class__status__gt=0, parent_class__parent_program=prog, studentregistration__relationship__name='Enrolled', studentregistration__user__id=user.id).values_list('id', flat=True).order_by('id').distinct())
            sections_to_remove = ClassSection.objects.filter(id__in=list(set(current_sections) - set(desired_sections)))
            sections_to_add = ClassSection.objects.filter(id__in=list(set(desired_sections) - set(current_sections)))

            failed_add_sections = []
            for sec in sections_to_add:
                if sec.isFull() and not override_full:
                    result['messages'].append('Failed to add %s (%s) to %s: %s (%s).  Error was: %s' % (user.name(), user.id, sec.emailcode(), sec.title(), sec.id, 'Class is currently full.'))
                    failed_add_sections.append(sec.id)

            if len(failed_add_sections) == 0:
                #   Remove sections the student wants out of
                for sec in sections_to_remove:
                    sec.unpreregister_student(user)
                    result['messages'].append('Removed %s (%s) from %s: %s (%s)' % (user.name(), user.id, sec.emailcode(), sec.title(), sec.id))

                #   Remove sections that conflict with those the student wants into
                sec_times = sections_to_add.select_related('meeting_times__id').values_list('id', 'meeting_times__id').order_by('meeting_times__id').distinct()
                sm = ScheduleMap(user, prog)
                existing_sections = []
                for (sec, ts) in sec_times:
                    if ts and ts in sm.map and len(sm.map[ts]) > 0:
                        #   We found something we need to remove
                        for sm_sec in sm.map[ts]:
                            if sm_sec.id not in sections_to_add:
                                sm_sec.unpreregister_student(user)
                                result['messages'].append('Removed %s (%s) from %s: %s (%s)' % (user.name(), user.id, sm_sec.emailcode(), sm_sec.title(), sm_sec.id))
                            else:
                                existing_sections.append(sm_sec)

                #   Add the sections the student wants
                for sec in sections_to_add:
                    if sec not in existing_sections and sec.id not in failed_add_sections:
                        error = sec.cannotAdd(user, not override_full)
                        if not error:
                            reg_result = sec.preregister_student(user, overridefull=override_full)
                            if not reg_result:
                                error = 'Class is currently full.'
                        else:
                            reg_result = False
                        if reg_result:
                            result['messages'].append('Added %s (%s) to %s: %s (%s)' % (user.name(), user.id, sec.emailcode(), sec.title(), sec.id))
                        else:
                            result['messages'].append('Failed to add %s (%s) to %s: %s (%s).  Error was: %s' % (user.name(), user.id, sec.emailcode(), sec.title(), sec.id, error))

            result['user'] = user.id
            result['sections'] = list(ClassSection.objects.filter(nest_Q(StudentRegistration.is_valid_qobject(), 'studentregistration'), status__gt=0, parent_class__status__gt=0, parent_class__parent_program=prog, studentregistration__relationship__name='Enrolled', studentregistration__user__id=result['user']).values_list('id', flat=True).distinct())

        json.dump(result, resp)
        return resp


    """ End of highly model-dependent JSON views    """

    @aux_call
    @needs_onsite
    def printschedule_status(self, request, tl, one, two, module, extra, prog):
        resp = HttpResponse(content_type='application/json')

        result = {}

        try:
            user = int(request.GET.get('user', None))
            user_obj = ESPUser.objects.get(id=user)
        except:
            result['message'] = "Could not find user %s." % request.GET.get('user', None)

        printer = request.GET.get('printer',None)
        if printer is not None:
            # we could check that it exists and is unique first, but if not, that should be an error anyway, and it isn't the user's fault unless they're trying to mess with us, so a 500 is reasonable and gives us better debugging output.
            printer = Printer.objects.get(name=printer)
        req = PrintRequest.objects.create(user=user_obj, printer=printer)
        result['message'] = "Submitted %s's schedule for printing (print request #%s)." % (user_obj.name(), req.id)

        json.dump(result, resp)
        return resp

    @aux_call
    @needs_onsite
    def classchange_grid(self, request, tl, one, two, module, extra, prog):
        context = {}
        context['timeslots'] = prog.getTimeSlots()
        context['printers'] = Printer.objects.all().values_list('name', flat=True)
        context['initial_student'] = request.GET.get('student_id', '')

        open_class_category = prog.open_class_category
        open_class_category = dict( [ (k, getattr( open_class_category, k )) for k in ['id','symbol','category'] ] )
        context['open_class_category'] = mark_safe(json.dumps(open_class_category))

        return render_to_response(self.baseDir()+'ajax_status.html', request, context)

    @aux_call
    @needs_onsite
    def status(self, request, tl, one, two, module, extra, prog):
        context = {}
        msgs = []
        if request.method == 'POST':
            if 'op' in request.GET and request.GET['op'] == 'add' and 'sec_id' in request.GET:
                try:
                    sec = ClassSection.objects.get(id=request.GET['sec_id'])
                except:
                    sec = None
                user = None
                if sec and 'add_%s' % sec.id in request.POST:
                    try:
                        user_id = int(request.POST['add_%s' % sec.id])
                        user = ESPUser.objects.get(id=user_id)
                    except:
                        user = None
                if sec and user:
                    #   Find out what other classes the user was taking during the times of this section
                    removed_classes = []
                    schedule = user.getEnrolledSections(prog)
                    if sec in schedule:
                        #   If they were in the specified section, take them out.
                        sec.unpreregister_student(user)
                        msgs.append('Removed %s (%d) from %s' % (user.name(), user.id, sec))
                    else:
                        #   Otherwise take them out of whatever they were in and put them in.
                        target_times = sec.meeting_times.all().values_list('id', flat=True)
                        for s in schedule:
                            if s.meeting_times.filter(id__in=target_times).count() > 0:
                                s.unpreregister_student(user)
                                msgs.append('Removed %s (%d) from %s' % (user.name(), user.id, s))
                        sec.preregister_student(user, overridefull=True)
                        msgs.append('Added %s (%d) to %s' % (user.name(), user.id, sec))
        context['msgs'] = msgs

        reg_counts = prog.student_counts_by_section_id()
        capacity_counts = prog.capacity_by_section_id()
        checkin_counts = prog.checked_in_by_section_id()
        all_sections = prog.sections()

        timeslots = []
        for timeslot in prog.getTimeSlots():
            item = {}
            item['timeslot'] = timeslot
            item['sections'] = []
            sections = all_sections.filter(meeting_times=timeslot)
            for sec in sections:
                sect = OnSiteClassList.section_data(sec)

                if sec.id in reg_counts and reg_counts[sec.id]:
                    sect['reg_count'] = reg_counts[sec.id]
                else:
                    sect['reg_count'] = 0
                if sec.id in capacity_counts:
                    sect['capacity_count'] = capacity_counts[sec.id]
                else:
                    sect['capacity_count'] = 0
                if sec.id in checkin_counts:
                    sect['checkin_count'] = checkin_counts[sec.id]
                else:
                    sect['checkin_count'] = 0

                if sect['capacity_count'] > 0:
                    hue_redness = sect['reg_count'] / float(sect['capacity_count'])
                else:
                    hue_redness = 0.5
                if sect['reg_count'] > 0:
                    lightness = sect['checkin_count'] / float(sect['reg_count'])
                else:
                    lightness = 0.0
                sect['color'] = hsl_to_rgb(min(1.0, 0.4 + 0.6 * hue_redness), 0.8, 0.9 - 0.5 * lightness)

                item['sections'].append(sect)
            timeslots.append(item)
        context['timeslots'] = timeslots

        response = render_to_response(self.baseDir()+'status.html', request, context)
        return response

    @aux_call
    @needs_onsite
    def classList(self, request, tl, one, two, module, extra, prog):
        return self.classList_base(request, tl, one, two, module, extra, prog, template_name='classlist.html')

    @aux_call
    @needs_student
    def classlist_public(self, request, tl, one, two, module, extra, prog):
        return self.classList_base(request, tl, one, two, module, extra, prog, options={}, template_name='allclass_fragment.html')

    def classList_base(self, request, tl, one, two, module, extra, prog, options=None, template_name='classlist.html'):
        """ Display a list of all classes that still have space in them """

        #   Allow options to be supplied as an argument to the view function, in lieu
        #   of request.GET (used by the public view just above)
        if options is None:
            options = request.GET.copy()

            #   Display options-selection page if this page is requested with no GET variables
            if len(options.keys()) == 0:
                return render_to_response(self.baseDir() + 'classlist_options.html', request, {'prog': prog})

        context = {}
        defaults = {'refresh': 120, 'scrollspeed': 1}
        for key_option in defaults.keys():
            if key_option in options:
                context[key_option] = options[key_option]
            else:
                context[key_option] = defaults[key_option]

        time_now = datetime.now()

        start_id = int(options.get('start', -1))
        if start_id != -1:
            curtime = Event.objects.filter(id=start_id)
        else:
            window_start = time_now + timedelta(-1, 85200)  # 20 minutes ago
            curtime = Event.objects.filter(start__gte=window_start, event_type__description='Class Time Block').order_by('start')

        end_id = int(options.get('end', -1))
        if end_id != -1:
            endtime = Event.objects.filter(id=end_id)
        else:
            endtime = None

        sort_spec = options.get('sorting', None)
        if sort_spec is None:
            sort_spec = extra

        #   Enforce a maximum refresh speed to avoid server overload.
        min_refresh = int(Tag.getTag('onsite_classlist_min_refresh', default='10'))
        if int(context['refresh']) < min_refresh:
            context['refresh'] = min_refresh

        if curtime:
            curtime = curtime[0]
            if endtime:
                endtime = endtime[0]
                classes = self.program.sections().annotate(begin_time=Min("meeting_times__start")).filter(
                    status=10, parent_class__status=10,
                    begin_time__gte=curtime.start, begin_time__lte=endtime.start
                    )
            else:
                 classes = self.program.sections().annotate(begin_time=Min("meeting_times__start")).filter(
                     status=10, parent_class__status=10,
                     begin_time__gte=curtime.start
                     )
            if sort_spec == 'unsorted':
                classes = classes.order_by('begin_time', 'id').distinct()
            elif sort_spec == 'by_time':
                classes = classes.order_by('begin_time', 'parent_class__category', 'id').distinct()
            else:
                classes = classes.order_by('parent_class__category', 'begin_time', 'id').distinct()

        context.update({'prog': prog, 'current_time': curtime, 'classes': classes, 'one': one, 'two': two})

        if sort_spec == 'unsorted':
            context['use_categories'] = False
        else:
            context['use_categories'] = True

        return render_to_response(self.baseDir()+template_name, request, context)

    @main_call
    @needs_onsite
    def allClassList(self, request, tl, one, two, module, extra, prog):
        """ Display a list of all classes that still have space in them """

        #   This view still uses classes, not sections.  The templates show information
        #   for each section of each class.
        classes = [(i.num_students()/(i.class_size_max + 1), i) for i in self.program.classes()]
        classes.sort()
        classes = [i[1] for i in classes]

        categories = {}
        for cls in classes:
            categories[cls.category_id] = {'id': cls.category_id, 'category': cls.category.category}

        printers = [ x.name for x in Printer.objects.all() ]

        return render_to_response(self.baseDir()+'allclasslist.html', request,
            {'classes': classes, 'prog': self.program, 'one': one, 'two': two, 'categories': categories.values(), 'printers': printers})




    class Meta:
        proxy = True
        app_label = 'modules'<|MERGE_RESOLUTION|>--- conflicted
+++ resolved
@@ -48,13 +48,8 @@
 from esp.program.models import RegistrationProfile
 
 from esp.program.modules.base import ProgramModuleObj, needs_onsite, needs_student, main_call, aux_call
-<<<<<<< HEAD
 from esp.program.models import ClassSubject, ClassSection, StudentRegistration, ScheduleMap, Program
-from esp.web.util import render_to_response
-=======
-from esp.program.models import ClassSubject, ClassSection, StudentRegistration, ScheduleMap
 from esp.utils.web import render_to_response
->>>>>>> 5e7544ee
 from esp.cal.models import Event
 from argcache import cache_function
 from esp.users.models import ESPUser, Record
@@ -133,7 +128,6 @@
         
         for student_type in student_types:
             students_Q = students_Q | students_dict[student_type]
-<<<<<<< HEAD
 
         students = ESPUser.objects.filter(students_Q)
         program_students_ids = []
@@ -166,7 +160,7 @@
             has_profile = not search_query or student[0] in program_students_ids
             data.append(list(student) + [has_profile])
 
-        simplejson.dump(sorted(data,key=lambda x: not x[3]), resp)
+        json.dump(sorted(data,key=lambda x: not x[3]), resp)
         return resp
 
     @aux_call
@@ -189,12 +183,7 @@
         
             IndividualAccountingController.updatePaid(self.program, student, paid=True)
 
-        simplejson.dump({'status':success}, resp)   
-=======
-        students = ESPUser.objects.filter(students_Q).distinct()
-        data = students.values_list('id', 'last_name', 'first_name').distinct()
-        json.dump(list(data), resp)
->>>>>>> 5e7544ee
+        json.dump({'status':success}, resp)   
         return resp
 
     @aux_call
