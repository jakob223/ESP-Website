
__author__    = "MIT ESP"
__date__      = "$DATE$"
__rev__       = "$REV$"
__license__   = "GPL v.2"
__copyright__ = """
This file is part of the ESP Web Site
Copyright (c) 2007 MIT ESP

The ESP Web Site is free software; you can redistribute it and/or
modify it under the terms of the GNU General Public License
as published by the Free Software Foundation; either version 2
of the License, or (at your option) any later version.

This program is distributed in the hope that it will be useful,
but WITHOUT ANY WARRANTY; without even the implied warranty of
MERCHANTABILITY or FITNESS FOR A PARTICULAR PURPOSE.  See the
GNU General Public License for more details.

You should have received a copy of the GNU General Public License
along with this program; if not, write to the Free Software
Foundation, Inc., 51 Franklin Street, Fifth Floor, Boston, MA  02110-1301, USA.

Contact Us:
ESP Web Group
MIT Educational Studies Program,
84 Massachusetts Ave W20-467, Cambridge, MA 02139
Phone: 617-253-4882
Email: web@esp.mit.edu
"""

from datetime import datetime, timedelta
from esp.program.modules.base import ProgramModuleObj, needs_onsite, main_call, aux_call
from esp.program.models import ClassSubject, ClassSection
from esp.web.util import render_to_response
from esp.cal.models import Event
from esp.datatree.models import *

class OnSiteClassList(ProgramModuleObj):
    @classmethod
    def module_properties(cls):
        return [ {
            "link_title": "List of All Classes",
            "module_type": "onsite",
            "seq": 31
            }, {
            "link_title": "List of Open Classes",
            "module_type": "onsite",
            "seq": 31,
            "main_call": "classList"
            } ]

    @needs_onsite
    def classList(self, request, tl, one, two, module, extra, prog):
        """ Display a list of all classes that still have space in them """
        context = {}
        defaults = {'refresh': 300, 'scrollspeed': 3}
        for key_option in defaults.keys():
            if request.GET.has_key(key_option):
                context[key_option] = request.GET[key_option]
            else:
                context[key_option] = defaults[key_option]

<<<<<<< HEAD
        classes = self.program.sections().filter(status=10, classsubject__status=10).order_by('classsubject__category', 'meeting_times').distinct()
=======
        classes = self.program.sections().filter(parent_class__status=10).order_by('parent_class__category', 'parent_class__meeting_times')
>>>>>>> 3636a079

        time_now = datetime.now()
        window_start = time_now + timedelta(-1, -85800)
        window_end = time_now + timedelta(0, 3000)
        curtime = Event.objects.filter(start__gte=window_start, start__lte=window_end)
        if curtime:
            curtime = curtime[0]
        else:
            curtime = None
        
        context.update({'prog': prog, 'current_time': curtime, 'classes': classes, 'one': one, 'two': two})
        
        return render_to_response(self.baseDir()+'classlist.html', request, (prog, tl), context)

    @main_call
    @needs_onsite
    def allClassList(self, request, tl, one, two, module, extra, prog):
        """ Display a list of all classes that still have space in them """

        #   This view still uses classes, not sections.  The templates show information
        #   for each section of each class.
        classes = [(i.num_students()/(i.class_size_max + 1), i) for i in self.program.classes()]
        classes.sort()
        classes = [i[1] for i in classes]
        
        categories = {}
        for cls in classes:
            categories[cls.category_id] = {'id': cls.category_id, 'category': cls.category.category}

        printers = [ x.name for x in GetNode('V/Publish/Print').children() ]
        
        return render_to_response(self.baseDir()+'allclasslist.html', request, (prog, tl), 
            {'classes': classes, 'prog': self.program, 'one': one, 'two': two, 'categories': categories.values(), 'printers': printers})


        <|MERGE_RESOLUTION|>--- conflicted
+++ resolved
@@ -61,11 +61,7 @@
             else:
                 context[key_option] = defaults[key_option]
 
-<<<<<<< HEAD
-        classes = self.program.sections().filter(status=10, classsubject__status=10).order_by('classsubject__category', 'meeting_times').distinct()
-=======
-        classes = self.program.sections().filter(parent_class__status=10).order_by('parent_class__category', 'parent_class__meeting_times')
->>>>>>> 3636a079
+        classes = self.program.sections().filter(status=10, parent_class__status=10).order_by('parent_class__category', 'meeting_times')
 
         time_now = datetime.now()
         window_start = time_now + timedelta(-1, -85800)
