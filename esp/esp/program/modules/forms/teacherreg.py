--- conflicted
+++ resolved
@@ -107,11 +107,7 @@
         section_numbers = zip(section_numbers, section_numbers)
         
         #class_sizes = module.getClassSizes()
-<<<<<<< HEAD
-        class_sizes = range(4,31) + [35, 40, 45, 50, 80, 100, 150]
-=======
         class_sizes = range(4,36)
->>>>>>> a2b81e82
         class_sizes = zip(class_sizes, class_sizes)
         
         class_grades = module.getClassGrades()
