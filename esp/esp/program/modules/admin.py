
__author__    = "Individual contributors (see AUTHORS file)"
__date__      = "$DATE$"
__rev__       = "$REV$"
__license__   = "AGPL v.3"
__copyright__ = """
This file is part of the ESP Web Site
Copyright (c) 2007 by the individual contributors
  (see AUTHORS file)

The ESP Web Site is free software; you can redistribute it and/or
modify it under the terms of the GNU Affero General Public License
as published by the Free Software Foundation; either version 3
of the License, or (at your option) any later version.

This program is distributed in the hope that it will be useful,
but WITHOUT ANY WARRANTY; without even the implied warranty of
MERCHANTABILITY or FITNESS FOR A PARTICULAR PURPOSE.  See the
GNU Affero General Public License for more details.

You should have received a copy of the GNU Affero General Public
License along with this program; if not, write to the Free Software
Foundation, Inc., 51 Franklin Street, Fifth Floor, Boston, MA 02110-1301, USA.

Contact information:
MIT Educational Studies Program
  84 Massachusetts Ave W20-467, Cambridge, MA 02139
  Phone: 617-253-4882
  Email: esp-webmasters@mit.edu
Learning Unlimited, Inc.
  527 Franklin St, Cambridge, MA 02139
  Phone: 617-379-0178
  Email: web-team@lists.learningu.org
"""

from django.contrib import admin
from esp.admin import admin_site
from esp.program.modules.module_ext import DBReceipt, StudentClassRegModuleInfo, ClassRegModuleInfo, StripeCreditCardSettings
from esp.program.modules.base import ProgramModuleObj

class Admin_DBReceipt(admin.ModelAdmin):
    list_display = (
        'action',
        'program',
    )
    list_filter = ('action', 'program')
admin_site.register(DBReceipt, Admin_DBReceipt)

class SCRMIAdmin(admin.ModelAdmin):
    def program(obj):
        return obj.module.program
    list_display = ('module', program)
    list_filter = ('module__program',)
    search_fields = ('module__program__name',)
admin_site.register(StudentClassRegModuleInfo, SCRMIAdmin)

class CRMIAdmin(admin.ModelAdmin):
    def program(obj):
        return obj.module.program
    list_display = ('module', program)
    list_filter = ('module__program',)
    search_fields = ('module__program__name',)
    exclude = ['display_times']
admin_site.register(ClassRegModuleInfo, CRMIAdmin)

class ProgramModelObjAdmin(admin.ModelAdmin):
    list_display = (
        'program',
        'module',
        'seq',
        'required',
        'required_label',
    )
    list_filter = ('program', 'module')
    search_fields = ('program__name', 'program__url', 'module__admin_title', 'module__link_title')
admin_site.register(ProgramModuleObj, ProgramModelObjAdmin)

<<<<<<< HEAD
admin_site.register(StripeCreditCardSettings)
=======
class CCSAdmin(admin.ModelAdmin):
    def program(obj):
        return obj.module.program
    list_display = ('module', program)
    search_fields = ('program__name',)
admin_site.register(CreditCardSettings, CCSAdmin)
>>>>>>> a0ad491f
<|MERGE_RESOLUTION|>--- conflicted
+++ resolved
@@ -75,13 +75,11 @@
     search_fields = ('program__name', 'program__url', 'module__admin_title', 'module__link_title')
 admin_site.register(ProgramModuleObj, ProgramModelObjAdmin)
 
-<<<<<<< HEAD
 admin_site.register(StripeCreditCardSettings)
-=======
+
 class CCSAdmin(admin.ModelAdmin):
     def program(obj):
         return obj.module.program
     list_display = ('module', program)
     search_fields = ('program__name',)
-admin_site.register(CreditCardSettings, CCSAdmin)
->>>>>>> a0ad491f
+admin_site.register(CreditCardSettings, CCSAdmin)