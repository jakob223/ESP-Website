--- conflicted
+++ resolved
@@ -40,10 +40,7 @@
 from esp.datatree.models import GetNode
 from esp.web.util import render_to_response
 from esp.cache import cache_function
-<<<<<<< HEAD
 from esp.tagdict.models import Tag
-=======
->>>>>>> 3b159218
 from django.http import HttpResponseRedirect, Http404
 from django.contrib.auth import REDIRECT_FIELD_NAME
 from django.conf import settings
@@ -177,12 +174,9 @@
 
         if len(modules) == 0:
             modules = ProgramModule.objects.filter(aux_calls__contains = call_txt, module_type = tl).select_related()
-<<<<<<< HEAD
-=======
             for module in modules:
                 if call_txt in module.aux_calls.strip().split(','):
                     return ProgramModuleObj.getFromProgModule(prog, module)
->>>>>>> 3b159218
         else:
             module = modules[0]
             return ProgramModuleObj.getFromProgModule(prog, module)
@@ -242,10 +236,7 @@
             return getattr(moduleobj, call_txt)(request, tl, one, two, call_txt, extra, prog)
 
         raise Http404
-<<<<<<< HEAD
-=======
-
->>>>>>> 3b159218
+
     @staticmethod
     def getFromProgModule(prog, mod):
         import esp.program.modules.models
@@ -616,7 +607,7 @@
             allowed_student_types = Tag.getTag("allowed_student_types", moduleObj.program, default='')
             matching_user_types = UserBit.valid_objects().filter(user=moduleObj.user, verb__parent=GetNode("V/Flags/UserRole"), verb__name__in=allowed_student_types.split(","))
             if not matching_user_types:
-                return render_to_response('errors/program/notastudent.html', request, (moduleObj.program, 'learn'), {})
+            return render_to_response('errors/program/notastudent.html', request, (moduleObj.program, 'learn'), {})
         return method(moduleObj, request, *args, **kwargs)
 
     return _checkStudent        
