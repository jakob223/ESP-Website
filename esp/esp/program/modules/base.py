--- conflicted
+++ resolved
@@ -262,21 +262,6 @@
         return '/' + self.module.module_type + '/' + self.program.url + '/' + self.get_main_view(tl)
     get_full_path.depend_on_row('modules.ProgramModuleObj', 'self')
 
-<<<<<<< HEAD
-    @classmethod
-    def get_summary_path(cls, function):
-        """
-        Returns the base url of a view function
-
-        'function' must be a member of 'cls'.  Both 'cls' and 'function' must
-        not be anonymous (ie., they must have __name__ defined).
-        """
-
-        url = '/myesp/modules/' + cls.__name__ + '/' + function.__name__
-        return url
-
-=======
->>>>>>> e3872d88
     def setUser(self, user):
         self.user = user
         self.curUser = user
@@ -421,12 +406,7 @@
         else:
             return render_to_response(errorpage, request, {})
 
-<<<<<<< HEAD
-        return method(moduleObj, request, tl, *args, **kwargs)
-
     _checkUser.has_auth_check = True
-=======
->>>>>>> e3872d88
     return _checkUser
 
 def no_auth(method):
