__author__    = "Individual contributors (see AUTHORS file)"
__date__      = "$DATE$"
__rev__       = "$REV$"
__license__   = "AGPL v.3"
__copyright__ = """
This file is part of the ESP Web Site
Copyright (c) 2007 by the individual contributors
  (see AUTHORS file)

The ESP Web Site is free software; you can redistribute it and/or
modify it under the terms of the GNU Affero General Public License
as published by the Free Software Foundation; either version 3
of the License, or (at your option) any later version.

This program is distributed in the hope that it will be useful,
but WITHOUT ANY WARRANTY; without even the implied warranty of
MERCHANTABILITY or FITNESS FOR A PARTICULAR PURPOSE.  See the
GNU Affero General Public License for more details.

You should have received a copy of the GNU Affero General Public
License along with this program; if not, write to the Free Software
Foundation, Inc., 51 Franklin Street, Fifth Floor, Boston, MA 02110-1301, USA.

Contact information:
MIT Educational Studies Program
  84 Massachusetts Ave W20-467, Cambridge, MA 02139
  Phone: 617-253-4882
  Email: esp-webmasters@mit.edu
Learning Unlimited, Inc.
  527 Franklin St, Cambridge, MA 02139
  Phone: 617-379-0178
  Email: web-team@lists.learningu.org
"""
""" This module houses the base ProgramModuleObj from which all module handlers are derived.
    There are many useful and magical functions provided in here, most of which can be called
    from within the program handler.
"""

from django.db import models
from django.utils.safestring import mark_safe

from esp.program.models import Program, ProgramModule
from esp.users.models import ESPUser, UserBit
from esp.datatree.models import GetNode
from esp.web.util import render_to_response
from esp.cache import cache_function
from esp.tagdict.models import Tag
from django.http import HttpResponseRedirect, Http404
from django.contrib.auth import REDIRECT_FIELD_NAME
from django.conf import settings
from urllib import quote
from django.db.models.query import Q
from django.core.cache import cache
from django.template.loader import get_template
from django.template import TemplateDoesNotExist

from os.path import exists

LOGIN_URL = settings.LOGIN_URL

class CoreModule(object):
    """
    All core modules should derive from this.
    """
    pass

class ProgramModuleObj(models.Model):
    program  = models.ForeignKey(Program)
    module   = models.ForeignKey(ProgramModule)
    seq      = models.IntegerField()
    required = models.BooleanField()
    required_label = models.CharField(max_length=80, blank=True, null=True)
        
    def program_anchor_cached(self, parent=False):
        """ We reference "self.program.anchor" quite often.  Getting it requires two DB lookups.  So, cache it. """
        CACHE_KEY = "PROGRAMMODULEOBJ__PROGRAM__ANCHOR__CACHE__%d,%d" % ((parent and 1 or 0), self.id)
        val = cache.get(CACHE_KEY)
        if val == None:
            if parent and self.program.getParentProgram():
                val = self.program.getParentProgram().anchor
            else:
                val = self.program.anchor
            cache.set(CACHE_KEY, val, 60)

        return val

    def docs(self):
        if hasattr(self, 'doc') and self.doc is not None and str(self.doc).strip() != '':
            return self.doc
        return self.module.link_title

    def __unicode__(self):
        return '"%s" for "%s"' % (self.module.admin_title, str(self.program))

    def all_views(self):
        if self.module and self.module.aux_calls:
            return self.module.aux_calls.strip(',').split(',')

        return []

    def get_msg_vars(self, user, key):
        return None

    def getCoreView(self, tl):
        import esp.program.modules.models
        modules = self.program.getModules(self.user, tl)
        for module in modules:
            if isinstance(module, CoreModule):
                return getattr(module, module.module.main_call)
        assert False, 'No core module to return to!'

    def getCoreURL(self, tl):
        import esp.program.modules.models
        modules = self.program.getModules(self.user, tl)
        for module in modules:
            if isinstance(module, CoreModule):
                 return '/'+tl+'/'+self.program.getUrlBase()+'/'+module.module.main_call


    def goToCore(self, tl):
        return HttpResponseRedirect(self.getCoreURL(tl))

    def getQForUser(self, QRestriction):
        # Let's not do anything and say we did...
        return QRestriction
    
        from esp.users.models import User
        ids = [ x['id'] for x in User.objects.filter(QRestriction).values('id')]
        if len(ids) == 0:
            return Q(id = -1)
        else:
            return Q(id__in = ids)

    @staticmethod
    def renderMyESP():
        """
        Returns a rendered myESP home template, with content from all relevant modules

        Renders the page based on content from all 
        """
        all_modules = []
        context = {}

        for x in ProgramModules.objects.all():
            try:
                thisClass = x.getPythonClass()

                try:
                    page = thisClass.summaryPage()
                    context = thisClass.prepareSummary(context)
                except:
                    page = None

                
                    subpages = [ { 'name': i.__name__, 'link_title': i.__doc__.split('\n')[0], 'function': i } for i in thisClass.getSummaryCalls() ]
                    if subpages == []:
                        subpages = None

               
                    all_modules.append({ 'module': thisClass,
                                         'page': page,
                                         'subpages': subpages })
            except:
                pass

        context['modules'] = all_modules
        return render_to_response("myesp/mainpage.html", context)
            
    #   This function caches the customized (augmented) program module objects
    @cache_function
    def findModuleObject(tl, call_txt, prog):
        # Make sure all modules exist
        modules = prog.program_modules.all()
        for module in modules:
            ProgramModuleObj.getFromProgModule(prog, module)

        modules = ProgramModule.objects.filter(main_call = call_txt, module_type = tl).select_related()[:1]
        module = None

        if len(modules) == 0:
            modules = ProgramModule.objects.filter(aux_calls__contains = call_txt, module_type = tl).select_related()
            for module in modules:
                if call_txt in module.aux_calls.strip().split(','):
                    return ProgramModuleObj.getFromProgModule(prog, module)
        else:
            module = modules[0]
            return ProgramModuleObj.getFromProgModule(prog, module)

        raise Http404
        
    #   Invalidate cache when any program module related data is saved
    #   Technically this should include the options (StudentClassRegModuleInfo, etc.)
    findModuleObject.depend_on_model(lambda: ProgramModule)
    findModuleObject.depend_on_model(lambda: ProgramModuleObj)
    findModuleObject = staticmethod(findModuleObject)
    
    #   The list of modules in a particular category (student reg, teacher reg)
    #   is accessed frequently and should be cached.
    @cache_function
    def findCategoryModules(self, include_optional):
        prog = self.program
        module_type = self.module.module_type

        if not include_optional:
            other_modules = ProgramModuleObj.objects.filter(program=prog, module__module_type=module_type, required=True).select_related(depth=1).order_by('seq')
        else:
            other_modules = ProgramModuleObj.objects.filter(program=prog, module__module_type=module_type).select_related(depth=1).order_by('seq')
        
        result_modules = list(other_modules)
        for mod in result_modules:
            mod.__class__ = mod.module.getPythonClass()
            mod.fixExtensions()
            
        return result_modules
        
    findCategoryModules.depend_on_model(lambda: ProgramModule)
    findCategoryModules.depend_on_model(lambda: ProgramModuleObj)
    
    @staticmethod
    def findModule(request, tl, one, two, call_txt, extra, prog):
        moduleobj = ProgramModuleObj.findModuleObject(tl, call_txt, prog)
        user = ESPUser(request.user)
        scrmi = prog.getModuleExtension('StudentClassRegModuleInfo')

        #   If a "core" module has been found:
        #   Put the user through a sequence of all required modules in the same category.
        #   Only do so if we've not blocked this behavior, though
        if scrmi.force_show_required_modules:
            if tl != "manage" and request.user.is_authenticated() and isinstance(moduleobj, CoreModule):
                other_modules = moduleobj.findCategoryModules(False)
                for m in other_modules:
                    m.request = request
                    m.user    = user
                    if not isinstance(m, CoreModule) and not m.isCompleted() and hasattr(m, m.module.main_call):
                        return getattr(m, m.module.main_call)(request, tl, one, two, call_txt, extra, prog)

        #   If the module isn't "core" or the user did all required steps,
        #   call on the originally requested view.
        moduleobj.request = request
        moduleobj.user    = user
        if hasattr(moduleobj, call_txt):
            return getattr(moduleobj, call_txt)(request, tl, one, two, call_txt, extra, prog)

        raise Http404

    @staticmethod
    def getFromProgModule(prog, mod):
        import esp.program.modules.models
        """ Return an appropriate module object for a Module and a Program.
           Note that all the data is forcibly taken from the ProgramModuleObj table """
        
        BaseModuleList = ProgramModuleObj.objects.filter(program = prog, module = mod).select_related('module')
        if len(BaseModuleList) < 1:
            BaseModule = ProgramModuleObj()
            BaseModule.program = prog
            BaseModule.module  = mod
            BaseModule.seq     = mod.seq
            BaseModule.required = mod.required
            BaseModule.save()

        elif len(BaseModuleList) > 1:
            assert False, 'Too many module objects!'
        else:
            BaseModule = BaseModuleList[0]
        
        ModuleObj   = mod.getPythonClass()()
        ModuleObj.__dict__.update(BaseModule.__dict__)
        ModuleObj.fixExtensions()

        return ModuleObj



    def getClassFromId(self, clsid, tl='teach'):
        """ This function can be called from a view to get a class object from an id. The id can be given
            with request or extra, but it will try to get it in any way. """

        from esp.program.models import ClassSubject

        classes = []
        try:
            clsid = int(clsid)
        except:
            return (False, True)
        
        classes = ClassSubject.objects.filter(id = clsid)
            
        if len(classes) == 1:
            if not self.user.canEdit(classes[0]):
                from esp.middleware import ESPError
                raise ESPError(False), 'You do not have permission to edit %s.' %\
                      classes[0].title()
            else:
                Found = True
                return (classes[0], True)
        return (False, False)
            

    def baseDir(self):
        return 'program/modules/'+self.__class__.__name__.lower()+'/'

    def fixExtensions(self):
        """ Find module extensions that this program module inherits from, and 
        incorporate those into its attributes. """
        
        old_id = self.id
        old_module = self.module
        if self.program:
            for x in self._meta.parents:
                if x != ProgramModuleObj:
                    new_dict = self.program.getModuleExtension(x, module_id=old_id).__dict__
                    self.__dict__.update(new_dict)
            self.id = old_id
            self.module = old_module

    def deadline_met(self, extension=''):
    
        from esp.users.models import UserBit
        from esp.datatree.models import GetNode, DataTree

        if not self.user or not self.program:
            raise ESPError(False), "There is no user or program object!"


            
        if self.module.module_type != 'learn' and self.module.module_type != 'teach':
            return True

        canView = False

        if self.user.__dict__.has_key('onsite_local'):
            canView = self.user.__dict__['onsite_local']

        if not canView:
            test_node = GetNode('V/Deadline/Registration/'+{'learn':'Student', 'teach':'Teacher'}[self.module.module_type]+extension)
            canView = UserBit.UserHasPerms(self.user, self.program.anchor_id, test_node)

        return canView

    # important functions for hooks...
    @cache_function
    def get_full_path(self):
        str_array = self.program.anchor.tree_encode()
        url = '/'+self.module.module_type \
              +'/'+'/'.join(str_array[-2:])+'/'+self.module.main_call
        return url
    get_full_path.depend_on_row(lambda: ProgramModuleObj, 'self')

    @classmethod
    def get_summary_path(cls, function):
        """
        Returns the base url of a view function

        'function' must be a member of 'cls'.  Both 'cls' and 'function' must
        not be anonymous (ie., they musht have __name__ defined).
        """
        
        url = '/myesp/modules/' + cls.__name__ + '/' + function.__name__
        return url
    
    def setUser(self, user):
        self.user = user
        self.curUser = user

    
    def makeLink(self):
        if not self.module.module_type == 'manage':
            link = u'<a href="%s" title="%s" class="vModuleLink" >%s</a>' % \
                (self.get_full_path(), self.module.link_title, self.module.link_title)
        else:
            link = u'<a href="%s" title="%s" onmouseover="updateDocs(\'<p>%s</p>\');" class="vModuleLink" >%s</a>' % \
               (self.get_full_path(), self.module.link_title, self.docs().replace("'", "\\'").replace('\n','<br />\\n').replace('\r', ''), self.module.link_title)

        return mark_safe(link)


    @classmethod
    def makeSummaryLink(cls, function):
        """
        Makes a nice HTML link that points to the specified view function, as a member of 'cls'

        'function' must be a member function of 'cls'; 'cls' must be a valid program module class.  Both must be non-anonymous; ie., __name__ must be definned for both.
        """
        try:
            function_pretty_name = function.__doc__.split('\n')[0]
        except AttributeError: # Someone forgot to define a docstring!
            function_pretty_name = "[%s.%s]" % (cls.__name__, function.__name__)        

        return '<a href="%s" class="vModuleLink" onmouseover="updateDocs(\'<p>%s</p>\')">%s</a>' % \
               (cls.get_summary_path(function), function.__doc__, function_pretty_name, )

    def useTemplate(self):
        """ Use a template if the `mainView' function doesn't exist. """
        return (not self.module.main_call) or (not hasattr(self, self.module.main_call))

    def isCompleted(self):
        return False

    def prepare(self, context):
        return context

    def getNavBars(self):
        return []

    def getTemplate(self):
        baseDir = 'program/modules/'+self.__class__.__name__.lower()+'/'
        mainCallTemp = self.module.main_call+'.html'
        base_template = baseDir + mainCallTemp
        per_program_template = baseDir+'per_program/'+str(self.program.id)+ \
            '_'+ mainCallTemp

        try:
            get_template(per_program_template)
            if not self.useTemplate():
                return None
            return per_program_template
        except TemplateDoesNotExist:
            try:
                get_template(base_template)
                if not self.useTemplate():
<<<<<<< HEAD
                    return Node
=======
                    return None
>>>>>>> f3318c3a
                return base_template
            except TemplateDoesNotExist:
                if self.module.inline_template:
                    return 'program/modules/%s/%s' % (self.__class__.__name__.lower(), self.module.inline_template)

        return None

    def teachers(self, QObject = False):
        return {}

    def studentDesc(self):
        return {}

    def teacherDesc(self):
        return {}

    def students(self,QObject=False):
        return {}

    def isStep(self):
        return True

    def extensions(self):
        return []

    @classmethod
    def module_properties(cls):
        """
        Specify the properties of the ProgramModule row corresponding
        to this table.
        This function should return a dictionary with keys matching
        the field names of the ProgramModule table, with at least
        "link_title" and "module_type".
        """
        return []

    @classmethod
    def module_properties_autopopulated(cls):
        """
        Return a dictionary of the ProgramModule properties of this class.
        The dictionary will return the same dictionary as
        self.module_properties(), with the following values added if their
        corresponding keys don't already exist:
        - "handler"
        - "admin_title" (as "%(link_title)s (%(handler)s)")
        - "seq" (as 200)
        - "aux_calls" (based on @aux_calls decorators)
        - "main_call" (based on the @main_call decorator)
        """

        props = cls.module_properties()

        
        def update_props(props):
            if not "handler" in props:
                props["handler"] = cls.__name__
            if not "admin_title" in props:
                props["admin_title"] = "%(link_title)s (%(handler)s)" % props
            if not "seq" in props:
                props["seq"] = 200

            if not "aux_calls" in props:
                NAME = 0
                FN = 1
                props["aux_calls"] = ",".join( [ x[NAME] for x in cls.__dict__.items()
                                                 if getattr(x[FN], "call_tag", None) == "Aux Call" ] )

            if not "main_call" in props:
                NAME = 0
                FN = 1
                mainCallList = [ x[NAME] for x in cls.__dict__.items()
                                 if getattr(x[FN], "call_tag", None) == "Main Call" ]
                assert len(mainCallList) <= 1, "Error: You can only have one Main Call per class!: (%s: %s)" % (cls.__name__, ",".join(mainCallList))
                props["main_call"] = ",".join(mainCallList)
            
        if type(props) == dict:
            props = [ props ]

        for prop in props:
            update_props(prop)
            
        return props
                
        
            
    @classmethod
    def getSummary(cls):
        """
        Return  the name of a template file that renders the myESP view for this class.
        Returns None if no such view exists for this class.

        This is a stub, to be overridden by subclasses.
        """
        return None

    @classmethod
    def prepareSummary(cls, context):
        """
        Modifies the 'context' dictionary by adding any data that the template pointed to
        by 'getSummary', needs in its context in order to render proprerly.

        Keys added to 'context' should be strings that contain an identifier that's
        unique to this class, such as self.__name__.  This is not strictly enforced, though.

        Returns the modified context.

        This is a stub, to be overridden by subclasses.
        """
        return context



# will check and depending on the value of tl
# will use .isTeacher or .isStudent()
def usercheck_usetl(method):
    def _checkUser(moduleObj, request, tl, *args, **kwargs):
        errorpage = 'errors/program/nota'+tl+'.html'
    
        if not moduleObj.user or not moduleObj.user.is_authenticated():
            return HttpResponseRedirect('%s?%s=%s' % (LOGIN_URL, REDIRECT_FIELD_NAME, quote(request.get_full_path())))
        if tl == 'learn' and not moduleObj.user.isStudent():
            return render_to_response(errorpage, request, moduleObj.program, {})
        
        if tl == 'teach' and not moduleObj.user.isTeacher():
            return render_to_response(errorpage, request, moduleObj.program, {})
        
        if tl == 'manage' and not moduleObj.user.isAdmin(moduleObj.program):
            return render_to_response(errorpage, request, moduleObj.program, {})

        return method(moduleObj, request, tl, *args, **kwargs)

    return _checkUser


def needs_teacher(method):
    def _checkTeacher(moduleObj, request, *args, **kwargs):
        allowed_teacher_types = Tag.getTag("allowed_teacher_types", moduleObj.program, default='').split(",")
        if not moduleObj.user or not moduleObj.user.is_authenticated():
            return HttpResponseRedirect('%s?%s=%s' % (LOGIN_URL, REDIRECT_FIELD_NAME, quote(request.get_full_path())))
        if not moduleObj.user.isTeacher() and not moduleObj.user.isAdmin(moduleObj.program) and not (set(moduleObj.user.getUserTypes()) & set(allowed_teacher_types)):
            return render_to_response('errors/program/notateacher.html', request, (moduleObj.program, 'teach'), {})
        return method(moduleObj, request, *args, **kwargs)

    return _checkTeacher

def needs_admin(method):
    def _checkAdmin(moduleObj, request, *args, **kwargs):
        if request.session.has_key('user_morph'):
            morpheduser=ESPUser.objects.get(id=request.session['user_morph']['olduser_id'])
        else:
            morpheduser=None

        if not moduleObj.user or not moduleObj.user.is_authenticated():
            return HttpResponseRedirect('%s?%s=%s' % (LOGIN_URL, REDIRECT_FIELD_NAME, quote(request.get_full_path())))

        if not (moduleObj.user.isAdmin(moduleObj.program) or (morpheduser and morpheduser.isAdmin(moduleObj.program))):
            if not ( hasattr(moduleObj.user, 'other_user') and moduleObj.user.other_user and moduleObj.user.other_user.isAdmin(moduleObj.program) ):
                return render_to_response('errors/program/notanadmin.html', request, (moduleObj.program, 'manage'), {})
        return method(moduleObj, request, *args, **kwargs)

    return _checkAdmin

def needs_onsite(method):
    def _checkAdmin(moduleObj, request, *args, **kwargs):
        if not moduleObj.user or not moduleObj.user.is_authenticated():
            return HttpResponseRedirect('%s?%s=%s' % (LOGIN_URL, REDIRECT_FIELD_NAME, quote(request.get_full_path())))

        if not moduleObj.user.isOnsite(moduleObj.program) and not moduleObj.user.isAdmin(moduleObj.program):
            user = moduleObj.user
            user = ESPUser(user)
            user.updateOnsite(request)
            ouser = user.get_old(request)
            if not user.other_user or (not ouser.isOnsite(moduleObj.program) and not ouser.isAdmin(moduleObj.program)):
                return render_to_response('errors/program/notonsite.html', request, (moduleObj.program, 'onsite'), {})
            user.switch_back(request)
        return method(moduleObj, request, *args, **kwargs)

    return _checkAdmin

def needs_onsite_no_switchback(method):
    def _checkAdmin(moduleObj, request, *args, **kwargs):
        if not moduleObj.user or not moduleObj.user.is_authenticated():
            return HttpResponseRedirect('%s?%s=%s' % (LOGIN_URL, REDIRECT_FIELD_NAME, quote(request.get_full_path())))

        if not moduleObj.user.isOnsite(moduleObj.program) and not moduleObj.user.isAdmin(moduleObj.program):
            user = moduleObj.user
            user = ESPUser(user)
            user.updateOnsite(request)
            ouser = user.get_old(request)
            if not user.other_user or (not ouser.isOnsite(moduleObj.program) and not ouser.isAdmin(moduleObj.program)):
                return render_to_response('errors/program/notonsite.html', request, (moduleObj.program, 'onsite'), {})
        return method(moduleObj, request, *args, **kwargs)

    return _checkAdmin

def needs_student(method):
    def _checkStudent(moduleObj, request, *args, **kwargs):
        if not moduleObj.user or not moduleObj.user.is_authenticated():
            return HttpResponseRedirect('%s?%s=%s' % (LOGIN_URL, REDIRECT_FIELD_NAME, quote(request.get_full_path())))

        if not moduleObj.user.isStudent() and not moduleObj.user.isAdmin(moduleObj.program):
            allowed_student_types = Tag.getTag("allowed_student_types", moduleObj.program, default='')
            matching_user_types = UserBit.valid_objects().filter(user=moduleObj.user, verb__parent=GetNode("V/Flags/UserRole"), verb__name__in=allowed_student_types.split(","))
            if not matching_user_types:
                return render_to_response('errors/program/notastudent.html', request, (moduleObj.program, 'learn'), {})
        return method(moduleObj, request, *args, **kwargs)

    return _checkStudent        

def needs_account(method):
    def _checkAccount(moduleObj, request, *args, **kwargs):
        if not moduleObj.user or not moduleObj.user.is_authenticated():
            return HttpResponseRedirect('%s?%s=%s' % (LOGIN_URL, REDIRECT_FIELD_NAME, quote(request.get_full_path())))
        return method(moduleObj, request, *args, **kwargs)
    return _checkAccount

def meets_grade(method):
    def _checkGrade(moduleObj, request, tl, *args, **kwargs):
        errorpage = 'errors/program/wronggrade.html'
        from esp.datatree.models import DataTree, GetNode, QTree, get_lowest_parent, StringToPerm, PermToString
        from esp.users.models import UserBit

        verb_override = GetNode('V/Flags/Registration/GradeOverride')

        # if there's grade override we can just skip everything
        if UserBit.UserHasPerms(user = moduleObj.user,
                                  qsc  = moduleObj.program.anchor_id,
                                  verb = verb_override):
            return method(moduleObj, request, tl, *args, **kwargs)
        
        # now we have to use the grade..

        # get the last grade...
        cur_grade = moduleObj.user.getGrade(moduleObj.program)
        if cur_grade != 0 and (cur_grade < moduleObj.program.grade_min or \
                               cur_grade > moduleObj.program.grade_max):
            return render_to_response(errorpage, request, (moduleObj.program, tl), {})

        return method(moduleObj, request, tl, *args, **kwargs)
    
    return _checkGrade

# Anything you can do, I can do meta

# Just broke out this function to allow combined deadlines (see meets_any_deadline,
# meets_all_deadlines functions below).  -Michael P, 6/23/2009
def _checkDeadline_helper(method, extension, moduleObj, request, tl, *args, **kwargs):
    from esp.users.models import UserBit
    from esp.datatree.models import DataTree, GetNode, QTree, get_lowest_parent, StringToPerm, PermToString
    if tl != 'learn' and tl != 'teach':
        return True

    canView = moduleObj.user.updateOnsite(request)
    if not canView:
        canView = UserBit.UserHasPerms(moduleObj.user,
                                       moduleObj.program.anchor_id,
                                       GetNode('V/Deadline/Registration/'+{'learn':'Student',
                                                                       'teach':'Teacher'}[tl]+extension))

    return canView

#   Return a decorator that returns a function calling the decorated function if
#   the deadline is met, or a function that generates an error page if the
#   deadline is not met.
def meets_deadline(extension=''):
    def meets_deadline(method):
        def _checkDeadline(moduleObj, request, tl, *args, **kwargs):
            errorpage = 'errors/program/deadline-%s.html' % tl
            canView = _checkDeadline_helper(method, extension, moduleObj, request, tl, *args, **kwargs)
            if canView:
                return method(moduleObj, request, tl, *args, **kwargs)
            else:
                return render_to_response(errorpage, request, (moduleObj.program, tl), {})
        return _checkDeadline
    return meets_deadline

#   Behaves like the meets_deadline function above, but accepts a list of
#   userbit names.  The returned decorator returns the decorated function if
#   any of the deadlines are met.
def meets_any_deadline(extensions=[]):
    def meets_deadline(method):
        def _checkDeadline(moduleObj, request, tl, *args, **kwargs):
            errorpage = 'errors/program/deadline-%s.html' % tl
            for ext in extensions:
                canView = _checkDeadline_helper(method, ext, moduleObj, request, tl, *args, **kwargs)
                if canView:
                    return method(moduleObj, request, tl, *args, **kwargs)
            return render_to_response(errorpage, request, (moduleObj.program, tl), {})
        return _checkDeadline
    return meets_deadline

#   Line meets_any_deadline above, but requires that all deadlines are met.
def meets_all_deadlines(extensions=[]):
    def meets_deadline(method):
        def _checkDeadline(moduleObj, request, tl, *args, **kwargs):
            errorpage = 'errors/program/deadline-%s.html' % tl
            for ext in extensions:
                canView = _checkDeadline_helper(method, ext, moduleObj, request, tl, *args, **kwargs)
                if not canView:
                    return render_to_response(errorpage, request, (moduleObj.program, tl), {})
            return method(moduleObj, request, tl, *args, **kwargs)
        return _checkDeadline
    return meets_deadline


def main_call(func):
    """
    Tag decorator that flags 'func' as a 'Main Call' function for
    a ProgramModuleObj.
    Note that there must be no more than 1 Main Call per ProgramModuleObj.
    """
    func.call_tag = "Main Call"
    return func

def aux_call(func):
    """
    Tag decorator that flags 'func' as an 'Aux Call' function for
    a ProgramModuleObj.
    """
    func.call_tag = "Aux Call"
    return func<|MERGE_RESOLUTION|>--- conflicted
+++ resolved
@@ -418,11 +418,7 @@
             try:
                 get_template(base_template)
                 if not self.useTemplate():
-<<<<<<< HEAD
-                    return Node
-=======
                     return None
->>>>>>> f3318c3a
                 return base_template
             except TemplateDoesNotExist:
                 if self.module.inline_template:
