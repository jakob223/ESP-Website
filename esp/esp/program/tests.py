
__author__    = "Individual contributors (see AUTHORS file)"
__date__      = "$DATE$"
__rev__       = "$REV$"
__license__   = "AGPL v.3"
__copyright__ = """
This file is part of the ESP Web Site
Copyright (c) 2009 by the individual contributors
  (see AUTHORS file)

The ESP Web Site is free software; you can redistribute it and/or
modify it under the terms of the GNU Affero General Public License
as published by the Free Software Foundation; either version 3
of the License, or (at your option) any later version.

This program is distributed in the hope that it will be useful,
but WITHOUT ANY WARRANTY; without even the implied warranty of
MERCHANTABILITY or FITNESS FOR A PARTICULAR PURPOSE.  See the
GNU Affero General Public License for more details.

You should have received a copy of the GNU Affero General Public
License along with this program; if not, write to the Free Software
Foundation, Inc., 51 Franklin Street, Fifth Floor, Boston, MA 02110-1301, USA.

Contact information:
MIT Educational Studies Program
  84 Massachusetts Ave W20-467, Cambridge, MA 02139
  Phone: 617-253-4882
  Email: esp-webmasters@mit.edu
Learning Unlimited, Inc.
  527 Franklin St, Cambridge, MA 02139
  Phone: 617-379-0178
  Email: web-team@learningu.org
"""

from esp.accounting.models import LineItemType
from esp.cal.models import EventType, Event
from esp.program.models import Program, ClassSection, RegistrationProfile, ScheduleMap, ProgramModule, StudentRegistration, RegistrationType, ClassCategories, ClassSubject, BooleanExpression, ScheduleConstraint, ScheduleTestOccupied, ScheduleTestCategory, ScheduleTestSectionList
from esp.qsd.models import QuasiStaticData
from esp.resources.models import Resource, ResourceType
from esp.users.models import ESPUser, ContactInfo, StudentInfo, TeacherInfo, Permission
from esp.web.models import NavBarCategory

from django.contrib.auth.models import Group
from django.test.client import Client
from django import forms

from esp.program.controllers.classreg import get_custom_fields
from esp.program.controllers.lottery import LotteryAssignmentController
from esp.program.controllers.lunch_constraints import LunchConstraintGenerator
from esp.program.forms import ProgramCreationForm
from esp.program.modules.base import ProgramModuleObj
from esp.program.setup import prepare_program, commit_program
from esp.tests.util import CacheFlushTestCase as TestCase, user_role_setup

from datetime import datetime, timedelta
from decimal import Decimal
import hashlib
import numpy
import random
import re
import unicodedata

class ViewUserInfoTest(TestCase):
    def setUp(self):

        """ Set up a bunch of user accounts to play with """
        self.password = "pass1234"

        #   May fail once in a while, but it's not critical.
        self.unique_name = 'Test_UNIQUE%06d' % random.randint(0, 999999)
        self.user, created = ESPUser.objects.get_or_create(first_name=self.unique_name, last_name="User", username="testuser123543", email="server@esp.mit.edu")
        if created:
            self.user.set_password(self.password)
            self.user.save()

        self.admin, created = ESPUser.objects.get_or_create(first_name="Admin", last_name="User", username="adminuser124353", email="server@esp.mit.edu")
        if created:
            self.admin.set_password(self.password)
            self.admin.save()

        self.fake_admin, created = ESPUser.objects.get_or_create(first_name="Not An Admin", last_name="User", username="notanadminuser124353", email="server@esp.mit.edu")
        if created:
            self.fake_admin.set_password(self.password)
            self.fake_admin.save()

        self.admin.makeRole('Administrator')


    def assertStringContains(self, string, contents):
        if not (contents in string):
            self.assert_(False, "'%s' not in '%s'" % (contents, string))

    def assertNotStringContains(self, string, contents):
        if contents in string:
            self.assert_(False, "'%s' are in '%s' and shouldn't be" % (contents, string))

    def testIssue1448UsernameMatchesFirstName(self):
        """
        Test for issue: https://github.com/learning-unlimited/ESP-Website/issues/1448

        If someone creates an account with a username that is also someone else's first name or last name,
        then you can't search by that first name or last name in the admin toolbar, because you'll just be
        taken to the first account rather than the search page with the list of accounts having that name.

        This was probably considered a feature at one point. But right now it's more of a bug.
        If we really want to maintain some functionality for exact matching, maybe the results page can be
        organized so that, when there's an exact match, it says something like: "found user with username "foo",
        also found other matching users" followed by the current results page. And if there is nothing but the exact
        match, then we can have the current behavior of redirecting directly to that profile.

        Steps to reproduce:

        Create account 1 with a username abcabc.
        Create account 2 with a different username, but first name abcabc.
        Now from an admin account, search for abcabc in the admin toolbar.
        You get taken to account 1, but you might have wanted account 2.
        """
        username = 'abcabc'
        self.user.username = username
        self.user.save()

        self.admin.first_name = username
        self.admin.save()

        c = Client()
        c.login(username=self.admin.username, password=self.password)

        # Try searching by ID
        response = c.get("/manage/usersearch", { "userstr": username })
        self.assertEqual(response.status_code, 200)
        self.assertStringContains(response.content, 'Multiple users matched the criteria that you specified')


    def testUserIDSearchOneResult(self):
        c = Client()
        c.login(username=self.admin.username, password=self.password)

        # Try searching by ID direct hit
        response = c.get("/manage/usersearch", { "userstr": str(self.admin.id) })
        self.assertStringContains(response['location'], "/manage/userview?username=adminuser124353")


    def testUserIDSearchMultipleResults(self):
        c = Client()
        c.login(username=self.admin.username, password=self.password)
        self.user.username = str(self.admin.id)
        self.user.save()

        # Try searching by ID direct hit
        response = c.get("/manage/usersearch", { "userstr": self.admin.id })
        self.assertEqual(response.status_code, 200)
        self.assertStringContains(response.content, 'Multiple users matched the criteria that you specified')


    def testUserSearchFn(self):
        """
        Tests whether the user-search page works properly.
        Note that this doubles as a test of the find_user function,
        because this page is a very lightweight wrapper around that function.
        """
        c = Client()
        c.login(username=self.admin.username, password=self.password)

        # Try searching by username
        response = c.get("/manage/usersearch", { "userstr": str(self.fake_admin.username) })
        self.assertEqual(response.status_code, 302)
        self.assertStringContains(response['location'], "/manage/userview?username=notanadminuser124353")

        # Try some fuzzy searches
        # First name only, unique
        response = c.get("/manage/usersearch", { "userstr": self.unique_name })
        self.assertEqual(response.status_code, 302)
        self.assertStringContains(response['location'], "/manage/userview?username=testuser123543")

        # Full name, unique

        # I don't think this makes any sense, surely there is more than one

        # response = c.get("/manage/usersearch", { "userstr": "Admin User" })
        # self.assertEqual(response.status_code, 302)
        # self.assertStringContains(response['location'], "/manage/userview?username=adminuser124353")

        # Last name, not unique
        response = c.get("/manage/usersearch", { "userstr": "User" })
        self.assertEqual(response.status_code, 200)
        self.assertStringContains(response.content, self.admin.username)
        self.assertStringContains(response.content, self.fake_admin.username)
        self.assertStringContains(response.content, self.user.username)
        self.assertStringContains(response.content, 'href="/manage/userview?username=adminuser124353"')

        # Partial first name, not unique
        response = c.get("/manage/usersearch", { "userstr": "Adm" })
        self.assertEqual(response.status_code, 200)
        self.assertStringContains(response.content, self.admin.username)
        self.assertStringContains(response.content, self.fake_admin.username)
        self.assertNotStringContains(response.content, self.user.username)
        self.assertStringContains(response.content, 'href="/manage/userview?username=adminuser124353"')

        # Partial first name and last name, not unique
        response = c.get("/manage/usersearch", { "userstr": "Adm User" })
        self.assertEqual(response.status_code, 200)
        self.assertStringContains(response.content, self.admin.username)
        self.assertStringContains(response.content, self.fake_admin.username)
        self.assertNotStringContains(response.content, self.user.username)
        self.assertStringContains(response.content, 'href="/manage/userview?username=adminuser124353"')

        # Now, make sure we properly do nothing when there're no users to do anything to
        response = c.get("/manage/usersearch", { "userstr": "NotAUser9283490238" })
        self.assertStringContains(response.content, "No user found by that name!")
        self.assertNotStringContains(response.content, self.admin.username)
        self.assertNotStringContains(response.content, self.fake_admin.username)
        self.assertNotStringContains(response.content, self.user.username)
        self.assertNotStringContains(response.content, 'href="/manage/userview?username=adminuser124353"')


    def testUserInfoPage(self):
        """ Tests the /manage/userview view, that displays information about arbitrary users to admins """
        c = Client()
        self.failUnless( c.login(username=self.admin.username, password=self.password), "Couldn't log in as admin" )

        # Test to make sure we can get a user's page
        # (I'm just going to assume that the template renders properly;
        # too lame to do a real thorough test of it...)
        response = c.get("/manage/userview", { 'username': self.user.username })
        self.assertEqual(response.status_code, 200)
        self.assertEqual(response.context['user'].id, self.user.id)
        self.assert_(self.user.username in response.content)
        self.assert_(self.user.first_name in response.content)
        self.assert_(self.user.last_name in response.content)
        self.assert_(str(self.user.id) in response.content)

        # Test to make sure we get an error on an unknown user
        response = c.get("/manage/userview", { 'username': "NotARealUser" })
        self.assertEqual(response.status_code, 500)

        # Now, make sure that only admins can view this page
        self.failUnless( c.login(username=self.fake_admin.username, password=self.password), "Couldn't log in as fake admin" )
        response = c.get("/manage/userview", { 'username': self.user.username })
        self.assertEqual(response.status_code, 403)

    def tearDown(self):
        self.user.delete()
        self.admin.delete()
        self.fake_admin.delete()



class ProfileTest(TestCase):

    def setUp(self):
        self.salt = hashlib.sha1(str(random.random())).hexdigest()[:5]

    def testAcctCreate(self):
        self.u=ESPUser.objects.create_user(
            first_name='bob',
            last_name='jones',
            username='bjones',
            email='test@bjones.com',
            # is_staff=True,
        )
        self.u.set_password('123!@#')
        self.u.save()
        self.group=Group(name='Test Group')
        self.group.save()
        self.u.groups.add(self.group)
        self.assertEquals(ESPUser.objects.get(username='bjones'), self.u)
        self.assertEquals(Group.objects.get(name='Test Group'), self.group)


class ProgramHappenTest(TestCase):
    """
    Make a program happen!
    This test case runs through a bunch of essential pages.
    It mostly just makes sure they don't error out.
    """

    def loginAdmin(self):
        self.assertEqual( self.client.login(username='ubbadmubbin', password='pubbasswubbord'), True, u'Oops, login failed!' )
    def loginTeacher(self):
        self.assertEqual( self.client.login(username='tubbeachubber', password='pubbasswubbord'), True, u'Oops, login failed!' )
    def loginStudent(self):
        self.assertEqual( self.client.login(username='stubbudubbent', password='pubbasswubbord'), True, u'Oops, login failed!' )

    def setUp(self):
        #create Groups for userroles
        user_role_setup()

        def makeuser(f, l, un, email, p):
            u = ESPUser.objects.create_user(first_name=f, last_name=l, username=un, email=email)
            u.set_password(p)
            u.save()
<<<<<<< HEAD
            return u
        
=======
            return ESPUser(u)

>>>>>>> cab52d11
        # make people -- presumably we're testing actual account creation elsewhere
        self.admin = makeuser('Ubbad', 'Mubbin', 'ubbadmubbin', 'ubbadmubbin@esp.mit.edu', 'pubbasswubbord')
        self.student = makeuser('Stubbu', 'Dubbent', 'stubbudubbent', 'stubbudubbent@esp.mit.edu', 'pubbasswubbord')
        self.teacher = makeuser('Tubbea', 'Chubber', 'tubbeachubber', 'tubbeachubber@esp.mit.edu', 'pubbasswubbord')

        self.admin.makeRole("Administrator")
        self.student.makeRole("Student")
        self.teacher.makeRole("Teacher")

    def makeprogram(self):
        """ Test program creation through the web form. """
        # Make stuff that a program needs
        ClassCategories.objects.create(symbol='X', category='Everything')
        ClassCategories.objects.create(symbol='N', category='Nothing')
        ProgramModule.objects.create(link_title='Default Module', admin_title='Default Module (do stuff)', module_type='learn', handler='StudentRegCore', seq=0, required=False)
        ProgramModule.objects.create(link_title='Register Your Classes', admin_title='Teacher Class Registration', module_type='teach', handler='TeacherClassRegModule',
            inline_template='listclasses.html', seq=10, required=False)
        ProgramModule.objects.create(link_title='Sign up for Classes', admin_title='Student Class Registration', module_type='learn', handler='StudentClassRegModule',
            seq=10, required=True)
        ProgramModule.objects.create(link_title='Sign up for a Program', admin_title='Student Registration Core', module_type='learn', handler='StudentRegCore',
            seq=-9999, required=False)

        # Admin logs in
        self.loginAdmin()
        # Admin prepares program
        prog_dict = {
                'term': '3001_Winter',
                'term_friendly': 'Winter 3001',
                'grade_min': '7',
                'grade_max': '12',
                'director_email': '123456789-223456789-323456789-423456789-523456789-623456789-7234567@mit.edu',
                'program_size_max': '3000',
                'program_type': 'Prubbogrubbam!',
                'program_modules': [x.id for x in ProgramModule.objects.all()],
                'class_categories': [x.id for x in ClassCategories.objects.all()],
                'admins': self.admin.id,
                'teacher_reg_start': '2000-01-01 00:00:00',
                'teacher_reg_end':   '3001-01-01 00:00:00',
                'student_reg_start': '2000-01-01 00:00:00',
                'student_reg_end':   '3001-01-01 00:00:00',
                'publish_start':     '2000-01-01 00:00:00',
                'publish_end':       '3001-01-01 00:00:00',
                'base_cost':         '666',
            }
        self.client.post('/manage/newprogram', prog_dict)
        # TODO: Use the following line once we're officially on Django 1.1
        # self.client.post('/manage/newprogram?checked=1', {})
        self.client.get('/manage/newprogram', {'checked': '1'})

        # Now test correctness...
        self.prog = Program.by_prog_inst('Prubbogrubbam', prog_dict['term'])
        # Name
        self.assertEqual( self.prog.niceName(), u'Prubbogrubbam! Winter 3001', u'Program creation failed.' )
        # Options
        self.assertEqual(
            [unicode(x) for x in
                [self.prog.grade_min,         self.prog.grade_max,
                 self.prog.director_email,    self.prog.program_size_max] ],
            [unicode(x) for x in
                [prog_dict['grade_min'],      prog_dict['grade_max'],
                 prog_dict['director_email'], prog_dict['program_size_max']] ],
            u'Program options not properly set.' )
        # Program Cost
        self.assertEqual(
            Decimal(LineItemType.objects.get(required=True, program=self.prog).amount),
            Decimal(prog_dict['base_cost']),
            'Program admission cost not set properly.' )

    def teacherreg(self):
        """ Test teacher registration (currently just class reg) through the web form. """

        # Just register a class for now.
        # Make rooms & times, since I'm too lazy to do that as a test just yet.

        self.failUnless( self.prog.classes().count() == 0, 'Website thinks empty program has classes')
        user_obj = ESPUser.objects.get(username='tubbeachubber')
        self.failUnless( user_obj.getTaughtClasses().count() == 0, "User tubbeachubber is teaching classes that don't exist")
        self.failUnless( user_obj.getTaughtSections().count() == 0, "User tubbeachubber is teaching sections that don't exist")

        timeslot_type = EventType.get_from_desc('Class Time Block')
        now = datetime.now()
        self.timeslot = Event.objects.create(program=self.prog, description='Now', short_description='Right now',
            start=now, end=now+timedelta(0,3600), event_type=timeslot_type )

        # Make some other time slots
        Event.objects.create(program=self.prog, description='Never', short_description='Never Ever',
            start=now+timedelta(0,3600), end=now+timedelta(0,2*3600), event_type=timeslot_type )
        Event.objects.create(program=self.prog, description='Never', short_description='Never Ever',
            start=now+timedelta(0,2*3600), end=now+timedelta(0,3*3600), event_type=timeslot_type )
        Event.objects.create(program=self.prog, description='Never', short_description='Never Ever',
            start=now+timedelta(0,3*3600), end=now+timedelta(0,4*3600), event_type=timeslot_type )

        classroom_type = ResourceType.objects.create(name='Classroom', consumable=False, priority_default=0,
            description='Each classroom or location is a resource; almost all classes need one.')
        self.classroom = Resource.objects.create(name='Nowhere', num_students=50, res_type=classroom_type, event=self.timeslot)

        # Teacher logs in and posts class
        self.loginTeacher()
        num_sections = 3
        class_dict = {
            'title': 'Chairing',
            'category': self.prog.class_categories.all()[0].id,
            'class_info': 'Chairing is fun!',
            'prereqs': 'A chair.',
            'duration': self.prog.getDurations()[0][0],
            'num_sections': str(num_sections),
            'session_count': '1',
            'grade_min': self.prog.grade_min,
            'grade_max': self.prog.grade_max,
            'class_size_max': '10',
            'allow_lateness': 'False',
            'message_for_directors': 'Hi chairs!',
            'class_reg_page': '1',
            'hardness_rating': '**',
            #   Additional keys to test resource forms:
            'request-TOTAL_FORMS': '2',
            'request-INITIAL_FORMS': '2',
            'request-MAX_NUM_FORMS': '1000',
            'request-0-resource_type': str(ResourceType.get_or_create('Classroom').id),
            'request-0-desired_value': 'Lecture',
            'request-1-resource_type': str(ResourceType.get_or_create('A/V').id),
            'request-1-desired_value': 'LCD projector',
            'restype-TOTAL_FORMS': '0',
            'restype-INITIAL_FORMS': '0',
            'restype-MAX_NUM_FORMS': '1000',
        }

        #   Fill in required fields from any custom forms used by the program
        #   This should be improved in the future (especially if we have dynamic forms)
        custom_fields_dict = get_custom_fields()
        for field in custom_fields_dict:
            if isinstance(custom_fields_dict[field], forms.ChoiceField):
                class_dict[field] = custom_fields_dict[field].choices[0][0]
            else:
                class_dict[field] = 'foo'

        # Check that stuff went through correctly
        response = self.client.post('%smakeaclass' % self.prog.get_teach_url(), class_dict)

        # check prog.classes
        classes = self.prog.classes()
        self.assertEqual( classes.count(), 1, 'Classes failing to show up in program' )
        self.classsubject = classes[0]

        # check the title ise good
        self.assertEqual( unicode(self.classsubject.title), unicode(class_dict['title']), 'Failed to save title.' )

        # check getTaughtClasses
        getTaughtClasses = user_obj.getTaughtClasses()
        self.assertEqual( getTaughtClasses.count(), 1, "User's getTaughtClasses is the wrong size" )
        self.assertEqual( getTaughtClasses[0], self.classsubject, "User's getTaughtClasses is wrong" )
        # repeat with program-specific one
        getTaughtClasses = user_obj.getTaughtClasses()
        self.assertEqual( getTaughtClasses.count(), 1, "User's getTaughtClasses is the wrong size" )
        self.assertEqual( getTaughtClasses[0], self.classsubject, "User's getTaughtClasses is wrong" )

        # check getTaughtSections
        getTaughtSections = user_obj.getTaughtSections()
        self.assertEqual( getTaughtSections.count(), num_sections, "User tubbeachubber is not teaching the right number of sections" )
        for section in getTaughtSections:
            self.assertEqual( section.parent_class, self.classsubject, "Created section has incorrect parent_class." )
        # repeat with program-specific one
        getTaughtSections = user_obj.getTaughtSections(program=self.prog)
        self.assertEqual( getTaughtSections.count(), num_sections, "User tubbeachubber is not teaching the right number of sections" )
        for section in getTaughtSections:
            self.assertEqual( section.parent_class, self.classsubject, "Created section has incorrect parent_class." )

    def teacherreg_delete_classes(self):
        #   Check that teacher can delete the classes
        self.loginTeacher()
        user_obj = self.teacher
        target_classes = list(user_obj.getTaughtClasses())
        self.assertTrue(len(target_classes) > 0, 'Expected at least 1 class remaining to test deletion')
        while len(user_obj.getTaughtClasses()) > 0:
            class_to_delete = target_classes[0]
            del target_classes[0]

            #   Test that you can't delete a class with students in it.
            if class_to_delete.num_students() > 0:
                response = self.client.get('/teach/%s/deleteclass/%d' % (self.prog.getUrlBase(), class_to_delete.id))
                self.assertTrue('toomanystudents.html' in response.template.name)
                class_to_delete.clearStudents()

            response = self.client.get('/teach/%s/deleteclass/%d' % (self.prog.getUrlBase(), class_to_delete.id))
            self.assertTrue(set(user_obj.getTaughtClasses()) == set(target_classes), 'Could not delete class; expected to have %s, got %s' % (target_classes, user_obj.getTaughtClasses()))

    def studentreg(self):
        # Check that you're in no classes
        self.assertEqual( self.student.getEnrolledClasses().count(), 0, "Student incorrectly enrolled in a class" )
        self.assertEqual( self.student.getEnrolledSections().count(), 0, "Student incorrectly enrolled in a section")

        # Approve and schedule a class, because I'm too lazy to have this run as a test just yet.
        self.classsubject.accept()
        sec = self.classsubject.sections.all()[0]
        sec.meeting_times.add(self.timeslot)
        sec.assignClassRoom(self.classroom)

        # shortcut student profile creation -- presumably we're also testing this elsewhere
        thisyear = ESPUser.program_schoolyear(self.prog)
        prof = RegistrationProfile.getLastForProgram(self.student, self.prog)
        prof.contact_user = ContactInfo.objects.create( user=self.student, first_name=self.student.first_name, last_name=self.student.last_name, e_mail=self.student.email )
        prof.student_info = StudentInfo.objects.create( user=self.student, graduation_year=ESPUser.YOGFromGrade(10, ESPUser.program_schoolyear(self.prog)), dob=datetime(thisyear-15, 1, 1) )
        prof.save()

        # Student logs in and signs up for classes
        self.loginStudent()
        response = self.client.get('%sstudentreg' % self.prog.get_learn_url())
        reg_dict = {
            'class_id': self.classsubject.id,
            'section_id': sec.id,
        }

        # Try signing up for a class.
        self.client.post('%saddclass' % self.prog.get_learn_url(), reg_dict)

        sr = StudentRegistration.objects.all()[0]

        self.assertTrue( StudentRegistration.valid_objects().filter(user=self.student, section=sec,
            relationship=self.prog.getModuleExtension('StudentClassRegModuleInfo').signup_verb).count() > 0, 'Registration failed.')

        # Check that you're in it now
        self.assertEqual( self.student.getEnrolledClasses().count(), 1, "Student not enrolled in exactly one class" )
        self.assertEqual( self.student.getEnrolledSections().count(), 1, "Student not enrolled in exactly one section" )

        # Try dropping a class.
        self.client.get('%sclearslot/%s' % (self.prog.get_learn_url(), self.timeslot.id))
        self.assertFalse( StudentRegistration.valid_objects().filter(user=self.student, section=sec,
            relationship=self.prog.getModuleExtension('StudentClassRegModuleInfo').signup_verb).count() > 0, 'Registration failed.')

        # Check that you're in no classes
        self.assertEqual( self.student.getEnrolledClasses().count(), 0, "Student incorrectly enrolled in a class" )
        self.assertEqual( self.student.getEnrolledSections().count(), 0, "Student incorrectly enrolled in a section")

    def runTest(self):
        self.makeprogram()
        self.teacherreg()
        self.studentreg()
        self.teacherreg_delete_classes()

class ProgramFrameworkTest(TestCase):
    """ A test case that initializes a program with the parameters passed to setUp().
        Everything is done with get_or_create so it can be run multiple times in the
        same session.

        This is intended to facilitate the writing of unit tests for program modules
        and other functions that deal with program-specific data.  Once the setUp()
        function is called, you can use self.students, self.teachers, self.program
        and the settings.
    """

    def setUp(self, *args, **kwargs):
        user_role_setup()

        #   Default parameters
        settings = {'num_timeslots': 3,
                    'timeslot_length': 50,
                    'timeslot_gap': 10,
                    'room_capacity': 30,
                    'num_categories': 2,
                    'num_rooms': 4,
                    'num_teachers': 5,
                    'classes_per_teacher': 2,
                    'sections_per_class': 1,
                    'num_students': 10,
                    'num_admins': 1,
                    'modules':[x.id for x in ProgramModule.objects.all()],
                    'program_type': 'TestProgram',
                    'program_instance_name': '2222_Summer',
                    'program_instance_label': 'Summer 2222',
                    'start_time': datetime(2222, 7, 7, 7, 5),
                    }

        #   Override parameters explicitly
        for key in settings:
            if key in kwargs:
                settings[key] = kwargs[key]

        self.settings = settings

        #   Create class categories
        self.categories = []
        for i in range(settings['num_categories']):
            cat, created = ClassCategories.objects.get_or_create(category='Category %d' % i, symbol=chr(65+i))
            self.categories.append(cat)

        #   Create users
        self.teachers = []
        self.students = []
        self.admins = []
        for i in range(settings['num_students']):
            name = u'student%04d' % i
            new_student, created = ESPUser.objects.get_or_create(username=name, first_name=name, last_name=name, email=name+u'@learningu.org')
            new_student.set_password('password')
            new_student.save()
            new_student.makeRole("Student")
<<<<<<< HEAD
            self.students.append(new_student) 
=======
            self.students.append(ESPUser(new_student))
>>>>>>> cab52d11
        for i in range(settings['num_teachers']):
            name = u'teacher%04d' % i
            new_teacher, created = ESPUser.objects.get_or_create(username=name, first_name=name, last_name=name, email=name+u'@learningu.org')
            new_teacher.set_password('password')
            new_teacher.save()
            new_teacher.makeRole("Teacher")
            self.teachers.append(new_teacher)
        for i in range(settings['num_admins']):
            name = u'admin%04d' % i
            new_admin, created = ESPUser.objects.get_or_create(username=name, first_name=name, last_name=name, email=name+u'@learningu.org')
            new_admin.set_password('password')
            new_admin.save()
            new_admin.makeRole("Administrator")
<<<<<<< HEAD
            self.admins.append(new_admin)
            
=======
            self.admins.append(ESPUser(new_admin))

>>>>>>> cab52d11
        #   Establish attributes for program
        prog_form_values = {
                'term': settings['program_instance_name'],
                'term_friendly': settings['program_instance_label'],
                'grade_min': '7',
                'grade_max': '12',
                'director_email': '123456789-223456789-323456789-423456789-523456789-623456789-7234567@mit.edu',
                'program_size_max': '3000',
                'program_type': settings['program_type'],
                'program_modules': settings['modules'],
                'class_categories': [x.id for x in self.categories],
                'admins': [x.id for x in self.admins],
                'teacher_reg_start': '2000-01-01 00:00:00',
                'teacher_reg_end':   '3001-01-01 00:00:00',
                'student_reg_start': '2000-01-01 00:00:00',
                'student_reg_end':   '3001-01-01 00:00:00',
                'publish_start':     '2000-01-01 00:00:00',
                'publish_end':       '3001-01-01 00:00:00',
                'base_cost':         '666',
            }

        #   Create the program much like the /manage/newprogram view does
        pcf = ProgramCreationForm(prog_form_values)
        if not pcf.is_valid():
            print "ProgramCreationForm errors"
            print pcf.data
            print pcf.errors
            print prog_form_values
            raise Exception("Program form creation errors")

        temp_prog = pcf.save(commit=False)
        (perms, modules) = prepare_program(temp_prog, pcf.cleaned_data)

        new_prog = pcf.save(commit=False) # don't save, we need to fix it up:

        #   Filter out unwanted characters from program type to form URL
        ptype_slug = re.sub('[-\s]+', '_', re.sub('[^\w\s-]', '', unicodedata.normalize('NFKD', pcf.cleaned_data['program_type']).encode('ascii', 'ignore')).strip())
        new_prog.url = ptype_slug + "/" + pcf.cleaned_data['term']
        new_prog.name = pcf.cleaned_data['program_type'] + " " + pcf.cleaned_data['term_friendly']
        new_prog.save()
        pcf.save_m2m()

        commit_program(new_prog, perms, modules, pcf.cleaned_data['base_cost'])

        #   Add recursive permissions to open registration to the appropriate people
        (perm, created) = Permission.objects.get_or_create(role=Group.objects.get(name='Teacher'), permission_type='Teacher/All', program=new_prog)
        (perm, created) = Permission.objects.get_or_create(role=Group.objects.get(name='Student'), permission_type='Student/All', program=new_prog)

        self.program = new_prog

        #   Create timeblocks and resources
        self.event_type = EventType.get_from_desc('Class Time Block')
        for i in range(settings['num_timeslots']):
            start_time = settings['start_time'] + timedelta(minutes=i * (settings['timeslot_length'] + settings['timeslot_gap']))
            end_time = start_time + timedelta(minutes=settings['timeslot_length'])
            event, created = Event.objects.get_or_create(program=self.program, event_type=self.event_type, start=start_time, end=end_time, short_description='Slot %i' % i, description=start_time.strftime("%H:%M %m/%d/%Y"))
        self.timeslots = self.program.getTimeSlots()
        for i in range(settings['num_rooms']):
            for ts in self.timeslots:
                res, created = Resource.objects.get_or_create(name='Room %d' % i, num_students=settings['room_capacity'], event=ts, res_type=ResourceType.get_or_create('Classroom'))
        self.rooms = self.program.getClassrooms()

        #   Create classes and sections
        subject_count = 0
        for t in self.teachers:
            for i in range(settings['classes_per_teacher']):
                current_category = self.categories[subject_count % settings['num_categories']]
                new_class, created = ClassSubject.objects.get_or_create(title='Test class %d' % subject_count, category=current_category, grade_min=7, grade_max=12, parent_program=self.program, class_size_max=settings['room_capacity'], class_info='Description %d!' % subject_count)
                new_class.makeTeacher(t)
                subject_count += 1
                for j in range(settings['sections_per_class']):
                    if new_class.get_sections().count() <= j:
                        new_class.add_section(duration=settings['timeslot_length']/60.0)
                new_class.accept()

        #   Give the program its own QSD main-page
        (qsd, created) = QuasiStaticData.objects.get_or_create(url='learn/%s/index' % self.program.url,
                                              name="learn:index",
                                              title=new_prog.niceName(),
                                              content="Welcome to %s!  Click <a href='studentreg'>here</a> to go to Student Registration.  Click <a href='catalog'>here</a> to view the course catalog.",
                                              author=self.admins[0],
                                              nav_category=NavBarCategory.objects.get_or_create(name="learn", long_explanation="", include_auto_links=False)[0])

    #   Helper function to give the program a schedule.
    #   Does not get called by default, but subclasses can call it.
    def schedule_randomly(self):
        #   Clear scheduled classes to get a clean schedule
        for cls in self.program.classes():
            for sec in cls.get_sections():
                sec.clearRooms()
                sec.clear_meeting_times()
        #   Force availability
        for t in self.teachers:
            for ts in self.program.getTimeSlots():
                t.addAvailableTime(self.program, ts)
        for cls in self.program.classes():
            for sec in cls.get_sections():
                vt = sec.viable_times()
                if len(vt) > 0:
                    sec.assign_start_time(random.choice(vt))
                    vr = sec.viable_rooms()
                    if len(vr) > 0:
                        sec.assign_room(random.choice(vr))

    def add_user_profiles(self):
        """Helper function to give each user a profile so they can register.

        Does not get called by default, but subclasses can call it.
        """
        for student in self.students:
            student_studentinfo = StudentInfo(user=student, graduation_year=ESPUser.program_schoolyear(self.program)+2)
            student_studentinfo.save()
            student_regprofile = RegistrationProfile(user=student, program=self.program, student_info=student_studentinfo, most_recent_profile=True)
            student_regprofile.save()
        for teacher in self.teachers:
            teacher_teacherinfo = TeacherInfo(user=teacher)
            teacher_teacherinfo.save()
            digit = teacher.id % 10
            phone = (u'%d' % digit) * 10
            teacher_contactinfo = ContactInfo(
                user=teacher,
                first_name=teacher.first_name,
                last_name=teacher.last_name,
                e_mail=teacher.email,
                phone_day=phone,
                phone_cell=phone,
            )
            teacher_contactinfo.save()
            teacher_regprofile = RegistrationProfile(
                user=teacher,
                program=self.program,
                teacher_info=teacher_teacherinfo,
                contact_user=teacher_contactinfo,
                most_recent_profile=True,
            )
            teacher_regprofile.save()

    # For backwards compatability.
    add_student_profiles = add_user_profiles

    #   Helper function to put the students in classes.
    #   Does not get called by default, but subclasses can call it.
    def classreg_students(self):
        ignore_ts = []
        for student in self.students:
            schedule_full = False
            while not schedule_full:
                sm = ScheduleMap(student, self.program)
                empty_slots = filter(lambda x: x not in ignore_ts and len(sm.map[x]) == 0, sm.map.keys())
                if len(empty_slots) == 0:
                    schedule_full = True
                    break
                target_ts = random.choice(empty_slots)
                if self.program.sections().filter(meeting_times=target_ts).exists():
                    sec = random.choice(self.program.sections().filter(meeting_times=target_ts))
                    sec.preregister_student(student, fast_force_create=True)
                else:
                    ignore_ts.append(target_ts)

    # Helper function to create another program in the past
    # Does not get called by default, but subclasses can call it
    def create_past_program(self):
        # Make a program
        prog_form_values = {
                'term': '1111_Spring',
                'term_friendly': 'Spring 1111',
                'grade_min': '7',
                'grade_max': '12',
                'director_email': '123456789-223456789-323456789-423456789-523456789-623456789-7234568@mit.edu',
                'program_size_max': '3000',
                'program_type': 'TestProgramPast',
                'program_modules': [x.id for x in ProgramModule.objects.all()],
                'class_categories': [x.id for x in self.categories],
                'admins': [x.id for x in self.admins],
                'teacher_reg_start': '1111-01-01 00:00:00',
                'teacher_reg_end':   '2000-01-01 00:00:00',
                'student_reg_start': '1111-01-01 00:00:00',
                'student_reg_end':   '2000-01-01 00:00:00',
                'publish_start':     '1111-01-01 00:00:00',
                'publish_end':       '2000-01-01 00:00:00',
                'base_cost':         '666',
                'finaid_cost':       '37',
            }
        pcf = ProgramCreationForm(prog_form_values)
        if not pcf.is_valid():
            print "ProgramCreationForm errors"
            print pcf.data
            print pcf.errors
            print prog_form_values
            raise Exception()

        temp_prog = pcf.save(commit=False)
        (perms, modules) = prepare_program(temp_prog, pcf.cleaned_data)

        new_prog = pcf.save(commit=False) # don't save, we need to fix it up:

        #   Filter out unwanted characters from program type to form URL
        ptype_slug = re.sub('[-\s]+', '_', re.sub('[^\w\s-]', '', unicodedata.normalize('NFKD', pcf.cleaned_data['program_type']).encode('ascii', 'ignore')).strip())
        new_prog.url = ptype_slug + "/" + pcf.cleaned_data['term']
        new_prog.name = pcf.cleaned_data['program_type'] + " " + pcf.cleaned_data['term_friendly']
        new_prog.save()
        pcf.save_m2m()

        commit_program(new_prog, perms, modules, pcf.cleaned_data['base_cost'])

        self.new_prog = new_prog

def randomized_attrs(program):
    section_list = list(program.sections())
    random.shuffle(section_list)
    timeslot_list = list(program.getTimeSlots())
    random.shuffle(timeslot_list)
    return (section_list, timeslot_list)

class ScheduleMapTest(ProgramFrameworkTest):
    """ Fiddle around with a student's schedule and ensure the changes are
        properly reflected in their schedule map.
    """
    def runTest(self):
        def occupied_slots(map):
            result = []
            for key in map:
                if len(map[key]) > 0:
                    result.append(key)
            return result

        #   Initialize
        student = self.students[0]
        program = self.program
        (section_list, timeslot_list) = randomized_attrs(program)
        section1 = section_list[0]
        section2 = section_list[1]
        ts1 = timeslot_list[0]
        ts2 = timeslot_list[1]
        modules = program.getModules()
        scrmi = program.getModuleExtension('StudentClassRegModuleInfo', ProgramModuleObj.objects.filter(program=program, module__handler='StudentClassRegModule')[0].id)

        #   Check that the map starts out empty
        sm = ScheduleMap(student, program)
        self.assertTrue(len(occupied_slots(sm.map)) == 0, 'Initial schedule map not empty.')

        #   Put the student in a class and check that it's there
        section1.assign_start_time(ts1)
        section1.preregister_student(student)

        section1 = ClassSection.objects.get(id=section1.id)  ## Go get the class (and its size) again
        self.assertEqual(section1.num_students(), 1, "Cache error, didn't correctly update the number of students in the class")
        self.assertEqual(section1.num_students(), ClassSection.objects.get(id=section1.id).enrolled_students, "Triggers error, didn't update enrolled_students with the new enrollee")
        sm = ScheduleMap(student, program)
        self.assertTrue(occupied_slots(sm.map) == [ts1.id], 'Schedule map not occupied at specified timeslot.')
        self.assertTrue(sm.map[ts1.id] == [section1], 'Schedule map contains incorrect value at specified timeslot.')

        #   Reschedule the section and check
        section1.assign_start_time(ts2)
        sm = ScheduleMap(student, program)
        self.assertTrue(occupied_slots(sm.map) == [ts2.id], 'Schedule map incorrectly handled rescheduled section.')
        self.assertTrue(sm.map[ts2.id] == [section1], 'Schedule map contains incorrect section in rescheduled timeslot.')

        #   Double-book the student and make sure both classes show up
        section2.assign_start_time(ts2)
        section2.preregister_student(student)
        sm = ScheduleMap(student, program)
        self.assertTrue(occupied_slots(sm.map) == [ts2.id], 'Schedule map did not identify double-booked timeslot.')
        self.assertTrue(set(sm.map[ts2.id]) == set([section1, section2]), 'Schedule map contains incorrect sections in double-booked timeslot.')

        #   Remove the student and check that the map is empty again
        section1.unpreregister_student(student)
        section2.unpreregister_student(student)
        section1 = ClassSection.objects.get(id=section1.id)  ## Go get the class (and its size) again
        section2 = ClassSection.objects.get(id=section2.id)  ## Go get the class (and its size) again
        self.assertEqual(section1.num_students(), 0, "Cache error, didn't register a student being un-registered")
        self.assertEqual(section1.num_students(), section1.enrolled_students, "Triggers error, didn't update enrolled_students with the new un-enrollee")
        sm = ScheduleMap(student, program)
        self.assertTrue(len(occupied_slots(sm.map)) == 0, 'Schedule map did not clear properly.')


class BooleanLogicTest(TestCase):
    """ Verify that the Boolean logic models underlying schedule constraints are
        working correctly.
    """
    def runTest(self):
        #   Create a logic expression with default values
        exp, created = BooleanExpression.objects.get_or_create(label='bltestexp')
        a = exp.add_token('1')
        exp.add_token('not')
        b = exp.add_token('0')
        exp.add_token('not')
        exp.add_token('or')
        c = exp.add_token('0')
        exp.add_token('and')
        d = exp.add_token('1')
        e = exp.add_token('0')
        exp.add_token('and')
        exp.add_token('not')
        exp.add_token('or')

        #   Verify that it returns the right result
        self.assertTrue(exp.evaluate(), 'Incorrect Boolean logic result')

        #   Change some values and check again
        e.text = '1'
        e.save()
        self.assertFalse(exp.evaluate(), 'Incorrect Boolean logic result')

class ScheduleConstraintTest(ProgramFrameworkTest):
    """ This unit test has 2 purposes:
        1. Test the ScheduleTest* classes that act as BooleanTokens and
           compute whether certain conditions on a student's schedule are true.
        2. Test whether ScheduleConstraints can track relationships
           between the results of these tests.
    """
    def runTest(self):
        #   Initialize
        student = self.students[0]
        program = self.program
        (section_list, timeslot_list) = randomized_attrs(program)
        modules = program.getModules()
        scrmi = program.getModuleExtension('StudentClassRegModuleInfo', ProgramModuleObj.objects.filter(program=program, module__handler='StudentClassRegModule')[0].id)

        #   Prepare two sections
        section1 = section_list[0]
        section1.assign_start_time(timeslot_list[0])
        section1.parent_class.category = self.categories[0]
        section1.parent_class.save()
        section2 = section_list[1]
        section2.assign_start_time(timeslot_list[0])
        section2.parent_class.category = self.categories[0]
        section2.parent_class.save()

        #   Create boolean tokens
        exp1, created = BooleanExpression.objects.get_or_create(label='exp1')
        token1 = ScheduleTestOccupied(exp=exp1, timeblock=timeslot_list[0])
        token1.save()
        exp2, created = BooleanExpression.objects.get_or_create(label='exp2')
        token2 = ScheduleTestCategory(exp=exp2, timeblock=timeslot_list[0], category=self.categories[0])
        token2.save()
        exp3, created = BooleanExpression.objects.get_or_create(label='exp3')
        token3 = ScheduleTestSectionList(exp=exp3, timeblock=timeslot_list[0], section_ids='%s' % section_list[0].id)
        token3.save()

        #   Create constraints which say "if you have a class in this timeslot, it must match my {category, section list}"
        sc1 = ScheduleConstraint(program=program, condition=exp1, requirement=exp2)
        sc1.save()
        sc2 = ScheduleConstraint(program=program, condition=exp1, requirement=exp3)
        sc2.save()

        #   Test initial empty schedule
        sm = ScheduleMap(student, program)
        self.assertFalse(token1.boolean_value(map=sm.map), 'ScheduleTestOccupied broken')
        self.assertFalse(token2.boolean_value(map=sm.map), 'ScheduleTestCategory broken')
        self.assertFalse(token3.boolean_value(map=sm.map), 'ScheduleTestSectionList broken')
        self.assertTrue(sc1.evaluate(sm), 'ScheduleConstraint broken')
        self.assertTrue(sc2.evaluate(sm), 'ScheduleConstraint broken')

        #   Register for a class that meets all conditions
        section1.preregister_student(student)
        sm.populate()
        self.assertTrue(token1.boolean_value(map=sm.map), 'ScheduleTestOccupied broken')
        self.assertTrue(token2.boolean_value(map=sm.map), 'ScheduleTestCategory broken')
        self.assertTrue(token3.boolean_value(map=sm.map), 'ScheduleTestSectionList broken')
        self.assertTrue(sc1.evaluate(sm), 'ScheduleConstraint broken')
        self.assertTrue(sc2.evaluate(sm), 'ScheduleConstraint broken')

        #   Change the category and check the category constraint
        section1.parent_class.category = self.categories[1]
        section1.parent_class.save()
        sm.populate()
        self.assertTrue(token1.boolean_value(map=sm.map), 'ScheduleTestOccupied broken')
        self.assertFalse(token2.boolean_value(map=sm.map), 'ScheduleTestCategory broken')
        self.assertTrue(token3.boolean_value(map=sm.map), 'ScheduleTestSectionList broken')
        self.assertFalse(sc1.evaluate(sm), 'ScheduleConstraint broken')
        self.assertTrue(sc2.evaluate(sm), 'ScheduleConstraint broken')

        #   Change the section and check the section list constraint
        section1.unpreregister_student(student)
        section2.preregister_student(student)
        sm.populate()
        self.assertTrue(token1.boolean_value(map=sm.map), 'ScheduleTestOccupied broken')
        self.assertTrue(token2.boolean_value(map=sm.map), 'ScheduleTestCategory broken')
        self.assertFalse(token3.boolean_value(map=sm.map), 'ScheduleTestSectionList broken')
        self.assertTrue(sc1.evaluate(sm), 'ScheduleConstraint broken')
        self.assertFalse(sc2.evaluate(sm), 'ScheduleConstraint broken')

        #   Change timeslot and check that occupied is false
        section2.assign_start_time(timeslot_list[1])
        sm.populate()
        self.assertFalse(token1.boolean_value(map=sm.map), 'ScheduleTestOccupied broken')
        self.assertFalse(token2.boolean_value(map=sm.map), 'ScheduleTestCategory broken')
        self.assertFalse(token3.boolean_value(map=sm.map), 'ScheduleTestSectionList broken')
        self.assertTrue(sc1.evaluate(sm), 'ScheduleConstraint broken')
        self.assertTrue(sc2.evaluate(sm), 'ScheduleConstraint broken')

class DynamicCapacityTest(ProgramFrameworkTest):
    def runTest(self):
        #   Parameters
        initial_capacity = 37
        mult_test = 0.6
        offset_test = 4

        #   Get class capacity
        self.program.getModules()
        options = self.program.getModuleExtension('StudentClassRegModuleInfo')
        sec = random.choice(list(self.program.sections()))
        sec.parent_class.class_size_max = initial_capacity
        sec.parent_class.save()
        sec.max_class_capacity = initial_capacity
        sec.save()

        #   Check that initially the capacity is correct
        sec.parent_class._moduleExtension = {}
        self.assertEqual(sec.capacity, initial_capacity)
        #   Check that multiplier works
        options.class_cap_multiplier = str(mult_test)
        options.save()
        sec.parent_program._moduleExtension = {}
        self.assertEqual(sec.capacity, int(initial_capacity * mult_test))
        #   Check that multiplier and offset work
        options.class_cap_offset = offset_test
        options.save()
        sec.parent_program._moduleExtension = {}
        self.assertEqual(sec._get_capacity(), int(initial_capacity * mult_test + offset_test))
        #   Check that offset only works
        options.class_cap_multiplier = '1.0'
        options.save()
        sec.parent_program._moduleExtension = {}
        self.assertEqual(sec.capacity, int(initial_capacity + offset_test))
        #   Check that we can go back to normal
        options.class_cap_offset = 0
        options.save()
        sec.parent_program._moduleExtension = {}
        self.assertEqual(sec.capacity, initial_capacity)


class ModuleControlTest(ProgramFrameworkTest):
    def runTest(self):
        #   Make all default modules non-required
        for pmo in self.program.getModules():
            pmo.__class__ = ProgramModuleObj
            pmo.required = False
            pmo.save()

        #   Pick a student and log in; fill out profile
        student = random.choice(self.students)
        self.failUnless( self.client.login( username=student.username, password='password' ), "Couldn't log in as student %s" % student.username )

        #   Check that the main student reg page displays as usual in the initial state.
        response = self.client.get('/learn/%s/studentreg' % self.program.getUrlBase())
        self.assertTrue('Steps for Registration' in response.content)

        #   Set a student module to be required and make sure we are shown it.
        fa_module = ProgramModule.objects.filter(handler='FinancialAidAppModule')[0]
        moduleobj = ProgramModuleObj.getFromProgModule(self.program, fa_module)
        moduleobj.__class__ = ProgramModuleObj
        moduleobj.required = True
        moduleobj.save()

        response = self.client.get(
                    '/learn/%s/studentreg' % self.program.getUrlBase(),
                    **{'wsgi.url_scheme': 'https'})
        self.assertTrue('Financial Aid' in response.content)

        #   Remove the module and make sure we are not shown it anymore.
        self.program.program_modules.remove(fa_module)
        self.program.save()

        response = self.client.get('/learn/%s/studentreg' % self.program.getUrlBase())
        self.assertTrue('Steps for Registration' in response.content)

class MeetingTimesTest(ProgramFrameworkTest):
    def assertSetEquals(self, a, b):
        self.assertTrue(set(a) == set(b), 'set(%s) != set(%s)' % (a, b))

    def runTest(self):
        #   Get a class section
        section = self.program.sections()[0]

        #   Make sure it is not scheduled
        section.meeting_times.clear()
        section.classroomassignments().delete()
        self.assertSetEquals(section.get_meeting_times(), [])

        #   Assign a meeting times
        ts_list = self.program.getTimeSlots()
        ts1 = ts_list[0]
        ts2 = ts_list[1]

        #   Check whether changes appear as we make them
        section.meeting_times.add(ts1)
        self.assertSetEquals(section.get_meeting_times(), [ts1])
        section.meeting_times.add(ts2)
        self.assertSetEquals(section.get_meeting_times(), [ts1, ts2])
        section.meeting_times.remove(ts1)
        self.assertSetEquals(section.get_meeting_times(), [ts2])
        section.meeting_times.remove(ts2)
        self.assertSetEquals(section.get_meeting_times(), [])

class LSRAssignmentTest(ProgramFrameworkTest):
    def setUp(self):
        random.seed()

        # Create a program, students, classes, teachers, etc.
        super(LSRAssignmentTest, self).setUp(num_students=20, room_capacity=3)
        # Force the modules and extensions to be created
        self.program.getModules()
        # Schedule classes
        while True:
            self.schedule_randomly()
            self.timeslots = Event.objects.filter(meeting_times__parent_class__parent_program = self.program).distinct()
            # We need three timeslots with classes in them
            # for the multiple lunch constraints test
            if len(self.timeslots) >= 3:
                break

        # Create the registration types
        self.enrolled_rt, created = RegistrationType.objects.get_or_create(name='Enrolled')
        self.priority_rt, created = RegistrationType.objects.get_or_create(name='Priority/1')
        self.interested_rt, created = RegistrationType.objects.get_or_create(name='Interested')
        self.waitlist_rt, created = RegistrationType.objects.get_or_create(name='Waitlist/1')
        self.priority_rts=[self.priority_rt]
        scrmi = self.program.getModuleExtension('StudentClassRegModuleInfo')
        scrmi.priority_limit = 1
        scrmi.save()

        # Add some priorities and interesteds for the lottery
        es = Event.objects.filter(program=self.program)
        for student in self.students:
            # Give the student a starting grade
            startGrade = int(random.random() * 6) + 7
            student_studentinfo = StudentInfo(user=student, graduation_year=ESPUser.YOGFromGrade(startGrade, ESPUser.program_schoolyear(self.program)))
            student_studentinfo.save()
            student_regprofile = RegistrationProfile(user=student, student_info=student_studentinfo, most_recent_profile=True)
            student_regprofile.save()

            for e in es:
                # 0.5 prob of adding a class in the timeblock as priority
                if random.random() < 0.5:
                    sections = [s for s in self.program.sections() if e in s.meeting_times.all()]
                    if len(sections) == 0: continue
                    pri = random.choice(sections)
                    StudentRegistration.objects.get_or_create(user=student, section=pri, relationship=self.priority_rt)
            for sec in self.program.sections():
                # 0.25 prob of adding a section as interested
                if random.random() < 0.25:
                    StudentRegistration.objects.get_or_create(user=student, section=sec, relationship=self.interested_rt)
            # Make sure the student actually entered the lottery
            if StudentRegistration.objects.filter(user=student, section__parent_class__parent_program=self.program).count() == 0:
                pri = random.choice(self.program.sections())
                StudentRegistration.objects.get_or_create(user=student, section=pri, relationship=self.priority_rt)

    def testLottery(self):
        # Run the lottery!
        lotteryController = LotteryAssignmentController(self.program)
        lotteryController.compute_assignments()
        lotteryController.save_assignments()


        # Now go through and check that the assignments make sense
        for student in self.students:
            # Figure out which classes they got
            interested_regs = StudentRegistration.objects.filter(user=student, relationship=self.interested_rt)
            priority_regs = StudentRegistration.objects.filter(user=student, relationship__in=self.priority_rts)
            enrolled_regs = StudentRegistration.objects.filter(user=student, relationship=self.enrolled_rt)

            interested_classes = set([sr.section for sr in interested_regs])
            priority_classes = set([sr.section for sr in priority_regs])
            enrolled_classes = set([sr.section for sr in enrolled_regs])
            not_enrolled_classes = (priority_classes | interested_classes) - enrolled_classes
            incorrectly_enrolled_classes = enrolled_classes - (priority_classes | interested_classes)


            # Check that they can't possibly add a class they didn't get into
            for cls in not_enrolled_classes:
                self.failUnless(cls.cannotAdd(student) or cls.isFull())

            # Check that they only got into classes that they asked for
            self.failIf(incorrectly_enrolled_classes)

    def testStats(self):
        """ Verify that the values returned by compute_stats() are correct
            after running the lottery.  """

        #   Run the lottery!
        lotteryController = LotteryAssignmentController(self.program)
        lotteryController.compute_assignments()
        lotteryController.save_assignments()

        #   Get stats
        stats = lotteryController.compute_stats(display=False)

        #   Check stats for correctness
        #   - Some basic stats
        self.assertEqual(stats['num_enrolled_students'], len(filter(lambda x: len(x.getEnrolledClasses(self.program)) > 0, self.students)))
        self.assertEqual(stats['num_registrations'], len(StudentRegistration.valid_objects().filter(user__in=self.students, relationship__name='Enrolled')))
        #   - 'Screwed students' list
        for student in self.students:
            stats_entry = filter(lambda x: x[1] == student.id, stats['students_by_screwedness'])[0]

            #   Compute 'screwedness' score for this student
            sections_interested = student.getSections(self.program, verbs=['Interested'])
            sections_priority = student.getSections(self.program, verbs=['Priority/1'])
            sections_enrolled = student.getSections(self.program, verbs=['Enrolled'])

            sections_interested_and_enrolled = list((set(sections_interested) - set(sections_priority)) & set(sections_enrolled))
            sections_priority_and_enrolled = list(set(sections_priority) & set(sections_enrolled))

            hours_interested = numpy.sum([len(sec.get_meeting_times()) for sec in sections_interested_and_enrolled])
            hours_priority = numpy.sum([len(sec.get_meeting_times()) for sec in sections_priority_and_enrolled])
            student_utility = (hours_interested + 1.5 * hours_priority) ** 0.5

            student_weight = (len(sections_interested) + len(sections_priority)) ** 0.5
            student_screwed_val = (1.0 + student_utility) / (1.0 + student_weight)

            #   Compare against the value in the stats dict (allow for floating-point error)
            self.assertAlmostEqual(student_screwed_val, stats_entry[0])

    def testSingleLunchConstraint(self):
        # First generate 1 lunch timeslot
        lunch_timeslot = random.choice(self.timeslots)
        lcg = LunchConstraintGenerator(self.program, [lunch_timeslot])
        lcg.generate_all_constraints()

        lunch_sec = ClassSection.objects.filter(parent_class__category = lcg.get_lunch_category())
        self.failUnless(len(lunch_sec) == 1, "Lunch constraint for one timeblock generated multiple Lunch sections")
        lunch_sec = lunch_sec[0]

        # Run the lottery!
        lotteryController = LotteryAssignmentController(self.program)
        lotteryController.compute_assignments()
        lotteryController.save_assignments()


        # Now go through and make sure that lunch assignments make sense
        for student in self.students:
            timeslots = Event.objects.filter(meeting_times__registrations=student).exclude(meeting_times=lunch_sec)

            self.failUnless(not lunch_sec.meeting_times.all()[0] in timeslots, "One of the student's registrations overlaps with the lunch block")

    def testMultipleLunchConstraint(self):
        # First generate 3 lunch timeslots
        lunch_timeslots = random.sample(self.timeslots, 3)
        lcg = LunchConstraintGenerator(self.program, lunch_timeslots)
        lcg.generate_all_constraints()

        lunch_secs = ClassSection.objects.filter(parent_class__category = lcg.get_lunch_category())
        self.failUnless(len(lunch_secs) == 3, "Incorrect number of lunch sections created: %s" % (len(lunch_secs)))

        # Run the lottery!
        lotteryController = LotteryAssignmentController(self.program)
        lotteryController.compute_assignments()
        lotteryController.save_assignments()


        # Now go through and make sure that lunch assignments make sense
        for student in self.students:
            timeslots = Event.objects.filter(meeting_times__registrations=student).exclude(meeting_times__in=lunch_secs)

            lunch_free = False
            for lunch_section in lunch_secs:
                if not lunch_section.meeting_times.all()[0] in timeslots:
                    lunch_free = True
                    break
            self.failUnless(lunch_free, "No lunch sections free for a student!")

    def testNoLunchConstraint(self):
        # Make sure LunchConstraintGenerator won't crash with no lunch timeslots
        # (needed in case a multi-day program has lunch on some days but not others)
        lcg = LunchConstraintGenerator(self.program, [])
        lcg.generate_all_constraints()

        lunch_secs = ClassSection.objects.filter(parent_class__category = lcg.get_lunch_category())
        self.failUnless(len(lunch_secs) == 0, "Lunch constraint for no timeblocks generated Lunch section")

    def testLotteryMultiplePriorities(self):
        """Creates some more priorities, then runs testLottery again."""
        self.priority_2_rt, created = RegistrationType.objects.get_or_create(name='Priority/2')
        self.priority_3_rt, created = RegistrationType.objects.get_or_create(name='Priority/3')
        self.priority_rts=[self.priority_rt, self.priority_2_rt, self.priority_3_rt]
        scrmi = self.program.getModuleExtension('StudentClassRegModuleInfo')
        scrmi.priority_limit = 3
        scrmi.save()

        self.testLottery()<|MERGE_RESOLUTION|>--- conflicted
+++ resolved
@@ -290,13 +290,8 @@
             u = ESPUser.objects.create_user(first_name=f, last_name=l, username=un, email=email)
             u.set_password(p)
             u.save()
-<<<<<<< HEAD
             return u
-        
-=======
-            return ESPUser(u)
-
->>>>>>> cab52d11
+
         # make people -- presumably we're testing actual account creation elsewhere
         self.admin = makeuser('Ubbad', 'Mubbin', 'ubbadmubbin', 'ubbadmubbin@esp.mit.edu', 'pubbasswubbord')
         self.student = makeuser('Stubbu', 'Dubbent', 'stubbudubbent', 'stubbudubbent@esp.mit.edu', 'pubbasswubbord')
@@ -592,11 +587,7 @@
             new_student.set_password('password')
             new_student.save()
             new_student.makeRole("Student")
-<<<<<<< HEAD
-            self.students.append(new_student) 
-=======
-            self.students.append(ESPUser(new_student))
->>>>>>> cab52d11
+            self.students.append(new_student)
         for i in range(settings['num_teachers']):
             name = u'teacher%04d' % i
             new_teacher, created = ESPUser.objects.get_or_create(username=name, first_name=name, last_name=name, email=name+u'@learningu.org')
@@ -610,13 +601,8 @@
             new_admin.set_password('password')
             new_admin.save()
             new_admin.makeRole("Administrator")
-<<<<<<< HEAD
             self.admins.append(new_admin)
-            
-=======
-            self.admins.append(ESPUser(new_admin))
-
->>>>>>> cab52d11
+
         #   Establish attributes for program
         prog_form_values = {
                 'term': settings['program_instance_name'],
