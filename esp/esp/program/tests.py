
__author__    = "Individual contributors (see AUTHORS file)"
__date__      = "$DATE$"
__rev__       = "$REV$"
__license__   = "AGPL v.3"
__copyright__ = """
This file is part of the ESP Web Site
Copyright (c) 2009 by the individual contributors
  (see AUTHORS file)

The ESP Web Site is free software; you can redistribute it and/or
modify it under the terms of the GNU Affero General Public License
as published by the Free Software Foundation; either version 3
of the License, or (at your option) any later version.

This program is distributed in the hope that it will be useful,
but WITHOUT ANY WARRANTY; without even the implied warranty of
MERCHANTABILITY or FITNESS FOR A PARTICULAR PURPOSE.  See the
GNU Affero General Public License for more details.

You should have received a copy of the GNU Affero General Public
License along with this program; if not, write to the Free Software
Foundation, Inc., 51 Franklin Street, Fifth Floor, Boston, MA 02110-1301, USA.

Contact information:
MIT Educational Studies Program
  84 Massachusetts Ave W20-467, Cambridge, MA 02139
  Phone: 617-253-4882
  Email: esp-webmasters@mit.edu
Learning Unlimited, Inc.
  527 Franklin St, Cambridge, MA 02139
  Phone: 617-379-0178
  Email: web-team@learningu.org
"""
import decimal

import logging
logger = logging.getLogger(__name__)

from esp.accounting.models import LineItemType
from esp.cal.models import EventType, Event
from esp.program.models import Program, ClassSection, RegistrationProfile, ScheduleMap, ProgramModule, StudentRegistration, RegistrationType, ClassCategories, ClassSubject, BooleanExpression, ScheduleConstraint, ScheduleTestOccupied, ScheduleTestCategory, ScheduleTestSectionList
from esp.qsd.models import QuasiStaticData
from esp.resources.models import Resource, ResourceType
from esp.users.models import ESPUser, ContactInfo, StudentInfo, TeacherInfo, Permission
from esp.web.models import NavBarCategory
from esp.tagdict.models import Tag

from django.contrib.auth.models import Group
from django.test import LiveServerTestCase
from django.test.client import Client
from django import forms

from esp.program.controllers.classreg import get_custom_fields
from esp.program.controllers.lottery import LotteryAssignmentController
from esp.program.controllers.lunch_constraints import LunchConstraintGenerator
from esp.program.forms import ProgramCreationForm
from esp.program.modules.base import ProgramModuleObj
from esp.program.setup import prepare_program, commit_program
from esp.tests.util import CacheFlushTestCase as TestCase, user_role_setup

from datetime import datetime, timedelta
from decimal import Decimal
import hashlib
import numpy
import random
import re
import unicodedata

class ViewUserInfoTest(TestCase):
    def setUp(self):

        """ Set up a bunch of user accounts to play with """
        self.password = "pass1234"

        #   May fail once in a while, but it's not critical.
        self.unique_name = 'Test_UNIQUE%06d' % random.randint(0, 999999)
        self.user, created = ESPUser.objects.get_or_create(first_name=self.unique_name, last_name="User", username="testuser123543", email="server@esp.mit.edu")
        if created:
            self.user.set_password(self.password)
            self.user.save()

        self.admin, created = ESPUser.objects.get_or_create(first_name="Admin", last_name="User", username="adminuser124353", email="server@esp.mit.edu")
        if created:
            self.admin.set_password(self.password)
            self.admin.save()

        self.fake_admin, created = ESPUser.objects.get_or_create(first_name="Not An Admin", last_name="User", username="notanadminuser124353", email="server@esp.mit.edu")
        if created:
            self.fake_admin.set_password(self.password)
            self.fake_admin.save()

        self.admin.makeRole('Administrator')


    def assertStringContains(self, string, contents):
        if not (contents in string):
            self.assert_(False, "'%s' not in '%s'" % (contents, string))

    def assertNotStringContains(self, string, contents):
        if contents in string:
            self.assert_(False, "'%s' are in '%s' and shouldn't be" % (contents, string))

    def testIssue1448UsernameMatchesFirstName(self):
        """
        Test for issue: https://github.com/learning-unlimited/ESP-Website/issues/1448

        If someone creates an account with a username that is also someone else's first name or last name,
        then you can't search by that first name or last name in the admin toolbar, because you'll just be
        taken to the first account rather than the search page with the list of accounts having that name.

        This was probably considered a feature at one point. But right now it's more of a bug.
        If we really want to maintain some functionality for exact matching, maybe the results page can be
        organized so that, when there's an exact match, it says something like: "found user with username "foo",
        also found other matching users" followed by the current results page. And if there is nothing but the exact
        match, then we can have the current behavior of redirecting directly to that profile.

        Steps to reproduce:

        Create account 1 with a username abcabc.
        Create account 2 with a different username, but first name abcabc.
        Now from an admin account, search for abcabc in the admin toolbar.
        You get taken to account 1, but you might have wanted account 2.
        """
        username = 'abcabc'
        self.user.username = username
        self.user.save()

        self.admin.first_name = username
        self.admin.save()

        c = Client()
        c.login(username=self.admin.username, password=self.password)

        # Try searching by ID
        response = c.get("/manage/usersearch", { "userstr": username })
        self.assertEqual(response.status_code, 200)
        self.assertStringContains(response.content, 'Multiple users matched the criteria that you specified')


    def testUserIDSearchOneResult(self):
        c = Client()
        c.login(username=self.admin.username, password=self.password)

        # Try searching by ID direct hit
        response = c.get("/manage/usersearch", { "userstr": str(self.admin.id) })
        self.assertStringContains(response['location'], "/manage/userview?username=adminuser124353")


    def testUserIDSearchMultipleResults(self):
        c = Client()
        c.login(username=self.admin.username, password=self.password)
        self.user.username = str(self.admin.id)
        self.user.save()

        # Try searching by ID direct hit
        response = c.get("/manage/usersearch", { "userstr": self.admin.id })
        self.assertEqual(response.status_code, 200)
        self.assertStringContains(response.content, 'Multiple users matched the criteria that you specified')


    def testUserSearchFn(self):
        """
        Tests whether the user-search page works properly.
        Note that this doubles as a test of the find_user function,
        because this page is a very lightweight wrapper around that function.
        """
        c = Client()
        c.login(username=self.admin.username, password=self.password)

        # Try searching by username
        response = c.get("/manage/usersearch", { "userstr": str(self.fake_admin.username) })
        self.assertEqual(response.status_code, 302)
        self.assertStringContains(response['location'], "/manage/userview?username=notanadminuser124353")

        # Try some fuzzy searches
        # First name only, unique
        response = c.get("/manage/usersearch", { "userstr": self.unique_name })
        self.assertEqual(response.status_code, 302)
        self.assertStringContains(response['location'], "/manage/userview?username=testuser123543")

        # Full name, unique

        # I don't think this makes any sense, surely there is more than one

        # response = c.get("/manage/usersearch", { "userstr": "Admin User" })
        # self.assertEqual(response.status_code, 302)
        # self.assertStringContains(response['location'], "/manage/userview?username=adminuser124353")

        # Last name, not unique
        response = c.get("/manage/usersearch", { "userstr": "User" })
        self.assertEqual(response.status_code, 200)
        self.assertStringContains(response.content, self.admin.username)
        self.assertStringContains(response.content, self.fake_admin.username)
        self.assertStringContains(response.content, self.user.username)
        self.assertStringContains(response.content, 'href="/manage/userview?username=adminuser124353"')

        # Partial first name, not unique
        response = c.get("/manage/usersearch", { "userstr": "Adm" })
        self.assertEqual(response.status_code, 200)
        self.assertStringContains(response.content, self.admin.username)
        self.assertStringContains(response.content, self.fake_admin.username)
        self.assertNotStringContains(response.content, self.user.username)
        self.assertStringContains(response.content, 'href="/manage/userview?username=adminuser124353"')

        # Partial first name and last name, not unique
        response = c.get("/manage/usersearch", { "userstr": "Adm User" })
        self.assertEqual(response.status_code, 200)
        self.assertStringContains(response.content, self.admin.username)
        self.assertStringContains(response.content, self.fake_admin.username)
        self.assertNotStringContains(response.content, self.user.username)
        self.assertStringContains(response.content, 'href="/manage/userview?username=adminuser124353"')

        # Now, make sure we properly do nothing when there're no users to do anything to
        response = c.get("/manage/usersearch", { "userstr": "NotAUser9283490238" })
        self.assertStringContains(response.content, "No user found by that name!")
        self.assertNotStringContains(response.content, self.admin.username)
        self.assertNotStringContains(response.content, self.fake_admin.username)
        self.assertNotStringContains(response.content, self.user.username)
        self.assertNotStringContains(response.content, 'href="/manage/userview?username=adminuser124353"')


    def testUserInfoPage(self):
        """ Tests the /manage/userview view, that displays information about arbitrary users to admins """
        c = Client()
        self.assertTrue( c.login(username=self.admin.username, password=self.password), "Couldn't log in as admin" )

        # Test to make sure we can get a user's page
        # (I'm just going to assume that the template renders properly;
        # too lame to do a real thorough test of it...)
        response = c.get("/manage/userview", { 'username': self.user.username })
        self.assertEqual(response.status_code, 200)
        self.assertEqual(response.context['user'].id, self.user.id)
        self.assert_(self.user.username in response.content)
        self.assert_(self.user.first_name in response.content)
        self.assert_(self.user.last_name in response.content)
        self.assert_(str(self.user.id) in response.content)

        # Test to make sure we get an error on an unknown user
        response = c.get("/manage/userview", { 'username': "NotARealUser" })
        self.assertEqual(response.status_code, 500)

        # Now, make sure that only admins can view this page
        self.assertTrue( c.login(username=self.fake_admin.username, password=self.password), "Couldn't log in as fake admin" )
        response = c.get("/manage/userview", { 'username': self.user.username })
        self.assertEqual(response.status_code, 403)

    def tearDown(self):
        self.user.delete()
        self.admin.delete()
        self.fake_admin.delete()



class ProfileTest(TestCase):

    def setUp(self):
        self.salt = hashlib.sha1(str(random.random())).hexdigest()[:5]

    def testAcctCreate(self):
        self.u=ESPUser.objects.create_user(
            first_name='bob',
            last_name='jones',
            username='bjones',
            email='test@bjones.com',
            # is_staff=True,
        )
        self.u.set_password('123!@#')
        self.u.save()
        self.group=Group(name='Test Group')
        self.group.save()
        self.u.groups.add(self.group)
        self.assertEquals(ESPUser.objects.get(username='bjones'), self.u)
        self.assertEquals(Group.objects.get(name='Test Group'), self.group)


class ProgramHappenTest(TestCase):
    """
    Make a program happen!
    This test case runs through a bunch of essential pages.
    It mostly just makes sure they don't error out.
    """

    def loginAdmin(self):
        self.assertEqual( self.client.login(username='ubbadmubbin', password='pubbasswubbord'), True, u'Oops, login failed!' )
    def loginTeacher(self):
        self.assertEqual( self.client.login(username='tubbeachubber', password='pubbasswubbord'), True, u'Oops, login failed!' )
    def loginStudent(self):
        self.assertEqual( self.client.login(username='stubbudubbent', password='pubbasswubbord'), True, u'Oops, login failed!' )

    def setUp(self):
        #create Groups for userroles
        user_role_setup()

        def makeuser(f, l, un, email, p):
            u = ESPUser.objects.create_user(first_name=f, last_name=l, username=un, email=email)
            u.set_password(p)
            u.save()
            return u

        # make people -- presumably we're testing actual account creation elsewhere
        self.admin = makeuser('Ubbad', 'Mubbin', 'ubbadmubbin', 'ubbadmubbin@esp.mit.edu', 'pubbasswubbord')
        self.student = makeuser('Stubbu', 'Dubbent', 'stubbudubbent', 'stubbudubbent@esp.mit.edu', 'pubbasswubbord')
        self.teacher = makeuser('Tubbea', 'Chubber', 'tubbeachubber', 'tubbeachubber@esp.mit.edu', 'pubbasswubbord')

        self.admin.makeRole("Administrator")
        self.student.makeRole("Student")
        self.teacher.makeRole("Teacher")

    def makeprogram(self):
        """ Test program creation through the web form. """
        # Make stuff that a program needs
        ClassCategories.objects.create(symbol='X', category='Everything')
        ClassCategories.objects.create(symbol='N', category='Nothing')
        ProgramModule.objects.create(link_title='Default Module', admin_title='Default Module (do stuff)', module_type='learn', handler='StudentRegCore', seq=0, required=False)
        ProgramModule.objects.create(link_title='Register Your Classes', admin_title='Teacher Class Registration', module_type='teach', handler='TeacherClassRegModule',
            inline_template='listclasses.html', seq=10, required=False)
        ProgramModule.objects.create(link_title='Sign up for Classes', admin_title='Student Class Registration', module_type='learn', handler='StudentClassRegModule',
            seq=10, required=True)
        ProgramModule.objects.create(link_title='Sign up for a Programme', admin_title='Student Registration Core', module_type='learn', handler='StudentRegCore',
            seq=-9999, required=False)

        # Admin logs in
        self.loginAdmin()
        # Admin prepares program
        prog_dict = {
                'term': '3001_Winter',
                'term_friendly': 'Winter 3001',
                'grade_min': '7',
                'grade_max': '12',
                'director_email': '123456789-223456789-323456789-423456789-523456789-623456789-7234567@mit.edu',
                'program_size_max': '3000',
                'program_type': 'Prubbogrubbam!',
                'program_modules': [x.id for x in ProgramModule.objects.all()],
                'class_categories': [x.id for x in ClassCategories.objects.all()],
                'admins': self.admin.id,
                'teacher_reg_start': '2000-01-01 00:00:00',
                'teacher_reg_end':   '3001-01-01 00:00:00',
                'student_reg_start': '2000-01-01 00:00:00',
                'student_reg_end':   '3001-01-01 00:00:00',
                'publish_start':     '2000-01-01 00:00:00',
                'publish_end':       '3001-01-01 00:00:00',
                'base_cost':         '666',
            }
        self.client.post('/manage/newprogram', prog_dict)
        # TODO: Use the following line once we're officially on Django 1.1
        # self.client.post('/manage/newprogram?checked=1', {})
        self.client.get('/manage/newprogram', {'checked': '1'})

        # Now test correctness...
        self.prog = Program.by_prog_inst('Prubbogrubbam', prog_dict['term'])
        # Name
        self.assertEqual( self.prog.niceName(), u'Prubbogrubbam! Winter 3001', u'Program creation failed.' )
        # Options
        self.assertEqual(
            [unicode(x) for x in
                [self.prog.grade_min,         self.prog.grade_max,
                 self.prog.director_email,    self.prog.program_size_max] ],
            [unicode(x) for x in
                [prog_dict['grade_min'],      prog_dict['grade_max'],
                 prog_dict['director_email'], prog_dict['program_size_max']] ],
            u'Program options not properly set.' )
        # Program Cost
        self.assertEqual(
            Decimal(LineItemType.objects.get(required=True, program=self.prog).amount),
            Decimal(prog_dict['base_cost']),
            'Program admission cost not set properly.' )

    def teacherreg(self):
        """ Test teacher registration (currently just class reg) through the web form. """

        # Just register a class for now.
        # Make rooms & times, since I'm too lazy to do that as a test just yet.

<<<<<<< HEAD
        self.assertTrue( self.prog.classes().count() == 0, 'Website thinks empty program has classes')
=======
        self.failUnless( self.prog.classes().count() == 0, 'Website thinks empty programme has classes')
>>>>>>> 1bc9c597
        user_obj = ESPUser.objects.get(username='tubbeachubber')
        self.assertTrue( user_obj.getTaughtClasses().count() == 0, "User tubbeachubber is teaching classes that don't exist")
        self.assertTrue( user_obj.getTaughtSections().count() == 0, "User tubbeachubber is teaching sections that don't exist")

        timeslot_type = EventType.get_from_desc('Class Time Block')
        now = datetime.now()
        self.timeslot = Event.objects.create(program=self.prog, description='Now', short_description='Right now',
            start=now, end=now+timedelta(0,3600), event_type=timeslot_type )

        # Make some other time slots
        Event.objects.create(program=self.prog, description='Never', short_description='Never Ever',
            start=now+timedelta(0,3600), end=now+timedelta(0,2*3600), event_type=timeslot_type )
        Event.objects.create(program=self.prog, description='Never', short_description='Never Ever',
            start=now+timedelta(0,2*3600), end=now+timedelta(0,3*3600), event_type=timeslot_type )
        Event.objects.create(program=self.prog, description='Never', short_description='Never Ever',
            start=now+timedelta(0,3*3600), end=now+timedelta(0,4*3600), event_type=timeslot_type )

        classroom_type = ResourceType.objects.create(name='Classroom', consumable=False, priority_default=0,
            description='Each classroom or location is a resource; almost all classes need one.')
        self.classroom = Resource.objects.create(name='Nowhere', num_students=50, res_type=classroom_type, event=self.timeslot)

        # Teacher logs in and posts class
        self.loginTeacher()
        num_sections = 3
        class_dict = {
            'title': 'Chairing',
            'category': self.prog.class_categories.all()[0].id,
            'class_info': 'Chairing is fun!',
            'prereqs': 'A chair.',
            'duration': self.prog.getDurations()[0][0],
            'num_sections': str(num_sections),
            'session_count': '1',
            'grade_min': self.prog.grade_min,
            'grade_max': self.prog.grade_max,
            'class_size_max': '10',
            'allow_lateness': 'False',
            'message_for_directors': 'Hi chairs!',
            'class_reg_page': '1',
            'hardness_rating': '**',
            #   Additional keys to test resource forms:
            'request-TOTAL_FORMS': '2',
            'request-INITIAL_FORMS': '2',
            'request-MAX_NUM_FORMS': '1000',
            'request-0-resource_type': str(ResourceType.get_or_create('Classroom').id),
            'request-0-desired_value': 'Lecture',
            'request-1-resource_type': str(ResourceType.get_or_create('A/V').id),
            'request-1-desired_value': 'LCD projector',
            'restype-TOTAL_FORMS': '0',
            'restype-INITIAL_FORMS': '0',
            'restype-MAX_NUM_FORMS': '1000',
        }

        #   Fill in required fields from any custom forms used by the program
        #   This should be improved in the future (especially if we have dynamic forms)
        custom_fields_dict = get_custom_fields()
        for field in custom_fields_dict:
            if isinstance(custom_fields_dict[field], forms.ChoiceField):
                class_dict[field] = custom_fields_dict[field].choices[0][0]
            else:
                class_dict[field] = 'foo'

        # Check that stuff went through correctly
        response = self.client.post('%smakeaclass' % self.prog.get_teach_url(), class_dict)

        # check prog.classes
        classes = self.prog.classes()
        self.assertEqual( classes.count(), 1, 'Classes failing to show up in programme' )
        self.classsubject = classes[0]

        # check the title ise good
        self.assertEqual( unicode(self.classsubject.title), unicode(class_dict['title']), 'Failed to save title.' )

        # check getTaughtClasses
        getTaughtClasses = user_obj.getTaughtClasses()
        self.assertEqual( getTaughtClasses.count(), 1, "User's getTaughtClasses is the wrong size" )
        self.assertEqual( getTaughtClasses[0], self.classsubject, "User's getTaughtClasses is wrong" )
        # repeat with program-specific one
        getTaughtClasses = user_obj.getTaughtClasses()
        self.assertEqual( getTaughtClasses.count(), 1, "User's getTaughtClasses is the wrong size" )
        self.assertEqual( getTaughtClasses[0], self.classsubject, "User's getTaughtClasses is wrong" )

        # check getTaughtSections
        getTaughtSections = user_obj.getTaughtSections()
        self.assertEqual( getTaughtSections.count(), num_sections, "User tubbeachubber is not teaching the right number of sections" )
        for section in getTaughtSections:
            self.assertEqual( section.parent_class, self.classsubject, "Created section has incorrect parent_class." )
        # repeat with program-specific one
        getTaughtSections = user_obj.getTaughtSections(program=self.prog)
        self.assertEqual( getTaughtSections.count(), num_sections, "User tubbeachubber is not teaching the right number of sections" )
        for section in getTaughtSections:
            self.assertEqual( section.parent_class, self.classsubject, "Created section has incorrect parent_class." )

    def teacherreg_delete_classes(self):
        #   Check that teacher can delete the classes
        self.loginTeacher()
        user_obj = self.teacher
        target_classes = list(user_obj.getTaughtClasses())
        self.assertTrue(len(target_classes) > 0, 'Expected at least 1 class remaining to test deletion')
        while len(user_obj.getTaughtClasses()) > 0:
            class_to_delete = target_classes[0]
            del target_classes[0]

            #   Test that you can't delete a class with students in it.
            if class_to_delete.num_students() > 0:
                response = self.client.get('/teach/%s/deleteclass/%d' % (self.prog.getUrlBase(), class_to_delete.id))
                self.assertTrue('toomanystudents.html' in response.template.name)
                class_to_delete.clearStudents()

            response = self.client.get('/teach/%s/deleteclass/%d' % (self.prog.getUrlBase(), class_to_delete.id))
            self.assertTrue(set(user_obj.getTaughtClasses()) == set(target_classes), 'Could not delete class; expected to have %s, got %s' % (target_classes, user_obj.getTaughtClasses()))

    def studentreg(self):
        # Check that you're in no classes
        self.assertEqual( self.student.getEnrolledClasses().count(), 0, "Student incorrectly enrolled in a class" )
        self.assertEqual( self.student.getEnrolledSections().count(), 0, "Student incorrectly enrolled in a section")

        # Approve and schedule a class, because I'm too lazy to have this run as a test just yet.
        self.classsubject.accept()
        sec = self.classsubject.sections.all()[0]
        sec.meeting_times.add(self.timeslot)
        sec.assignClassRoom(self.classroom)

        # shortcut student profile creation -- presumably we're also testing this elsewhere
        thisyear = ESPUser.program_schoolyear(self.prog)
        prof = RegistrationProfile.getLastForProgram(self.student, self.prog)
        prof.contact_user = ContactInfo.objects.create( user=self.student, first_name=self.student.first_name, last_name=self.student.last_name, e_mail=self.student.email )
        prof.student_info = StudentInfo.objects.create( user=self.student, graduation_year=ESPUser.YOGFromGrade(10, ESPUser.program_schoolyear(self.prog)), dob=datetime(thisyear-15, 1, 1) )
        prof.save()

        # Student logs in and signs up for classes
        self.loginStudent()
        response = self.client.get('%sstudentreg' % self.prog.get_learn_url())
        reg_dict = {
            'class_id': self.classsubject.id,
            'section_id': sec.id,
        }

        # Try signing up for a class.
        self.client.post('%saddclass' % self.prog.get_learn_url(), reg_dict)

        sr = StudentRegistration.objects.all()[0]

        enrolled = RegistrationType.get_cached(name='Enrolled',
                                               category='student')
        self.assertTrue( StudentRegistration.valid_objects().filter(user=self.student, section=sec,
            relationship=enrolled).count() > 0, 'Registration failed.')

        # Check that you're in it now
        self.assertEqual( self.student.getEnrolledClasses().count(), 1, "Student not enrolled in exactly one class" )
        self.assertEqual( self.student.getEnrolledSections().count(), 1, "Student not enrolled in exactly one section" )

        # Try dropping a class.
        self.client.get('%sclearslot/%s' % (self.prog.get_learn_url(), self.timeslot.id))
        self.assertFalse( StudentRegistration.valid_objects().filter(user=self.student, section=sec,
            relationship=enrolled).count() > 0, 'Registration failed.')

        # Check that you're in no classes
        self.assertEqual( self.student.getEnrolledClasses().count(), 0, "Student incorrectly enrolled in a class" )
        self.assertEqual( self.student.getEnrolledSections().count(), 0, "Student incorrectly enrolled in a section")

    def runTest(self):
        self.makeprogram()
        self.teacherreg()
        self.studentreg()
        self.teacherreg_delete_classes()

class ProgramFrameworkTest(TestCase):
    """ A test case that initializes a program with the parameters passed to setUp().
        Everything is done with get_or_create so it can be run multiple times in the
        same session.

        This is intended to facilitate the writing of unit tests for program modules
        and other functions that deal with program-specific data.  Once the setUp()
        function is called, you can use self.students, self.teachers, self.program
        and the settings.
    """

    def setUp(self, *args, **kwargs):
        # We manually cache the creation of resource types
        # since the cache persists between tests, and the underlying database objects do not
        # we clear it here
        ResourceType._get_or_create_cache = {}

        user_role_setup()

        #   Default parameters
        settings = {'num_timeslots': 3,
                    'timeslot_length': 50,
                    'timeslot_gap': 10,
                    'room_capacity': 30,
                    'num_categories': 2,
                    'num_rooms': 4,
                    'num_teachers': 5,
                    'classes_per_teacher': 2,
                    'sections_per_class': 1,
                    'num_students': 10,
                    'num_admins': 1,
                    'modules':[x.id for x in ProgramModule.objects.all()],
                    'program_type': 'TestProgram',
                    'program_instance_name': '2222_Summer',
                    'program_instance_label': 'Summer 2222',
                    'start_time': datetime(2222, 7, 7, 7, 5),
                    }

        #   Override parameters explicitly
        for key in settings:
            if key in kwargs:
                settings[key] = kwargs[key]

        self.settings = settings

        #   Create class categories
        self.categories = []
        for i in range(settings['num_categories']):
            cat, created = ClassCategories.objects.get_or_create(category='Category %d' % i, symbol=chr(65+i))
            self.categories.append(cat)

        #   Create users
        self.teachers = []
        self.students = []
        self.admins = []
        for i in range(settings['num_students']):
            name = u'student%04d' % i
            new_student, created = ESPUser.objects.get_or_create(username=name, first_name=name, last_name=name, email=name+u'@learningu.org')
            new_student.set_password('password')
            new_student.save()
            new_student.makeRole("Student")
            self.students.append(new_student)
        for i in range(settings['num_teachers']):
            name = u'teacher%04d' % i
            new_teacher, created = ESPUser.objects.get_or_create(username=name, first_name=name, last_name=name, email=name+u'@learningu.org')
            new_teacher.set_password('password')
            new_teacher.save()
            new_teacher.makeRole("Teacher")
            self.teachers.append(new_teacher)
        for i in range(settings['num_admins']):
            name = u'admin%04d' % i
            new_admin, created = ESPUser.objects.get_or_create(username=name, first_name=name, last_name=name, email=name+u'@learningu.org')
            new_admin.set_password('password')
            new_admin.save()
            new_admin.makeRole("Administrator")
            self.admins.append(new_admin)

        #   Establish attributes for program
        prog_form_values = {
                'term': settings['program_instance_name'],
                'term_friendly': settings['program_instance_label'],
                'grade_min': '7',
                'grade_max': '12',
                'director_email': '123456789-223456789-323456789-423456789-523456789-623456789-7234567@mit.edu',
                'program_size_max': '3000',
                'program_type': settings['program_type'],
                'program_modules': settings['modules'],
                'class_categories': [x.id for x in self.categories],
                'admins': [x.id for x in self.admins],
                'teacher_reg_start': '2000-01-01 00:00:00',
                'teacher_reg_end':   '3001-01-01 00:00:00',
                'student_reg_start': '2000-01-01 00:00:00',
                'student_reg_end':   '3001-01-01 00:00:00',
                'publish_start':     '2000-01-01 00:00:00',
                'publish_end':       '3001-01-01 00:00:00',
                'base_cost':         '666',
            }

        #   Create the program much like the /manage/newprogram view does
        pcf = ProgramCreationForm(prog_form_values)
        if not pcf.is_valid():
            logger.info("ProgramCreationForm errors")
            logger.info(pcf.data)
            logger.info(pcf.errors)
            logger.info(prog_form_values)
            raise Exception("Program form creation errors")

        temp_prog = pcf.save(commit=False)
        (perms, modules) = prepare_program(temp_prog, pcf.data)

        new_prog = pcf.save(commit=False) # don't save, we need to fix it up:

        #   Filter out unwanted characters from program type to form URL
        ptype_slug = re.sub('[-\s]+', '_', re.sub('[^\w\s-]', '', unicodedata.normalize('NFKD', pcf.cleaned_data['program_type']).encode('ascii', 'ignore')).strip())
        new_prog.url = ptype_slug + "/" + pcf.cleaned_data['term']
        new_prog.name = pcf.cleaned_data['program_type'] + " " + pcf.cleaned_data['term_friendly']
        new_prog.save()
        pcf.save_m2m()

        commit_program(new_prog, perms, modules, pcf.cleaned_data['base_cost'])

        #   Add recursive permissions to open registration to the appropriate people
        (perm, created) = Permission.objects.get_or_create(role=Group.objects.get(name='Teacher'), permission_type='Teacher/All', program=new_prog)
        (perm, created) = Permission.objects.get_or_create(role=Group.objects.get(name='Student'), permission_type='Student/All', program=new_prog)

        self.program = new_prog

        #   Create timeblocks and resources
        self.event_type = EventType.get_from_desc('Class Time Block')
        for i in range(settings['num_timeslots']):
            start_time = settings['start_time'] + timedelta(minutes=i * (settings['timeslot_length'] + settings['timeslot_gap']))
            end_time = start_time + timedelta(minutes=settings['timeslot_length'])
            event, created = Event.objects.get_or_create(program=self.program, event_type=self.event_type, start=start_time, end=end_time, short_description='Slot %i' % i, description=start_time.strftime("%H:%M %m/%d/%Y"))
        self.timeslots = self.program.getTimeSlots()
        for i in range(settings['num_rooms']):
            for ts in self.timeslots:
                res, created = Resource.objects.get_or_create(name='Room %d' % i, num_students=settings['room_capacity'], event=ts, res_type=ResourceType.get_or_create('Classroom'))
        self.rooms = self.program.getClassrooms()

        #   Create classes and sections
        subject_count = 0
        for t in self.teachers:
            for i in range(settings['classes_per_teacher']):
                current_category = self.categories[subject_count % settings['num_categories']]
                new_class, created = ClassSubject.objects.get_or_create(title='Test class %d' % subject_count, category=current_category, grade_min=7, grade_max=12, parent_program=self.program, class_size_max=settings['room_capacity'], class_info='Description %d!' % subject_count)
                new_class.makeTeacher(t)
                subject_count += 1
                for j in range(settings['sections_per_class']):
                    if new_class.get_sections().count() <= j:
                        new_class.add_section(duration=settings['timeslot_length']/60.0)
                new_class.accept()

        #   Give the program its own QSD main-page
        (qsd, created) = QuasiStaticData.objects.get_or_create(url='learn/%s/index' % self.program.url,
                                              name="learn:index",
                                              title=new_prog.niceName(),
                                              content="Welcome to %s!  Click <a href='studentreg'>here</a> to go to Student Registration.  Click <a href='catalog'>here</a> to view the course catalogue.",
                                              author=self.admins[0],
                                              nav_category=NavBarCategory.objects.get_or_create(name="learn", long_explanation="", include_auto_links=False)[0])

    #   Helper function to give the program a schedule.
    #   Does not get called by default, but subclasses can call it.
    def schedule_randomly(self):
        #   Clear scheduled classes to get a clean schedule
        for cls in self.program.classes():
            for sec in cls.get_sections():
                sec.clearRooms()
                sec.clear_meeting_times()
        #   Force availability
        for t in self.teachers:
            for ts in self.program.getTimeSlots():
                t.addAvailableTime(self.program, ts)
        for cls in self.program.classes():
            for sec in cls.get_sections():
                vt = sec.viable_times()
                if len(vt) > 0:
                    sec.assign_start_time(random.choice(vt))
                    vr = sec.viable_rooms()
                    if len(vr) > 0:
                        sec.assign_room(random.choice(vr))

    def add_user_profiles(self):
        """Helper function to give each user a profile so they can register.

        Does not get called by default, but subclasses can call it.
        """
        for student in self.students:
            student_studentinfo = StudentInfo(user=student, graduation_year=ESPUser.program_schoolyear(self.program)+2)
            student_studentinfo.save()
            student_regprofile = RegistrationProfile(user=student, program=self.program, student_info=student_studentinfo, most_recent_profile=True)
            student_regprofile.save()
        for teacher in self.teachers:
            teacher_teacherinfo = TeacherInfo(user=teacher)
            teacher_teacherinfo.save()
            digit = teacher.id % 10
            phone = (u'%d' % digit) * 10
            teacher_contactinfo = ContactInfo(
                user=teacher,
                first_name=teacher.first_name,
                last_name=teacher.last_name,
                e_mail=teacher.email,
                phone_day=phone,
                phone_cell=phone,
            )
            teacher_contactinfo.save()
            teacher_regprofile = RegistrationProfile(
                user=teacher,
                program=self.program,
                teacher_info=teacher_teacherinfo,
                contact_user=teacher_contactinfo,
                most_recent_profile=True,
            )
            teacher_regprofile.save()

    # For backwards compatability.
    add_student_profiles = add_user_profiles

    #   Helper function to put the students in classes.
    #   Does not get called by default, but subclasses can call it.
    def classreg_students(self):
        ignore_ts = []
        for student in self.students:
            schedule_full = False
            while not schedule_full:
                sm = ScheduleMap(student, self.program)
                empty_slots = filter(lambda x: x not in ignore_ts and len(sm.map[x]) == 0, sm.map.keys())
                if len(empty_slots) == 0:
                    schedule_full = True
                    break
                target_ts = random.choice(empty_slots)
                if self.program.sections().filter(meeting_times=target_ts).exists():
                    sec = random.choice(self.program.sections().filter(meeting_times=target_ts))
                    sec.preregister_student(student, fast_force_create=True)
                else:
                    ignore_ts.append(target_ts)

    # Helper function to create another program in the past
    # Does not get called by default, but subclasses can call it
    def create_past_program(self):
        # Make a program
        prog_form_values = {
                'term': '1111_Spring',
                'term_friendly': 'Spring 1111',
                'grade_min': '7',
                'grade_max': '12',
                'director_email': '123456789-223456789-323456789-423456789-523456789-623456789-7234568@mit.edu',
                'program_size_max': '3000',
                'program_type': 'TestProgramPast',
                'program_modules': [x.id for x in ProgramModule.objects.all()],
                'class_categories': [x.id for x in self.categories],
                'admins': [x.id for x in self.admins],
                'teacher_reg_start': '1111-01-01 00:00:00',
                'teacher_reg_end':   '2000-01-01 00:00:00',
                'student_reg_start': '1111-01-01 00:00:00',
                'student_reg_end':   '2000-01-01 00:00:00',
                'publish_start':     '1111-01-01 00:00:00',
                'publish_end':       '2000-01-01 00:00:00',
                'base_cost':         '666',
                'finaid_cost':       '37',
            }
        pcf = ProgramCreationForm(prog_form_values)
        if not pcf.is_valid():
            logger.info("ProgramCreationForm errors")
            logger.info(pcf.data)
            logger.info(pcf.errors)
            logger.info(prog_form_values)
            raise Exception()

        temp_prog = pcf.save(commit=False)
        (perms, modules) = prepare_program(temp_prog, pcf.cleaned_data)

        new_prog = pcf.save(commit=False) # don't save, we need to fix it up:

        #   Filter out unwanted characters from program type to form URL
        ptype_slug = re.sub('[-\s]+', '_', re.sub('[^\w\s-]', '', unicodedata.normalize('NFKD', pcf.cleaned_data['program_type']).encode('ascii', 'ignore')).strip())
        new_prog.url = ptype_slug + "/" + pcf.cleaned_data['term']
        new_prog.name = pcf.cleaned_data['program_type'] + " " + pcf.cleaned_data['term_friendly']
        new_prog.save()
        pcf.save_m2m()

        commit_program(new_prog, perms, modules, pcf.cleaned_data['base_cost'])

        self.new_prog = new_prog


class ProgramCapTest(ProgramFrameworkTest):
    """Test various forms of program cap."""
    def setUp(self):
        super(ProgramCapTest, self).setUp(num_students=20)
        self.schedule_randomly()
        # The students it creates will be in 10th grade.
        self.add_user_profiles()

        self.tenth_graders = self.students[:-10]
        # Make some be in 11th grade
        self.eleventh_graders = self.students[-10:-5]
        for student in self.eleventh_graders:
            student.set_grade(student.getGrade() + 1)
        # Make some be in 9th grade
        self.ninth_graders = self.students[-5:]
        for student in self.ninth_graders:
            student.set_grade(student.getGrade() - 1)

    def test_cap_0(self):
        self.program.program_size_max = 0
        self.program.save()
        for user in self.students:
            # Assert that everyone can join the program.
            self.assertTrue(self.program.user_can_join(user))

    def test_cap_none(self):
        self.program.program_size_max = None
        self.program.save()
        for user in self.students:
            # Assert that everyone can join the program.
            self.assertTrue(self.program.user_can_join(user))

    def test_simple_cap(self):
        enrolled, _ = RegistrationType.objects.get_or_create(
            name='Enrolled', category='student')
        self.program.program_size_max = 3
        self.program.save()
        for user in self.students[:3]:
            # Assert that the first 3 users can join.
            self.assertTrue(self.program.user_can_join(user))
            # Join the program!
            StudentRegistration.objects.create(
                user=user, section=self.program.sections()[0],
                relationship=enrolled)
        for user in self.students[3:]:
            # Assert that no more users may join, no matter their grade.
            self.assertFalse(self.program.user_can_join(user))
        for user in self.students[:3]:
            # Assert that the first 3 users can still register (because they're
            # already in the program)
            self.assertTrue(self.program.user_can_join(user))
        # Clean up
        StudentRegistration.objects.filter(
            section__parent_class__parent_program=self.program).delete()

    def test_grade_based_cap(self):
        enrolled, _ = RegistrationType.objects.get_or_create(
            name='Enrolled', category='student')
        Tag.objects.create(key='program_size_by_grade',
                           value='{"10": 5, "11-12": 2}',
                           target=self.program)

        for user in self.tenth_graders[:5]:
            # Assert that the first 5 10th graders can join.
            self.assertTrue(self.program.user_can_join(user))
            # Join the program!
            StudentRegistration.objects.create(
                user=user, section=self.program.sections()[0],
                relationship=enrolled)
        for user in self.tenth_graders[5:]:
            # Assert that no more 10th graders may join.
            self.assertFalse(self.program.user_can_join(user))

        for user in self.eleventh_graders[:2]:
            # Assert that the first 2 11th graders can join.
            self.assertTrue(self.program.user_can_join(user))
            # Join the program!
            StudentRegistration.objects.create(
                user=user, section=self.program.sections()[0],
                relationship=enrolled)
        for user in self.eleventh_graders[2:]:
            # Assert that no more 11th graders may join.
            self.assertFalse(self.program.user_can_join(user))
        for user in self.eleventh_graders[:2]:
            # Assert that students who have already registered can still join.
            self.assertTrue(self.program.user_can_join(user))

        for user in self.ninth_graders:
            # Assert that any number of 9th graders can join.
            self.assertTrue(self.program.user_can_join(user))
            # Join the program!
            StudentRegistration.objects.create(
                user=user, section=self.program.sections()[0],
                relationship=enrolled)

        # Clean up
        StudentRegistration.objects.filter(
            section__parent_class__parent_program=self.program).delete()
        Tag.objects.filter(key='program_size_by_grade').delete()


def randomized_attrs(program):
    section_list = list(program.sections())
    random.shuffle(section_list)
    timeslot_list = list(program.getTimeSlots())
    random.shuffle(timeslot_list)
    return (section_list, timeslot_list)

class ScheduleMapTest(ProgramFrameworkTest):
    """ Fiddle around with a student's schedule and ensure the changes are
        properly reflected in their schedule map.
    """
    def runTest(self):
        def occupied_slots(map):
            result = []
            for key in map:
                if len(map[key]) > 0:
                    result.append(key)
            return result

        #   Initialize
        student = self.students[0]
        program = self.program
        (section_list, timeslot_list) = randomized_attrs(program)
        section1 = section_list[0]
        section2 = section_list[1]
        ts1 = timeslot_list[0]
        ts2 = timeslot_list[1]
        modules = program.getModules()
        scrmi = program.studentclassregmoduleinfo

        #   Check that the map starts out empty
        sm = ScheduleMap(student, program)
        self.assertTrue(len(occupied_slots(sm.map)) == 0, 'Initial schedule map not empty.')

        #   Put the student in a class and check that it's there
        section1.assign_start_time(ts1)
        section1.preregister_student(student)

        section1 = ClassSection.objects.get(id=section1.id)  ## Go get the class (and its size) again
        self.assertEqual(section1.num_students(), 1, "Cache error, didn't correctly update the number of students in the class")
        self.assertEqual(section1.num_students(), ClassSection.objects.get(id=section1.id).enrolled_students, "Triggers error, didn't update enrolled_students with the new enrollee")
        sm = ScheduleMap(student, program)
        self.assertTrue(occupied_slots(sm.map) == [ts1.id], 'Schedule map not occupied at specified timeslot.')
        self.assertTrue(sm.map[ts1.id] == [section1], 'Schedule map contains incorrect value at specified timeslot.')

        #   Reschedule the section and check
        section1.assign_start_time(ts2)
        sm = ScheduleMap(student, program)
        self.assertTrue(occupied_slots(sm.map) == [ts2.id], 'Schedule map incorrectly handled rescheduled section.')
        self.assertTrue(sm.map[ts2.id] == [section1], 'Schedule map contains incorrect section in rescheduled timeslot.')

        #   Double-book the student and make sure both classes show up
        section2.assign_start_time(ts2)
        section2.preregister_student(student)
        sm = ScheduleMap(student, program)
        self.assertTrue(occupied_slots(sm.map) == [ts2.id], 'Schedule map did not identify double-booked timeslot.')
        self.assertTrue(set(sm.map[ts2.id]) == set([section1, section2]), 'Schedule map contains incorrect sections in double-booked timeslot.')

        #   Remove the student and check that the map is empty again
        section1.unpreregister_student(student)
        section2.unpreregister_student(student)
        section1 = ClassSection.objects.get(id=section1.id)  ## Go get the class (and its size) again
        section2 = ClassSection.objects.get(id=section2.id)  ## Go get the class (and its size) again
        self.assertEqual(section1.num_students(), 0, "Cache error, didn't register a student being un-registered")
        self.assertEqual(section1.num_students(), section1.enrolled_students, "Triggers error, didn't update enrolled_students with the new un-enrollee")
        sm = ScheduleMap(student, program)
        self.assertTrue(len(occupied_slots(sm.map)) == 0, 'Schedule map did not clear properly.')


class BooleanLogicTest(TestCase):
    """ Verify that the Boolean logic models underlying schedule constraints are
        working correctly.
    """
    def runTest(self):
        #   Create a logic expression with default values
        exp, created = BooleanExpression.objects.get_or_create(label='bltestexp')
        a = exp.add_token('1')
        exp.add_token('not')
        b = exp.add_token('0')
        exp.add_token('not')
        exp.add_token('or')
        c = exp.add_token('0')
        exp.add_token('and')
        d = exp.add_token('1')
        e = exp.add_token('0')
        exp.add_token('and')
        exp.add_token('not')
        exp.add_token('or')

        #   Verify that it returns the right result
        self.assertTrue(exp.evaluate(), 'Incorrect Boolean logic result')

        #   Change some values and check again
        e.text = '1'
        e.save()
        self.assertFalse(exp.evaluate(), 'Incorrect Boolean logic result')

class ScheduleConstraintTest(ProgramFrameworkTest):
    """ This unit test has 2 purposes:
        1. Test the ScheduleTest* classes that act as BooleanTokens and
           compute whether certain conditions on a student's schedule are true.
        2. Test whether ScheduleConstraints can track relationships
           between the results of these tests.
    """
    def runTest(self):
        #   Initialize
        student = self.students[0]
        program = self.program
        (section_list, timeslot_list) = randomized_attrs(program)
        modules = program.getModules()
        scrmi = program.studentclassregmoduleinfo

        #   Prepare two sections
        section1 = section_list[0]
        section1.assign_start_time(timeslot_list[0])
        section1.parent_class.category = self.categories[0]
        section1.parent_class.save()
        section2 = section_list[1]
        section2.assign_start_time(timeslot_list[0])
        section2.parent_class.category = self.categories[0]
        section2.parent_class.save()

        #   Create boolean tokens
        exp1, created = BooleanExpression.objects.get_or_create(label='exp1')
        token1 = ScheduleTestOccupied(exp=exp1, timeblock=timeslot_list[0])
        token1.save()
        exp2, created = BooleanExpression.objects.get_or_create(label='exp2')
        token2 = ScheduleTestCategory(exp=exp2, timeblock=timeslot_list[0], category=self.categories[0])
        token2.save()
        exp3, created = BooleanExpression.objects.get_or_create(label='exp3')
        token3 = ScheduleTestSectionList(exp=exp3, timeblock=timeslot_list[0], section_ids='%s' % section_list[0].id)
        token3.save()

        #   Create constraints which say "if you have a class in this timeslot, it must match my {category, section list}"
        sc1 = ScheduleConstraint(program=program, condition=exp1, requirement=exp2)
        sc1.save()
        sc2 = ScheduleConstraint(program=program, condition=exp1, requirement=exp3)
        sc2.save()

        #   Test initial empty schedule
        sm = ScheduleMap(student, program)
        self.assertFalse(token1.boolean_value(map=sm.map), 'ScheduleTestOccupied broken')
        self.assertFalse(token2.boolean_value(map=sm.map), 'ScheduleTestCategory broken')
        self.assertFalse(token3.boolean_value(map=sm.map), 'ScheduleTestSectionList broken')
        self.assertTrue(sc1.evaluate(sm), 'ScheduleConstraint broken')
        self.assertTrue(sc2.evaluate(sm), 'ScheduleConstraint broken')

        #   Register for a class that meets all conditions
        section1.preregister_student(student)
        sm.populate()
        self.assertTrue(token1.boolean_value(map=sm.map), 'ScheduleTestOccupied broken')
        self.assertTrue(token2.boolean_value(map=sm.map), 'ScheduleTestCategory broken')
        self.assertTrue(token3.boolean_value(map=sm.map), 'ScheduleTestSectionList broken')
        self.assertTrue(sc1.evaluate(sm), 'ScheduleConstraint broken')
        self.assertTrue(sc2.evaluate(sm), 'ScheduleConstraint broken')

        #   Change the category and check the category constraint
        section1.parent_class.category = self.categories[1]
        section1.parent_class.save()
        sm.populate()
        self.assertTrue(token1.boolean_value(map=sm.map), 'ScheduleTestOccupied broken')
        self.assertFalse(token2.boolean_value(map=sm.map), 'ScheduleTestCategory broken')
        self.assertTrue(token3.boolean_value(map=sm.map), 'ScheduleTestSectionList broken')
        self.assertFalse(sc1.evaluate(sm), 'ScheduleConstraint broken')
        self.assertTrue(sc2.evaluate(sm), 'ScheduleConstraint broken')

        #   Change the section and check the section list constraint
        section1.unpreregister_student(student)
        section2.preregister_student(student)
        sm.populate()
        self.assertTrue(token1.boolean_value(map=sm.map), 'ScheduleTestOccupied broken')
        self.assertTrue(token2.boolean_value(map=sm.map), 'ScheduleTestCategory broken')
        self.assertFalse(token3.boolean_value(map=sm.map), 'ScheduleTestSectionList broken')
        self.assertTrue(sc1.evaluate(sm), 'ScheduleConstraint broken')
        self.assertFalse(sc2.evaluate(sm), 'ScheduleConstraint broken')

        #   Change timeslot and check that occupied is false
        section2.assign_start_time(timeslot_list[1])
        sm.populate()
        self.assertFalse(token1.boolean_value(map=sm.map), 'ScheduleTestOccupied broken')
        self.assertFalse(token2.boolean_value(map=sm.map), 'ScheduleTestCategory broken')
        self.assertFalse(token3.boolean_value(map=sm.map), 'ScheduleTestSectionList broken')
        self.assertTrue(sc1.evaluate(sm), 'ScheduleConstraint broken')
        self.assertTrue(sc2.evaluate(sm), 'ScheduleConstraint broken')

class DynamicCapacityTest(ProgramFrameworkTest):
    def runTest(self):
        #   Parameters
        initial_capacity = 37
        mult_test = decimal.Decimal('0.6')
        offset_test = 4

        #   Get class capacity
        self.program.getModules()
        sec = random.choice(list(self.program.sections()))
        # Load the SCRMI off the section, to make sure that the section doesn't
        # have a separate unupdated copy of it around when we update it.
        # (Since self.program is a different copy of the same instance from
        # sec.parent_program, if we update one SCRMI, the other won't update.)
        options = sec.parent_program.studentclassregmoduleinfo
        sec.parent_class.class_size_max = initial_capacity
        sec.parent_class.save()
        sec.max_class_capacity = initial_capacity
        sec.save()

        #   Check that initially the capacity is correct
        self.assertEqual(sec.capacity, initial_capacity)
        #   Check that multiplier works
        options.class_cap_multiplier = mult_test
        options.save()
        self.assertEqual(sec.capacity, int(initial_capacity * mult_test))
        #   Check that multiplier and offset work
        options.class_cap_offset = offset_test
        options.save()
        self.assertEqual(sec._get_capacity(), int(initial_capacity * mult_test + offset_test))
        #   Check that offset only works
        options.class_cap_multiplier = decimal.Decimal('1.0')
        options.save()
        self.assertEqual(sec.capacity, int(initial_capacity + offset_test))
        #   Check that we can go back to normal
        options.class_cap_offset = 0
        options.save()
        self.assertEqual(sec.capacity, initial_capacity)


class ModuleControlTest(ProgramFrameworkTest):
    def runTest(self):
        #   Make all default modules non-required
        for pmo in self.program.getModules():
            pmo.__class__ = ProgramModuleObj
            pmo.required = False
            pmo.save()

        #   Pick a student and log in; fill out profile
        student = random.choice(self.students)
        self.assertTrue( self.client.login( username=student.username, password='password' ), "Couldn't log in as student %s" % student.username )

        #   Check that the main student reg page displays as usual in the initial state.
        response = self.client.get('/learn/%s/studentreg' % self.program.getUrlBase())
        self.assertTrue('Steps for Registration' in response.content)

        #   Set a student module to be required and make sure we are shown it.
        fa_module = ProgramModule.objects.filter(handler='FinancialAidAppModule')[0]
        moduleobj = ProgramModuleObj.getFromProgModule(self.program, fa_module)
        moduleobj.__class__ = ProgramModuleObj
        moduleobj.required = True
        moduleobj.save()

        response = self.client.get(
                    '/learn/%s/studentreg' % self.program.getUrlBase(),
                    **{'wsgi.url_scheme': 'https'})
        self.assertTrue('Financial Aid' in response.content)

        #   Remove the module and make sure we are not shown it anymore.
        self.program.program_modules.remove(fa_module)
        self.program.save()

        response = self.client.get('/learn/%s/studentreg' % self.program.getUrlBase())
        self.assertTrue('Steps for Registration' in response.content)

class MeetingTimesTest(ProgramFrameworkTest):
    def assertSetEquals(self, a, b):
        self.assertTrue(set(a) == set(b), 'set(%s) != set(%s)' % (a, b))

    def runTest(self):
        #   Get a class section
        section = self.program.sections()[0]

        #   Make sure it is not scheduled
        section.meeting_times.clear()
        section.classroomassignments().delete()
        self.assertSetEquals(section.get_meeting_times(), [])

        #   Assign a meeting times
        ts_list = self.program.getTimeSlots()
        ts1 = ts_list[0]
        ts2 = ts_list[1]

        #   Check whether changes appear as we make them
        section.meeting_times.add(ts1)
        self.assertSetEquals(section.get_meeting_times(), [ts1])
        section.meeting_times.add(ts2)
        self.assertSetEquals(section.get_meeting_times(), [ts1, ts2])
        section.meeting_times.remove(ts1)
        self.assertSetEquals(section.get_meeting_times(), [ts2])
        section.meeting_times.remove(ts2)
        self.assertSetEquals(section.get_meeting_times(), [])

class LSRAssignmentTest(ProgramFrameworkTest):
    def setUp(self):
        random.seed()

        # Create a program, students, classes, teachers, etc.
        super(LSRAssignmentTest, self).setUp(num_students=20, room_capacity=3)
        # Force the modules and extensions to be created
        self.program.getModules()
        # Schedule classes
        while True:
            self.schedule_randomly()
            self.timeslots = Event.objects.filter(meeting_times__parent_class__parent_program = self.program).distinct()
            # We need three timeslots with classes in them
            # for the multiple lunch constraints test
            if len(self.timeslots) >= 3:
                break

        # Create the registration types
        self.enrolled_rt, created = RegistrationType.objects.get_or_create(name='Enrolled')
        self.priority_rt, created = RegistrationType.objects.get_or_create(name='Priority/1')
        self.interested_rt, created = RegistrationType.objects.get_or_create(name='Interested')
        self.waitlist_rt, created = RegistrationType.objects.get_or_create(name='Waitlist/1')
        self.priority_rts=[self.priority_rt]
        scrmi = self.program.studentclassregmoduleinfo
        scrmi.priority_limit = 1
        scrmi.save()

        # Add some priorities and interesteds for the lottery
        es = Event.objects.filter(program=self.program)
        for student in self.students:
            # Give the student a starting grade
            startGrade = int(random.random() * 6) + 7
            student_studentinfo = StudentInfo(user=student, graduation_year=ESPUser.YOGFromGrade(startGrade, ESPUser.program_schoolyear(self.program)))
            student_studentinfo.save()
            student_regprofile = RegistrationProfile(user=student, student_info=student_studentinfo, most_recent_profile=True)
            student_regprofile.save()

            for e in es:
                # 0.5 prob of adding a class in the timeblock as priority
                if random.random() < 0.5:
                    sections = [s for s in self.program.sections() if e in s.meeting_times.all()]
                    if len(sections) == 0: continue
                    pri = random.choice(sections)
                    StudentRegistration.objects.get_or_create(user=student, section=pri, relationship=self.priority_rt)
            for sec in self.program.sections():
                # 0.25 prob of adding a section as interested
                if random.random() < 0.25:
                    StudentRegistration.objects.get_or_create(user=student, section=sec, relationship=self.interested_rt)
            # Make sure the student actually entered the lottery
            if StudentRegistration.objects.filter(user=student, section__parent_class__parent_program=self.program).count() == 0:
                pri = random.choice(self.program.sections())
                StudentRegistration.objects.get_or_create(user=student, section=pri, relationship=self.priority_rt)

    def testLottery(self):
        # Run the lottery!
        lotteryController = LotteryAssignmentController(self.program)
        lotteryController.compute_assignments()
        lotteryController.save_assignments()


        # Now go through and check that the assignments make sense
        for student in self.students:
            # Figure out which classes they got
            interested_regs = StudentRegistration.objects.filter(user=student, relationship=self.interested_rt)
            priority_regs = StudentRegistration.objects.filter(user=student, relationship__in=self.priority_rts)
            enrolled_regs = StudentRegistration.objects.filter(user=student, relationship=self.enrolled_rt)

            interested_classes = set([sr.section for sr in interested_regs])
            priority_classes = set([sr.section for sr in priority_regs])
            enrolled_classes = set([sr.section for sr in enrolled_regs])
            not_enrolled_classes = (priority_classes | interested_classes) - enrolled_classes
            incorrectly_enrolled_classes = enrolled_classes - (priority_classes | interested_classes)


            # Check that they can't possibly add a class they didn't get into
            for cls in not_enrolled_classes:
                self.assertTrue(cls.cannotAdd(student) or cls.isFull())

            # Check that they only got into classes that they asked for
            self.assertFalse(incorrectly_enrolled_classes)

    def testStats(self):
        """ Verify that the values returned by compute_stats() are correct
            after running the lottery.  """

        #   Run the lottery!
        lotteryController = LotteryAssignmentController(self.program)
        lotteryController.compute_assignments()
        lotteryController.save_assignments()

        #   Get stats
        stats = lotteryController.compute_stats(display=False)

        #   Check stats for correctness
        #   - Some basic stats
        self.assertEqual(stats['num_enrolled_students'], len(filter(lambda x: len(x.getEnrolledClasses(self.program)) > 0, self.students)))
        self.assertEqual(stats['num_registrations'], len(StudentRegistration.valid_objects().filter(user__in=self.students, relationship__name='Enrolled')))
        #   - 'Screwed students' list
        for student in self.students:
            stats_entry = filter(lambda x: x[1] == student.id, stats['students_by_screwedness'])[0]

            #   Compute 'screwedness' score for this student
            sections_interested = student.getSections(self.program, verbs=['Interested'])
            sections_priority = student.getSections(self.program, verbs=['Priority/1'])
            sections_enrolled = student.getSections(self.program, verbs=['Enrolled'])

            sections_interested_and_enrolled = list((set(sections_interested) - set(sections_priority)) & set(sections_enrolled))
            sections_priority_and_enrolled = list(set(sections_priority) & set(sections_enrolled))

            hours_interested = numpy.sum([len(sec.get_meeting_times()) for sec in sections_interested_and_enrolled])
            hours_priority = numpy.sum([len(sec.get_meeting_times()) for sec in sections_priority_and_enrolled])
            student_utility = (hours_interested + 1.5 * hours_priority) ** 0.5

            student_weight = (len(sections_interested) + len(sections_priority)) ** 0.5
            student_screwed_val = (1.0 + student_utility) / (1.0 + student_weight)

            #   Compare against the value in the stats dict (allow for floating-point error)
            self.assertAlmostEqual(student_screwed_val, stats_entry[0])

    def testSingleLunchConstraint(self):
        # First generate 1 lunch timeslot
        lunch_timeslot = random.choice(self.timeslots)
        lcg = LunchConstraintGenerator(self.program, [lunch_timeslot])
        lcg.generate_all_constraints()

        lunch_sec = ClassSection.objects.filter(parent_class__category = lcg.get_lunch_category())
        self.assertTrue(len(lunch_sec) == 1, "Lunch constraint for one timeblock generated multiple Lunch sections")
        lunch_sec = lunch_sec[0]

        # Run the lottery!
        lotteryController = LotteryAssignmentController(self.program)
        lotteryController.compute_assignments()
        lotteryController.save_assignments()


        # Now go through and make sure that lunch assignments make sense
        for student in self.students:
            timeslots = Event.objects.filter(meeting_times__registrations=student).exclude(meeting_times=lunch_sec)

            self.assertTrue(not lunch_sec.meeting_times.all()[0] in timeslots, "One of the student's registrations overlaps with the lunch block")

    def testMultipleLunchConstraint(self):
        # First generate 3 lunch timeslots
        lunch_timeslots = random.sample(self.timeslots, 3)
        lcg = LunchConstraintGenerator(self.program, lunch_timeslots)
        lcg.generate_all_constraints()

        lunch_secs = ClassSection.objects.filter(parent_class__category = lcg.get_lunch_category())
        self.assertTrue(len(lunch_secs) == 3, "Incorrect number of lunch sections created: %s" % (len(lunch_secs)))

        # Run the lottery!
        lotteryController = LotteryAssignmentController(self.program)
        lotteryController.compute_assignments()
        lotteryController.save_assignments()


        # Now go through and make sure that lunch assignments make sense
        for student in self.students:
            timeslots = Event.objects.filter(meeting_times__registrations=student).exclude(meeting_times__in=lunch_secs)

            lunch_free = False
            for lunch_section in lunch_secs:
                if not lunch_section.meeting_times.all()[0] in timeslots:
                    lunch_free = True
                    break
            self.assertTrue(lunch_free, "No lunch sections free for a student!")

    def testNoLunchConstraint(self):
        # Make sure LunchConstraintGenerator won't crash with no lunch timeslots
        # (needed in case a multi-day program has lunch on some days but not others)
        lcg = LunchConstraintGenerator(self.program, [])
        lcg.generate_all_constraints()

        lunch_secs = ClassSection.objects.filter(parent_class__category = lcg.get_lunch_category())
        self.assertTrue(len(lunch_secs) == 0, "Lunch constraint for no timeblocks generated Lunch section")

    def testLotteryMultiplePriorities(self):
        """Creates some more priorities, then runs testLottery again."""
        self.priority_2_rt, created = RegistrationType.objects.get_or_create(name='Priority/2')
        self.priority_3_rt, created = RegistrationType.objects.get_or_create(name='Priority/3')
        self.priority_rts=[self.priority_rt, self.priority_2_rt, self.priority_3_rt]
        scrmi = self.program.studentclassregmoduleinfo
        scrmi.priority_limit = 3
        scrmi.save()

        self.testLottery()<|MERGE_RESOLUTION|>--- conflicted
+++ resolved
@@ -372,11 +372,7 @@
         # Just register a class for now.
         # Make rooms & times, since I'm too lazy to do that as a test just yet.
 
-<<<<<<< HEAD
-        self.assertTrue( self.prog.classes().count() == 0, 'Website thinks empty program has classes')
-=======
-        self.failUnless( self.prog.classes().count() == 0, 'Website thinks empty programme has classes')
->>>>>>> 1bc9c597
+        self.assertTrue( self.prog.classes().count() == 0, 'Website thinks empty programme has classes')
         user_obj = ESPUser.objects.get(username='tubbeachubber')
         self.assertTrue( user_obj.getTaughtClasses().count() == 0, "User tubbeachubber is teaching classes that don't exist")
         self.assertTrue( user_obj.getTaughtSections().count() == 0, "User tubbeachubber is teaching sections that don't exist")
