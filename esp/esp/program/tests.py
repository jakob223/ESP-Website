--- conflicted
+++ resolved
@@ -319,10 +319,6 @@
             'class_size_max': '10',
             'allow_lateness': 'False',
             'message_for_directors': 'Hi chairs!',
-<<<<<<< HEAD
-
-            'class_reg_page': '1'
-=======
             'class_reg_page': '1',
             #   Resource forms in default configuration
             'request-TOTAL_FORMS': '2',
@@ -333,7 +329,6 @@
             'request-1-desired_value': 'LCD projector',
             'restype-TOTAL_FORMS': '0',
             'restype-INITIAL_FORMS': '0',
->>>>>>> 3731c579
         }
         self.client.post('%smakeaclass' % self.prog.get_teach_url(), class_dict)
 
