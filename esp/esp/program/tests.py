
__author__    = "Individual contributors (see AUTHORS file)"
__date__      = "$DATE$"
__rev__       = "$REV$"
__license__   = "AGPL v.3"
__copyright__ = """
This file is part of the ESP Web Site
Copyright (c) 2009 by the individual contributors
  (see AUTHORS file)

The ESP Web Site is free software; you can redistribute it and/or
modify it under the terms of the GNU Affero General Public License
as published by the Free Software Foundation; either version 3
of the License, or (at your option) any later version.

This program is distributed in the hope that it will be useful,
but WITHOUT ANY WARRANTY; without even the implied warranty of
MERCHANTABILITY or FITNESS FOR A PARTICULAR PURPOSE.  See the
GNU Affero General Public License for more details.

You should have received a copy of the GNU Affero General Public
License along with this program; if not, write to the Free Software
Foundation, Inc., 51 Franklin Street, Fifth Floor, Boston, MA 02110-1301, USA.

Contact information:
MIT Educational Studies Program
  84 Massachusetts Ave W20-467, Cambridge, MA 02139
  Phone: 617-253-4882
  Email: esp-webmasters@mit.edu
Learning Unlimited, Inc.
  527 Franklin St, Cambridge, MA 02139
  Phone: 617-379-0178
  Email: web-team@learningu.org
"""
import decimal

import logging
logger = logging.getLogger(__name__)

from esp.accounting.models import LineItemType
from esp.cal.models import EventType, Event
from esp.program.models import Program, ClassSection, RegistrationProfile, ScheduleMap, ProgramModule, StudentRegistration, RegistrationType, ClassCategories, ClassSubject, BooleanExpression, ScheduleConstraint, ScheduleTestOccupied, ScheduleTestCategory, ScheduleTestSectionList
from esp.qsd.models import QuasiStaticData
from esp.resources.models import Resource, ResourceType
from esp.users.models import ESPUser, ContactInfo, StudentInfo, TeacherInfo, Permission
from esp.web.models import NavBarCategory
from esp.tagdict.models import Tag

from django.contrib.auth.models import Group
from django.test import LiveServerTestCase
from django.test.client import Client
from django import forms

from esp.program.controllers.classreg import get_custom_fields
from esp.program.controllers.lottery import LotteryAssignmentController
from esp.program.controllers.lunch_constraints import LunchConstraintGenerator
from esp.program.forms import ProgramCreationForm
from esp.program.modules.base import ProgramModuleObj
from esp.program.setup import prepare_program, commit_program
from esp.tests.util import CacheFlushTestCase as TestCase, user_role_setup

from datetime import datetime, timedelta
from decimal import Decimal
import hashlib
import numpy
import random
import re
import unicodedata

class ViewUserInfoTest(TestCase):
    def setUp(self):

        """ Set up a bunch of user accounts to play with """
        self.password = "pass1234"

        #   May fail once in a while, but it's not critical.
        self.unique_name = 'Test_UNIQUE%06d' % random.randint(0, 999999)
        self.user, created = ESPUser.objects.get_or_create(first_name=self.unique_name, last_name="User", username="testuser123543", email="server@esp.mit.edu")
        if created:
            self.user.set_password(self.password)
            self.user.save()

        self.admin, created = ESPUser.objects.get_or_create(first_name="Admin", last_name="User", username="adminuser124353", email="server@esp.mit.edu")
        if created:
            self.admin.set_password(self.password)
            self.admin.save()

        self.fake_admin, created = ESPUser.objects.get_or_create(first_name="Not An Admin", last_name="User", username="notanadminuser124353", email="server@esp.mit.edu")
        if created:
            self.fake_admin.set_password(self.password)
            self.fake_admin.save()

        self.admin.makeRole('Administrator')


    def assertStringContains(self, string, contents):
        if not (contents in string):
            self.assert_(False, "'%s' not in '%s'" % (contents, string))

    def assertNotStringContains(self, string, contents):
        if contents in string:
            self.assert_(False, "'%s' are in '%s' and shouldn't be" % (contents, string))

    def testIssue1448UsernameMatchesFirstName(self):
        """
        Test for issue: https://github.com/learning-unlimited/ESP-Website/issues/1448

        If someone creates an account with a username that is also someone else's first name or last name,
        then you can't search by that first name or last name in the admin toolbar, because you'll just be
        taken to the first account rather than the search page with the list of accounts having that name.

        This was probably considered a feature at one point. But right now it's more of a bug.
        If we really want to maintain some functionality for exact matching, maybe the results page can be
        organized so that, when there's an exact match, it says something like: "found user with username "foo",
        also found other matching users" followed by the current results page. And if there is nothing but the exact
        match, then we can have the current behavior of redirecting directly to that profile.

        Steps to reproduce:

        Create account 1 with a username abcabc.
        Create account 2 with a different username, but first name abcabc.
        Now from an admin account, search for abcabc in the admin toolbar.
        You get taken to account 1, but you might have wanted account 2.
        """
        username = 'abcabc'
        self.user.username = username
        self.user.save()

        self.admin.first_name = username
        self.admin.save()

        c = Client()
        c.login(username=self.admin.username, password=self.password)

        # Try searching by ID
        response = c.get("/manage/usersearch", { "userstr": username })
        self.assertEqual(response.status_code, 200)
        self.assertStringContains(response.content, 'Multiple users matched the criteria that you specified')


    def testUserIDSearchOneResult(self):
        c = Client()
        c.login(username=self.admin.username, password=self.password)

        # Try searching by ID direct hit
        response = c.get("/manage/usersearch", { "userstr": str(self.admin.id) })
        self.assertStringContains(response['location'], "/manage/userview?username=adminuser124353")


    def testUserIDSearchMultipleResults(self):
        c = Client()
        c.login(username=self.admin.username, password=self.password)
        self.user.username = str(self.admin.id)
        self.user.save()

        # Try searching by ID direct hit
        response = c.get("/manage/usersearch", { "userstr": self.admin.id })
        self.assertEqual(response.status_code, 200)
        self.assertStringContains(response.content, 'Multiple users matched the criteria that you specified')


    def testUserSearchFn(self):
        """
        Tests whether the user-search page works properly.
        Note that this doubles as a test of the find_user function,
        because this page is a very lightweight wrapper around that function.
        """
        c = Client()
        c.login(username=self.admin.username, password=self.password)

        # Try searching by username
        response = c.get("/manage/usersearch", { "userstr": str(self.fake_admin.username) })
        self.assertEqual(response.status_code, 302)
        self.assertStringContains(response['location'], "/manage/userview?username=notanadminuser124353")

        # Try some fuzzy searches
        # First name only, unique
        response = c.get("/manage/usersearch", { "userstr": self.unique_name })
        self.assertEqual(response.status_code, 302)
        self.assertStringContains(response['location'], "/manage/userview?username=testuser123543")

        # Full name, unique

        # I don't think this makes any sense, surely there is more than one

        # response = c.get("/manage/usersearch", { "userstr": "Admin User" })
        # self.assertEqual(response.status_code, 302)
        # self.assertStringContains(response['location'], "/manage/userview?username=adminuser124353")

        # Last name, not unique
        response = c.get("/manage/usersearch", { "userstr": "User" })
        self.assertEqual(response.status_code, 200)
        self.assertStringContains(response.content, self.admin.username)
        self.assertStringContains(response.content, self.fake_admin.username)
        self.assertStringContains(response.content, self.user.username)
        self.assertStringContains(response.content, 'href="/manage/userview?username=adminuser124353"')

        # Partial first name, not unique
        response = c.get("/manage/usersearch", { "userstr": "Adm" })
        self.assertEqual(response.status_code, 200)
        self.assertStringContains(response.content, self.admin.username)
        self.assertStringContains(response.content, self.fake_admin.username)
        self.assertNotStringContains(response.content, self.user.username)
        self.assertStringContains(response.content, 'href="/manage/userview?username=adminuser124353"')

        # Partial first name and last name, not unique
        response = c.get("/manage/usersearch", { "userstr": "Adm User" })
        self.assertEqual(response.status_code, 200)
        self.assertStringContains(response.content, self.admin.username)
        self.assertStringContains(response.content, self.fake_admin.username)
        self.assertNotStringContains(response.content, self.user.username)
        self.assertStringContains(response.content, 'href="/manage/userview?username=adminuser124353"')

        # Now, make sure we properly do nothing when there're no users to do anything to
        response = c.get("/manage/usersearch", { "userstr": "NotAUser9283490238" })
        self.assertStringContains(response.content, "No user found by that name!")
        self.assertNotStringContains(response.content, self.admin.username)
        self.assertNotStringContains(response.content, self.fake_admin.username)
        self.assertNotStringContains(response.content, self.user.username)
        self.assertNotStringContains(response.content, 'href="/manage/userview?username=adminuser124353"')


    def testUserInfoPage(self):
        """ Tests the /manage/userview view, that displays information about arbitrary users to admins """
        c = Client()
        self.failUnless( c.login(username=self.admin.username, password=self.password), "Couldn't log in as admin" )

        # Test to make sure we can get a user's page
        # (I'm just going to assume that the template renders properly;
        # too lame to do a real thorough test of it...)
        response = c.get("/manage/userview", { 'username': self.user.username })
        self.assertEqual(response.status_code, 200)
        self.assertEqual(response.context['user'].id, self.user.id)
        self.assert_(self.user.username in response.content)
        self.assert_(self.user.first_name in response.content)
        self.assert_(self.user.last_name in response.content)
        self.assert_(str(self.user.id) in response.content)

        # Test to make sure we get an error on an unknown user
        response = c.get("/manage/userview", { 'username': "NotARealUser" })
        self.assertEqual(response.status_code, 500)

        # Now, make sure that only admins can view this page
        self.failUnless( c.login(username=self.fake_admin.username, password=self.password), "Couldn't log in as fake admin" )
        response = c.get("/manage/userview", { 'username': self.user.username })
        self.assertEqual(response.status_code, 403)

    def tearDown(self):
        self.user.delete()
        self.admin.delete()
        self.fake_admin.delete()



class ProfileTest(TestCase):

    def setUp(self):
        self.salt = hashlib.sha1(str(random.random())).hexdigest()[:5]

    def testAcctCreate(self):
        self.u=ESPUser.objects.create_user(
            first_name='bob',
            last_name='jones',
            username='bjones',
            email='test@bjones.com',
            # is_staff=True,
        )
        self.u.set_password('123!@#')
        self.u.save()
        self.group=Group(name='Test Group')
        self.group.save()
        self.u.groups.add(self.group)
        self.assertEquals(ESPUser.objects.get(username='bjones'), self.u)
        self.assertEquals(Group.objects.get(name='Test Group'), self.group)


class ProgramHappenTest(TestCase):
    """
    Make a program happen!
    This test case runs through a bunch of essential pages.
    It mostly just makes sure they don't error out.
    """

    def loginAdmin(self):
        self.assertEqual( self.client.login(username='ubbadmubbin', password='pubbasswubbord'), True, u'Oops, login failed!' )
    def loginTeacher(self):
        self.assertEqual( self.client.login(username='tubbeachubber', password='pubbasswubbord'), True, u'Oops, login failed!' )
    def loginStudent(self):
        self.assertEqual( self.client.login(username='stubbudubbent', password='pubbasswubbord'), True, u'Oops, login failed!' )

    def setUp(self):
        #create Groups for userroles
        user_role_setup()

        def makeuser(f, l, un, email, p):
            u = ESPUser.objects.create_user(first_name=f, last_name=l, username=un, email=email)
            u.set_password(p)
            u.save()
            return u

        # make people -- presumably we're testing actual account creation elsewhere
        self.admin = makeuser('Ubbad', 'Mubbin', 'ubbadmubbin', 'ubbadmubbin@esp.mit.edu', 'pubbasswubbord')
        self.student = makeuser('Stubbu', 'Dubbent', 'stubbudubbent', 'stubbudubbent@esp.mit.edu', 'pubbasswubbord')
        self.teacher = makeuser('Tubbea', 'Chubber', 'tubbeachubber', 'tubbeachubber@esp.mit.edu', 'pubbasswubbord')

        self.admin.makeRole("Administrator")
        self.student.makeRole("Student")
        self.teacher.makeRole("Teacher")

    def makeprogram(self):
        """ Test program creation through the web form. """
        # Make stuff that a program needs
        ClassCategories.objects.create(symbol='X', category='Everything')
        ClassCategories.objects.create(symbol='N', category='Nothing')
        ProgramModule.objects.create(link_title='Default Module', admin_title='Default Module (do stuff)', module_type='learn', handler='StudentRegCore', seq=0, required=False)
        ProgramModule.objects.create(link_title='Register Your Classes', admin_title='Teacher Class Registration', module_type='teach', handler='TeacherClassRegModule',
            inline_template='listclasses.html', seq=10, required=False)
        ProgramModule.objects.create(link_title='Sign up for Classes', admin_title='Student Class Registration', module_type='learn', handler='StudentClassRegModule',
            seq=10, required=True)
        ProgramModule.objects.create(link_title='Sign up for a Program', admin_title='Student Registration Core', module_type='learn', handler='StudentRegCore',
            seq=-9999, required=False)

        # Admin logs in
        self.loginAdmin()
        # Admin prepares program
        prog_dict = {
                'term': '3001_Winter',
                'term_friendly': 'Winter 3001',
                'grade_min': '7',
                'grade_max': '12',
                'director_email': '123456789-223456789-323456789-423456789-523456789-623456789-7234567@mit.edu',
                'program_size_max': '3000',
                'program_type': 'Prubbogrubbam!',
                'program_modules': [x.id for x in ProgramModule.objects.all()],
                'class_categories': [x.id for x in ClassCategories.objects.all()],
                'admins': self.admin.id,
                'teacher_reg_start': '2000-01-01 00:00:00',
                'teacher_reg_end':   '3001-01-01 00:00:00',
                'student_reg_start': '2000-01-01 00:00:00',
                'student_reg_end':   '3001-01-01 00:00:00',
                'publish_start':     '2000-01-01 00:00:00',
                'publish_end':       '3001-01-01 00:00:00',
                'base_cost':         '666',
            }
        self.client.post('/manage/newprogram', prog_dict)
        # TODO: Use the following line once we're officially on Django 1.1
        # self.client.post('/manage/newprogram?checked=1', {})
        self.client.get('/manage/newprogram', {'checked': '1'})

        # Now test correctness...
        self.prog = Program.by_prog_inst('Prubbogrubbam', prog_dict['term'])
        # Name
        self.assertEqual( self.prog.niceName(), u'Prubbogrubbam! Winter 3001', u'Program creation failed.' )
        # Options
        self.assertEqual(
            [unicode(x) for x in
                [self.prog.grade_min,         self.prog.grade_max,
                 self.prog.director_email,    self.prog.program_size_max] ],
            [unicode(x) for x in
                [prog_dict['grade_min'],      prog_dict['grade_max'],
                 prog_dict['director_email'], prog_dict['program_size_max']] ],
            u'Program options not properly set.' )
        # Program Cost
        self.assertEqual(
            Decimal(LineItemType.objects.get(required=True, program=self.prog).amount),
            Decimal(prog_dict['base_cost']),
            'Program admission cost not set properly.' )

    def teacherreg(self):
        """ Test teacher registration (currently just class reg) through the web form. """

        # Just register a class for now.
        # Make rooms & times, since I'm too lazy to do that as a test just yet.

        self.failUnless( self.prog.classes().count() == 0, 'Website thinks empty program has classes')
        user_obj = ESPUser.objects.get(username='tubbeachubber')
        self.failUnless( user_obj.getTaughtClasses().count() == 0, "User tubbeachubber is teaching classes that don't exist")
        self.failUnless( user_obj.getTaughtSections().count() == 0, "User tubbeachubber is teaching sections that don't exist")

        timeslot_type = EventType.get_from_desc('Class Time Block')
        now = datetime.now()
        self.timeslot = Event.objects.create(program=self.prog, description='Now', short_description='Right now',
            start=now, end=now+timedelta(0,3600), event_type=timeslot_type )

        # Make some other time slots
        Event.objects.create(program=self.prog, description='Never', short_description='Never Ever',
            start=now+timedelta(0,3600), end=now+timedelta(0,2*3600), event_type=timeslot_type )
        Event.objects.create(program=self.prog, description='Never', short_description='Never Ever',
            start=now+timedelta(0,2*3600), end=now+timedelta(0,3*3600), event_type=timeslot_type )
        Event.objects.create(program=self.prog, description='Never', short_description='Never Ever',
            start=now+timedelta(0,3*3600), end=now+timedelta(0,4*3600), event_type=timeslot_type )

        classroom_type = ResourceType.objects.create(name='Classroom', consumable=False, priority_default=0,
            description='Each classroom or location is a resource; almost all classes need one.')
        self.classroom = Resource.objects.create(name='Nowhere', num_students=50, res_type=classroom_type, event=self.timeslot)

        # Teacher logs in and posts class
        self.loginTeacher()
        num_sections = 3
        class_dict = {
            'title': 'Chairing',
            'category': self.prog.class_categories.all()[0].id,
            'class_info': 'Chairing is fun!',
            'prereqs': 'A chair.',
            'duration': self.prog.getDurations()[0][0],
            'num_sections': str(num_sections),
            'session_count': '1',
            'grade_min': self.prog.grade_min,
            'grade_max': self.prog.grade_max,
            'class_size_max': '10',
            'allow_lateness': 'False',
            'message_for_directors': 'Hi chairs!',
            'class_reg_page': '1',
            'hardness_rating': '**',
            #   Additional keys to test resource forms:
            'request-TOTAL_FORMS': '2',
            'request-INITIAL_FORMS': '2',
            'request-MAX_NUM_FORMS': '1000',
            'request-0-resource_type': str(ResourceType.get_or_create('Classroom').id),
            'request-0-desired_value': 'Lecture',
            'request-1-resource_type': str(ResourceType.get_or_create('A/V').id),
            'request-1-desired_value': 'LCD projector',
            'restype-TOTAL_FORMS': '0',
            'restype-INITIAL_FORMS': '0',
            'restype-MAX_NUM_FORMS': '1000',
        }

        #   Fill in required fields from any custom forms used by the program
        #   This should be improved in the future (especially if we have dynamic forms)
        custom_fields_dict = get_custom_fields()
        for field in custom_fields_dict:
            if isinstance(custom_fields_dict[field], forms.ChoiceField):
                class_dict[field] = custom_fields_dict[field].choices[0][0]
            else:
                class_dict[field] = 'foo'

        # Check that stuff went through correctly
        response = self.client.post('%smakeaclass' % self.prog.get_teach_url(), class_dict)

        # check prog.classes
        classes = self.prog.classes()
        self.assertEqual( classes.count(), 1, 'Classes failing to show up in program' )
        self.classsubject = classes[0]

        # check the title ise good
        self.assertEqual( unicode(self.classsubject.title), unicode(class_dict['title']), 'Failed to save title.' )

        # check getTaughtClasses
        getTaughtClasses = user_obj.getTaughtClasses()
        self.assertEqual( getTaughtClasses.count(), 1, "User's getTaughtClasses is the wrong size" )
        self.assertEqual( getTaughtClasses[0], self.classsubject, "User's getTaughtClasses is wrong" )
        # repeat with program-specific one
        getTaughtClasses = user_obj.getTaughtClasses()
        self.assertEqual( getTaughtClasses.count(), 1, "User's getTaughtClasses is the wrong size" )
        self.assertEqual( getTaughtClasses[0], self.classsubject, "User's getTaughtClasses is wrong" )

        # check getTaughtSections
        getTaughtSections = user_obj.getTaughtSections()
        self.assertEqual( getTaughtSections.count(), num_sections, "User tubbeachubber is not teaching the right number of sections" )
        for section in getTaughtSections:
            self.assertEqual( section.parent_class, self.classsubject, "Created section has incorrect parent_class." )
        # repeat with program-specific one
        getTaughtSections = user_obj.getTaughtSections(program=self.prog)
        self.assertEqual( getTaughtSections.count(), num_sections, "User tubbeachubber is not teaching the right number of sections" )
        for section in getTaughtSections:
            self.assertEqual( section.parent_class, self.classsubject, "Created section has incorrect parent_class." )

    def teacherreg_delete_classes(self):
        #   Check that teacher can delete the classes
        self.loginTeacher()
        user_obj = self.teacher
        target_classes = list(user_obj.getTaughtClasses())
        self.assertTrue(len(target_classes) > 0, 'Expected at least 1 class remaining to test deletion')
        while len(user_obj.getTaughtClasses()) > 0:
            class_to_delete = target_classes[0]
            del target_classes[0]

            #   Test that you can't delete a class with students in it.
            if class_to_delete.num_students() > 0:
                response = self.client.get('/teach/%s/deleteclass/%d' % (self.prog.getUrlBase(), class_to_delete.id))
                self.assertTrue('toomanystudents.html' in response.template.name)
                class_to_delete.clearStudents()

            response = self.client.get('/teach/%s/deleteclass/%d' % (self.prog.getUrlBase(), class_to_delete.id))
            self.assertTrue(set(user_obj.getTaughtClasses()) == set(target_classes), 'Could not delete class; expected to have %s, got %s' % (target_classes, user_obj.getTaughtClasses()))

    def studentreg(self):
        # Check that you're in no classes
        self.assertEqual( self.student.getEnrolledClasses().count(), 0, "Student incorrectly enrolled in a class" )
        self.assertEqual( self.student.getEnrolledSections().count(), 0, "Student incorrectly enrolled in a section")

        # Approve and schedule a class, because I'm too lazy to have this run as a test just yet.
        self.classsubject.accept()
        sec = self.classsubject.sections.all()[0]
        sec.meeting_times.add(self.timeslot)
        sec.assignClassRoom(self.classroom)

        # shortcut student profile creation -- presumably we're also testing this elsewhere
        thisyear = ESPUser.program_schoolyear(self.prog)
        prof = RegistrationProfile.getLastForProgram(self.student, self.prog)
        prof.contact_user = ContactInfo.objects.create( user=self.student, first_name=self.student.first_name, last_name=self.student.last_name, e_mail=self.student.email )
        prof.student_info = StudentInfo.objects.create( user=self.student, graduation_year=ESPUser.YOGFromGrade(10, ESPUser.program_schoolyear(self.prog)), dob=datetime(thisyear-15, 1, 1) )
        prof.save()

        # Student logs in and signs up for classes
        self.loginStudent()
        response = self.client.get('%sstudentreg' % self.prog.get_learn_url())
        reg_dict = {
            'class_id': self.classsubject.id,
            'section_id': sec.id,
        }

        # Try signing up for a class.
        self.client.post('%saddclass' % self.prog.get_learn_url(), reg_dict)

        sr = StudentRegistration.objects.all()[0]

        self.assertTrue( StudentRegistration.valid_objects().filter(user=self.student, section=sec,
            relationship=self.prog.studentclassregmoduleinfo.signup_verb).count() > 0, 'Registration failed.')

        # Check that you're in it now
        self.assertEqual( self.student.getEnrolledClasses().count(), 1, "Student not enrolled in exactly one class" )
        self.assertEqual( self.student.getEnrolledSections().count(), 1, "Student not enrolled in exactly one section" )

        # Try dropping a class.
        self.client.get('%sclearslot/%s' % (self.prog.get_learn_url(), self.timeslot.id))
        self.assertFalse( StudentRegistration.valid_objects().filter(user=self.student, section=sec,
            relationship=self.prog.studentclassregmoduleinfo.signup_verb).count() > 0, 'Registration failed.')

        # Check that you're in no classes
        self.assertEqual( self.student.getEnrolledClasses().count(), 0, "Student incorrectly enrolled in a class" )
        self.assertEqual( self.student.getEnrolledSections().count(), 0, "Student incorrectly enrolled in a section")

    def runTest(self):
        self.makeprogram()
        self.teacherreg()
        self.studentreg()
        self.teacherreg_delete_classes()

class ProgramFrameworkTest(TestCase):
    """ A test case that initializes a program with the parameters passed to setUp().
        Everything is done with get_or_create so it can be run multiple times in the
        same session.

        This is intended to facilitate the writing of unit tests for program modules
        and other functions that deal with program-specific data.  Once the setUp()
        function is called, you can use self.students, self.teachers, self.program
        and the settings.
    """

    def setUp(self, *args, **kwargs):
        # We manually cache the creation of resource types
        # since the cache persists between tests, and the underlying database objects do not
        # we clear it here
        ResourceType._get_or_create_cache = {}

        user_role_setup()

        #   Default parameters
        settings = {'num_timeslots': 3,
                    'timeslot_length': 50,
                    'timeslot_gap': 10,
                    'room_capacity': 30,
                    'num_categories': 2,
                    'num_rooms': 4,
                    'num_teachers': 5,
                    'classes_per_teacher': 2,
                    'sections_per_class': 1,
                    'num_students': 10,
                    'num_admins': 1,
                    'modules':[x.id for x in ProgramModule.objects.all()],
                    'program_type': 'TestProgram',
                    'program_instance_name': '2222_Summer',
                    'program_instance_label': 'Summer 2222',
                    'start_time': datetime(2222, 7, 7, 7, 5),
                    }

        #   Override parameters explicitly
        for key in settings:
            if key in kwargs:
                settings[key] = kwargs[key]

        self.settings = settings

        #   Create class categories
        self.categories = []
        for i in range(settings['num_categories']):
            cat, created = ClassCategories.objects.get_or_create(category='Category %d' % i, symbol=chr(65+i))
            self.categories.append(cat)

        #   Create users
        self.teachers = []
        self.students = []
        self.admins = []
        for i in range(settings['num_students']):
            name = u'student%04d' % i
            new_student, created = ESPUser.objects.get_or_create(username=name, first_name=name, last_name=name, email=name+u'@learningu.org')
            new_student.set_password('password')
            new_student.save()
            new_student.makeRole("Student")
            self.students.append(new_student)
        for i in range(settings['num_teachers']):
            name = u'teacher%04d' % i
            new_teacher, created = ESPUser.objects.get_or_create(username=name, first_name=name, last_name=name, email=name+u'@learningu.org')
            new_teacher.set_password('password')
            new_teacher.save()
            new_teacher.makeRole("Teacher")
            self.teachers.append(new_teacher)
        for i in range(settings['num_admins']):
            name = u'admin%04d' % i
            new_admin, created = ESPUser.objects.get_or_create(username=name, first_name=name, last_name=name, email=name+u'@learningu.org')
            new_admin.set_password('password')
            new_admin.save()
            new_admin.makeRole("Administrator")
            self.admins.append(new_admin)

        #   Establish attributes for program
        prog_form_values = {
                'term': settings['program_instance_name'],
                'term_friendly': settings['program_instance_label'],
                'grade_min': '7',
                'grade_max': '12',
                'director_email': '123456789-223456789-323456789-423456789-523456789-623456789-7234567@mit.edu',
                'program_size_max': '3000',
                'program_type': settings['program_type'],
                'program_modules': settings['modules'],
                'class_categories': [x.id for x in self.categories],
                'admins': [x.id for x in self.admins],
                'teacher_reg_start': '2000-01-01 00:00:00',
                'teacher_reg_end':   '3001-01-01 00:00:00',
                'student_reg_start': '2000-01-01 00:00:00',
                'student_reg_end':   '3001-01-01 00:00:00',
                'publish_start':     '2000-01-01 00:00:00',
                'publish_end':       '3001-01-01 00:00:00',
                'base_cost':         '666',
            }

        #   Create the program much like the /manage/newprogram view does
        pcf = ProgramCreationForm(prog_form_values)
        if not pcf.is_valid():
            logger.info("ProgramCreationForm errors")
            logger.info(pcf.data)
            logger.info(pcf.errors)
            logger.info(prog_form_values)
            raise Exception("Program form creation errors")

        temp_prog = pcf.save(commit=False)
<<<<<<< HEAD
        (perms, modules) = prepare_program(temp_prog, pcf.data)
        
=======
        (perms, modules) = prepare_program(temp_prog, pcf.cleaned_data)

>>>>>>> 2c391940
        new_prog = pcf.save(commit=False) # don't save, we need to fix it up:

        #   Filter out unwanted characters from program type to form URL
        ptype_slug = re.sub('[-\s]+', '_', re.sub('[^\w\s-]', '', unicodedata.normalize('NFKD', pcf.cleaned_data['program_type']).encode('ascii', 'ignore')).strip())
        new_prog.url = ptype_slug + "/" + pcf.cleaned_data['term']
        new_prog.name = pcf.cleaned_data['program_type'] + " " + pcf.cleaned_data['term_friendly']
        new_prog.save()
        pcf.save_m2m()

        commit_program(new_prog, perms, modules, pcf.cleaned_data['base_cost'])

        #   Add recursive permissions to open registration to the appropriate people
        (perm, created) = Permission.objects.get_or_create(role=Group.objects.get(name='Teacher'), permission_type='Teacher/All', program=new_prog)
        (perm, created) = Permission.objects.get_or_create(role=Group.objects.get(name='Student'), permission_type='Student/All', program=new_prog)

        self.program = new_prog

        #   Create timeblocks and resources
        self.event_type = EventType.get_from_desc('Class Time Block')
        for i in range(settings['num_timeslots']):
            start_time = settings['start_time'] + timedelta(minutes=i * (settings['timeslot_length'] + settings['timeslot_gap']))
            end_time = start_time + timedelta(minutes=settings['timeslot_length'])
            event, created = Event.objects.get_or_create(program=self.program, event_type=self.event_type, start=start_time, end=end_time, short_description='Slot %i' % i, description=start_time.strftime("%H:%M %m/%d/%Y"))
        self.timeslots = self.program.getTimeSlots()
        for i in range(settings['num_rooms']):
            for ts in self.timeslots:
                res, created = Resource.objects.get_or_create(name='Room %d' % i, num_students=settings['room_capacity'], event=ts, res_type=ResourceType.get_or_create('Classroom'))
        self.rooms = self.program.getClassrooms()

        #   Create classes and sections
        subject_count = 0
        for t in self.teachers:
            for i in range(settings['classes_per_teacher']):
                current_category = self.categories[subject_count % settings['num_categories']]
                new_class, created = ClassSubject.objects.get_or_create(title='Test class %d' % subject_count, category=current_category, grade_min=7, grade_max=12, parent_program=self.program, class_size_max=settings['room_capacity'], class_info='Description %d!' % subject_count)
                new_class.makeTeacher(t)
                subject_count += 1
                for j in range(settings['sections_per_class']):
                    if new_class.get_sections().count() <= j:
                        new_class.add_section(duration=settings['timeslot_length']/60.0)
                new_class.accept()

        #   Give the program its own QSD main-page
        (qsd, created) = QuasiStaticData.objects.get_or_create(url='learn/%s/index' % self.program.url,
                                              name="learn:index",
                                              title=new_prog.niceName(),
                                              content="Welcome to %s!  Click <a href='studentreg'>here</a> to go to Student Registration.  Click <a href='catalog'>here</a> to view the course catalog.",
                                              author=self.admins[0],
                                              nav_category=NavBarCategory.objects.get_or_create(name="learn", long_explanation="", include_auto_links=False)[0])

    #   Helper function to give the program a schedule.
    #   Does not get called by default, but subclasses can call it.
    def schedule_randomly(self):
        #   Clear scheduled classes to get a clean schedule
        for cls in self.program.classes():
            for sec in cls.get_sections():
                sec.clearRooms()
                sec.clear_meeting_times()
        #   Force availability
        for t in self.teachers:
            for ts in self.program.getTimeSlots():
                t.addAvailableTime(self.program, ts)
        for cls in self.program.classes():
            for sec in cls.get_sections():
                vt = sec.viable_times()
                if len(vt) > 0:
                    sec.assign_start_time(random.choice(vt))
                    vr = sec.viable_rooms()
                    if len(vr) > 0:
                        sec.assign_room(random.choice(vr))

    def add_user_profiles(self):
        """Helper function to give each user a profile so they can register.

        Does not get called by default, but subclasses can call it.
        """
        for student in self.students:
            student_studentinfo = StudentInfo(user=student, graduation_year=ESPUser.program_schoolyear(self.program)+2)
            student_studentinfo.save()
            student_regprofile = RegistrationProfile(user=student, program=self.program, student_info=student_studentinfo, most_recent_profile=True)
            student_regprofile.save()
        for teacher in self.teachers:
            teacher_teacherinfo = TeacherInfo(user=teacher)
            teacher_teacherinfo.save()
            digit = teacher.id % 10
            phone = (u'%d' % digit) * 10
            teacher_contactinfo = ContactInfo(
                user=teacher,
                first_name=teacher.first_name,
                last_name=teacher.last_name,
                e_mail=teacher.email,
                phone_day=phone,
                phone_cell=phone,
            )
            teacher_contactinfo.save()
            teacher_regprofile = RegistrationProfile(
                user=teacher,
                program=self.program,
                teacher_info=teacher_teacherinfo,
                contact_user=teacher_contactinfo,
                most_recent_profile=True,
            )
            teacher_regprofile.save()

    # For backwards compatability.
    add_student_profiles = add_user_profiles

    #   Helper function to put the students in classes.
    #   Does not get called by default, but subclasses can call it.
    def classreg_students(self):
        ignore_ts = []
        for student in self.students:
            schedule_full = False
            while not schedule_full:
                sm = ScheduleMap(student, self.program)
                empty_slots = filter(lambda x: x not in ignore_ts and len(sm.map[x]) == 0, sm.map.keys())
                if len(empty_slots) == 0:
                    schedule_full = True
                    break
                target_ts = random.choice(empty_slots)
                if self.program.sections().filter(meeting_times=target_ts).exists():
                    sec = random.choice(self.program.sections().filter(meeting_times=target_ts))
                    sec.preregister_student(student, fast_force_create=True)
                else:
                    ignore_ts.append(target_ts)

    # Helper function to create another program in the past
    # Does not get called by default, but subclasses can call it
    def create_past_program(self):
        # Make a program
        prog_form_values = {
                'term': '1111_Spring',
                'term_friendly': 'Spring 1111',
                'grade_min': '7',
                'grade_max': '12',
                'director_email': '123456789-223456789-323456789-423456789-523456789-623456789-7234568@mit.edu',
                'program_size_max': '3000',
                'program_type': 'TestProgramPast',
                'program_modules': [x.id for x in ProgramModule.objects.all()],
                'class_categories': [x.id for x in self.categories],
                'admins': [x.id for x in self.admins],
                'teacher_reg_start': '1111-01-01 00:00:00',
                'teacher_reg_end':   '2000-01-01 00:00:00',
                'student_reg_start': '1111-01-01 00:00:00',
                'student_reg_end':   '2000-01-01 00:00:00',
                'publish_start':     '1111-01-01 00:00:00',
                'publish_end':       '2000-01-01 00:00:00',
                'base_cost':         '666',
                'finaid_cost':       '37',
            }
        pcf = ProgramCreationForm(prog_form_values)
        if not pcf.is_valid():
            logger.info("ProgramCreationForm errors")
            logger.info(pcf.data)
            logger.info(pcf.errors)
            logger.info(prog_form_values)
            raise Exception()

        temp_prog = pcf.save(commit=False)
        (perms, modules) = prepare_program(temp_prog, pcf.cleaned_data)

        new_prog = pcf.save(commit=False) # don't save, we need to fix it up:

        #   Filter out unwanted characters from program type to form URL
        ptype_slug = re.sub('[-\s]+', '_', re.sub('[^\w\s-]', '', unicodedata.normalize('NFKD', pcf.cleaned_data['program_type']).encode('ascii', 'ignore')).strip())
        new_prog.url = ptype_slug + "/" + pcf.cleaned_data['term']
        new_prog.name = pcf.cleaned_data['program_type'] + " " + pcf.cleaned_data['term_friendly']
        new_prog.save()
        pcf.save_m2m()

        commit_program(new_prog, perms, modules, pcf.cleaned_data['base_cost'])

        self.new_prog = new_prog


class ProgramCapTest(ProgramFrameworkTest):
    """Test various forms of program cap."""
    def setUp(self):
        super(ProgramCapTest, self).setUp(num_students=20)
        self.schedule_randomly()
        # The students it creates will be in 10th grade.
        self.add_user_profiles()

        self.tenth_graders = self.students[:-10]
        # Make some be in 11th grade
        self.eleventh_graders = self.students[-10:-5]
        for student in self.eleventh_graders:
            student.set_grade(student.getGrade() + 1)
        # Make some be in 9th grade
        self.ninth_graders = self.students[-5:]
        for student in self.ninth_graders:
            student.set_grade(student.getGrade() - 1)

    def test_cap_0(self):
        self.program.program_size_max = 0
        self.program.save()
        for user in self.students:
            # Assert that everyone can join the program.
            self.assertTrue(self.program.user_can_join(user))

    def test_cap_none(self):
        self.program.program_size_max = None
        self.program.save()
        for user in self.students:
            # Assert that everyone can join the program.
            self.assertTrue(self.program.user_can_join(user))

    def test_simple_cap(self):
        enrolled, _ = RegistrationType.objects.get_or_create(
            name='Enrolled', category='student')
        self.program.program_size_max = 3
        self.program.save()
        for user in self.students[:3]:
            # Assert that the first 3 users can join.
            self.assertTrue(self.program.user_can_join(user))
            # Join the program!
            StudentRegistration.objects.create(
                user=user, section=self.program.sections()[0],
                relationship=enrolled)
        for user in self.students[3:]:
            # Assert that no more users may join, no matter their grade.
            self.assertFalse(self.program.user_can_join(user))
        for user in self.students[:3]:
            # Assert that the first 3 users can still register (because they're
            # already in the program)
            self.assertTrue(self.program.user_can_join(user))
        # Clean up
        StudentRegistration.objects.filter(
            section__parent_class__parent_program=self.program).delete()

    def test_grade_based_cap(self):
        enrolled, _ = RegistrationType.objects.get_or_create(
            name='Enrolled', category='student')
        Tag.objects.create(key='program_size_by_grade',
                           value='{"10": 5, "11-12": 2}',
                           target=self.program)

        for user in self.tenth_graders[:5]:
            # Assert that the first 5 10th graders can join.
            self.assertTrue(self.program.user_can_join(user))
            # Join the program!
            StudentRegistration.objects.create(
                user=user, section=self.program.sections()[0],
                relationship=enrolled)
        for user in self.tenth_graders[5:]:
            # Assert that no more 10th graders may join.
            self.assertFalse(self.program.user_can_join(user))

        for user in self.eleventh_graders[:2]:
            # Assert that the first 2 11th graders can join.
            self.assertTrue(self.program.user_can_join(user))
            # Join the program!
            StudentRegistration.objects.create(
                user=user, section=self.program.sections()[0],
                relationship=enrolled)
        for user in self.eleventh_graders[2:]:
            # Assert that no more 11th graders may join.
            self.assertFalse(self.program.user_can_join(user))
        for user in self.eleventh_graders[:2]:
            # Assert that students who have already registered can still join.
            self.assertTrue(self.program.user_can_join(user))

        for user in self.ninth_graders:
            # Assert that any number of 9th graders can join.
            self.assertTrue(self.program.user_can_join(user))
            # Join the program!
            StudentRegistration.objects.create(
                user=user, section=self.program.sections()[0],
                relationship=enrolled)

        # Clean up
        StudentRegistration.objects.filter(
            section__parent_class__parent_program=self.program).delete()
        Tag.objects.filter(key='program_size_by_grade').delete()


def randomized_attrs(program):
    section_list = list(program.sections())
    random.shuffle(section_list)
    timeslot_list = list(program.getTimeSlots())
    random.shuffle(timeslot_list)
    return (section_list, timeslot_list)

class ScheduleMapTest(ProgramFrameworkTest):
    """ Fiddle around with a student's schedule and ensure the changes are
        properly reflected in their schedule map.
    """
    def runTest(self):
        def occupied_slots(map):
            result = []
            for key in map:
                if len(map[key]) > 0:
                    result.append(key)
            return result

        #   Initialize
        student = self.students[0]
        program = self.program
        (section_list, timeslot_list) = randomized_attrs(program)
        section1 = section_list[0]
        section2 = section_list[1]
        ts1 = timeslot_list[0]
        ts2 = timeslot_list[1]
        modules = program.getModules()
        scrmi = program.studentclassregmoduleinfo

        #   Check that the map starts out empty
        sm = ScheduleMap(student, program)
        self.assertTrue(len(occupied_slots(sm.map)) == 0, 'Initial schedule map not empty.')

        #   Put the student in a class and check that it's there
        section1.assign_start_time(ts1)
        section1.preregister_student(student)

        section1 = ClassSection.objects.get(id=section1.id)  ## Go get the class (and its size) again
        self.assertEqual(section1.num_students(), 1, "Cache error, didn't correctly update the number of students in the class")
        self.assertEqual(section1.num_students(), ClassSection.objects.get(id=section1.id).enrolled_students, "Triggers error, didn't update enrolled_students with the new enrollee")
        sm = ScheduleMap(student, program)
        self.assertTrue(occupied_slots(sm.map) == [ts1.id], 'Schedule map not occupied at specified timeslot.')
        self.assertTrue(sm.map[ts1.id] == [section1], 'Schedule map contains incorrect value at specified timeslot.')

        #   Reschedule the section and check
        section1.assign_start_time(ts2)
        sm = ScheduleMap(student, program)
        self.assertTrue(occupied_slots(sm.map) == [ts2.id], 'Schedule map incorrectly handled rescheduled section.')
        self.assertTrue(sm.map[ts2.id] == [section1], 'Schedule map contains incorrect section in rescheduled timeslot.')

        #   Double-book the student and make sure both classes show up
        section2.assign_start_time(ts2)
        section2.preregister_student(student)
        sm = ScheduleMap(student, program)
        self.assertTrue(occupied_slots(sm.map) == [ts2.id], 'Schedule map did not identify double-booked timeslot.')
        self.assertTrue(set(sm.map[ts2.id]) == set([section1, section2]), 'Schedule map contains incorrect sections in double-booked timeslot.')

        #   Remove the student and check that the map is empty again
        section1.unpreregister_student(student)
        section2.unpreregister_student(student)
        section1 = ClassSection.objects.get(id=section1.id)  ## Go get the class (and its size) again
        section2 = ClassSection.objects.get(id=section2.id)  ## Go get the class (and its size) again
        self.assertEqual(section1.num_students(), 0, "Cache error, didn't register a student being un-registered")
        self.assertEqual(section1.num_students(), section1.enrolled_students, "Triggers error, didn't update enrolled_students with the new un-enrollee")
        sm = ScheduleMap(student, program)
        self.assertTrue(len(occupied_slots(sm.map)) == 0, 'Schedule map did not clear properly.')


class BooleanLogicTest(TestCase):
    """ Verify that the Boolean logic models underlying schedule constraints are
        working correctly.
    """
    def runTest(self):
        #   Create a logic expression with default values
        exp, created = BooleanExpression.objects.get_or_create(label='bltestexp')
        a = exp.add_token('1')
        exp.add_token('not')
        b = exp.add_token('0')
        exp.add_token('not')
        exp.add_token('or')
        c = exp.add_token('0')
        exp.add_token('and')
        d = exp.add_token('1')
        e = exp.add_token('0')
        exp.add_token('and')
        exp.add_token('not')
        exp.add_token('or')

        #   Verify that it returns the right result
        self.assertTrue(exp.evaluate(), 'Incorrect Boolean logic result')

        #   Change some values and check again
        e.text = '1'
        e.save()
        self.assertFalse(exp.evaluate(), 'Incorrect Boolean logic result')

class ScheduleConstraintTest(ProgramFrameworkTest):
    """ This unit test has 2 purposes:
        1. Test the ScheduleTest* classes that act as BooleanTokens and
           compute whether certain conditions on a student's schedule are true.
        2. Test whether ScheduleConstraints can track relationships
           between the results of these tests.
    """
    def runTest(self):
        #   Initialize
        student = self.students[0]
        program = self.program
        (section_list, timeslot_list) = randomized_attrs(program)
        modules = program.getModules()
        scrmi = program.studentclassregmoduleinfo

        #   Prepare two sections
        section1 = section_list[0]
        section1.assign_start_time(timeslot_list[0])
        section1.parent_class.category = self.categories[0]
        section1.parent_class.save()
        section2 = section_list[1]
        section2.assign_start_time(timeslot_list[0])
        section2.parent_class.category = self.categories[0]
        section2.parent_class.save()

        #   Create boolean tokens
        exp1, created = BooleanExpression.objects.get_or_create(label='exp1')
        token1 = ScheduleTestOccupied(exp=exp1, timeblock=timeslot_list[0])
        token1.save()
        exp2, created = BooleanExpression.objects.get_or_create(label='exp2')
        token2 = ScheduleTestCategory(exp=exp2, timeblock=timeslot_list[0], category=self.categories[0])
        token2.save()
        exp3, created = BooleanExpression.objects.get_or_create(label='exp3')
        token3 = ScheduleTestSectionList(exp=exp3, timeblock=timeslot_list[0], section_ids='%s' % section_list[0].id)
        token3.save()

        #   Create constraints which say "if you have a class in this timeslot, it must match my {category, section list}"
        sc1 = ScheduleConstraint(program=program, condition=exp1, requirement=exp2)
        sc1.save()
        sc2 = ScheduleConstraint(program=program, condition=exp1, requirement=exp3)
        sc2.save()

        #   Test initial empty schedule
        sm = ScheduleMap(student, program)
        self.assertFalse(token1.boolean_value(map=sm.map), 'ScheduleTestOccupied broken')
        self.assertFalse(token2.boolean_value(map=sm.map), 'ScheduleTestCategory broken')
        self.assertFalse(token3.boolean_value(map=sm.map), 'ScheduleTestSectionList broken')
        self.assertTrue(sc1.evaluate(sm), 'ScheduleConstraint broken')
        self.assertTrue(sc2.evaluate(sm), 'ScheduleConstraint broken')

        #   Register for a class that meets all conditions
        section1.preregister_student(student)
        sm.populate()
        self.assertTrue(token1.boolean_value(map=sm.map), 'ScheduleTestOccupied broken')
        self.assertTrue(token2.boolean_value(map=sm.map), 'ScheduleTestCategory broken')
        self.assertTrue(token3.boolean_value(map=sm.map), 'ScheduleTestSectionList broken')
        self.assertTrue(sc1.evaluate(sm), 'ScheduleConstraint broken')
        self.assertTrue(sc2.evaluate(sm), 'ScheduleConstraint broken')

        #   Change the category and check the category constraint
        section1.parent_class.category = self.categories[1]
        section1.parent_class.save()
        sm.populate()
        self.assertTrue(token1.boolean_value(map=sm.map), 'ScheduleTestOccupied broken')
        self.assertFalse(token2.boolean_value(map=sm.map), 'ScheduleTestCategory broken')
        self.assertTrue(token3.boolean_value(map=sm.map), 'ScheduleTestSectionList broken')
        self.assertFalse(sc1.evaluate(sm), 'ScheduleConstraint broken')
        self.assertTrue(sc2.evaluate(sm), 'ScheduleConstraint broken')

        #   Change the section and check the section list constraint
        section1.unpreregister_student(student)
        section2.preregister_student(student)
        sm.populate()
        self.assertTrue(token1.boolean_value(map=sm.map), 'ScheduleTestOccupied broken')
        self.assertTrue(token2.boolean_value(map=sm.map), 'ScheduleTestCategory broken')
        self.assertFalse(token3.boolean_value(map=sm.map), 'ScheduleTestSectionList broken')
        self.assertTrue(sc1.evaluate(sm), 'ScheduleConstraint broken')
        self.assertFalse(sc2.evaluate(sm), 'ScheduleConstraint broken')

        #   Change timeslot and check that occupied is false
        section2.assign_start_time(timeslot_list[1])
        sm.populate()
        self.assertFalse(token1.boolean_value(map=sm.map), 'ScheduleTestOccupied broken')
        self.assertFalse(token2.boolean_value(map=sm.map), 'ScheduleTestCategory broken')
        self.assertFalse(token3.boolean_value(map=sm.map), 'ScheduleTestSectionList broken')
        self.assertTrue(sc1.evaluate(sm), 'ScheduleConstraint broken')
        self.assertTrue(sc2.evaluate(sm), 'ScheduleConstraint broken')

class DynamicCapacityTest(ProgramFrameworkTest):
    def runTest(self):
        #   Parameters
        initial_capacity = 37
        mult_test = decimal.Decimal('0.6')
        offset_test = 4

        #   Get class capacity
        self.program.getModules()
        sec = random.choice(list(self.program.sections()))
        # Load the SCRMI off the section, to make sure that the section doesn't
        # have a separate unupdated copy of it around when we update it.
        # (Since self.program is a different copy of the same instance from
        # sec.parent_program, if we update one SCRMI, the other won't update.)
        options = sec.parent_program.studentclassregmoduleinfo
        sec.parent_class.class_size_max = initial_capacity
        sec.parent_class.save()
        sec.max_class_capacity = initial_capacity
        sec.save()

        #   Check that initially the capacity is correct
        self.assertEqual(sec.capacity, initial_capacity)
        #   Check that multiplier works
        options.class_cap_multiplier = mult_test
        options.save()
        self.assertEqual(sec.capacity, int(initial_capacity * mult_test))
        #   Check that multiplier and offset work
        options.class_cap_offset = offset_test
        options.save()
        self.assertEqual(sec._get_capacity(), int(initial_capacity * mult_test + offset_test))
        #   Check that offset only works
        options.class_cap_multiplier = decimal.Decimal('1.0')
        options.save()
        self.assertEqual(sec.capacity, int(initial_capacity + offset_test))
        #   Check that we can go back to normal
        options.class_cap_offset = 0
        options.save()
        self.assertEqual(sec.capacity, initial_capacity)


class ModuleControlTest(ProgramFrameworkTest):
    def runTest(self):
        #   Make all default modules non-required
        for pmo in self.program.getModules():
            pmo.__class__ = ProgramModuleObj
            pmo.required = False
            pmo.save()

        #   Pick a student and log in; fill out profile
        student = random.choice(self.students)
        self.failUnless( self.client.login( username=student.username, password='password' ), "Couldn't log in as student %s" % student.username )

        #   Check that the main student reg page displays as usual in the initial state.
        response = self.client.get('/learn/%s/studentreg' % self.program.getUrlBase())
        self.assertTrue('Steps for Registration' in response.content)

        #   Set a student module to be required and make sure we are shown it.
        fa_module = ProgramModule.objects.filter(handler='FinancialAidAppModule')[0]
        moduleobj = ProgramModuleObj.getFromProgModule(self.program, fa_module)
        moduleobj.__class__ = ProgramModuleObj
        moduleobj.required = True
        moduleobj.save()

        response = self.client.get(
                    '/learn/%s/studentreg' % self.program.getUrlBase(),
                    **{'wsgi.url_scheme': 'https'})
        self.assertTrue('Financial Aid' in response.content)

        #   Remove the module and make sure we are not shown it anymore.
        self.program.program_modules.remove(fa_module)
        self.program.save()

        response = self.client.get('/learn/%s/studentreg' % self.program.getUrlBase())
        self.assertTrue('Steps for Registration' in response.content)

class MeetingTimesTest(ProgramFrameworkTest):
    def assertSetEquals(self, a, b):
        self.assertTrue(set(a) == set(b), 'set(%s) != set(%s)' % (a, b))

    def runTest(self):
        #   Get a class section
        section = self.program.sections()[0]

        #   Make sure it is not scheduled
        section.meeting_times.clear()
        section.classroomassignments().delete()
        self.assertSetEquals(section.get_meeting_times(), [])

        #   Assign a meeting times
        ts_list = self.program.getTimeSlots()
        ts1 = ts_list[0]
        ts2 = ts_list[1]

        #   Check whether changes appear as we make them
        section.meeting_times.add(ts1)
        self.assertSetEquals(section.get_meeting_times(), [ts1])
        section.meeting_times.add(ts2)
        self.assertSetEquals(section.get_meeting_times(), [ts1, ts2])
        section.meeting_times.remove(ts1)
        self.assertSetEquals(section.get_meeting_times(), [ts2])
        section.meeting_times.remove(ts2)
        self.assertSetEquals(section.get_meeting_times(), [])

class LSRAssignmentTest(ProgramFrameworkTest):
    def setUp(self):
        random.seed()

        # Create a program, students, classes, teachers, etc.
        super(LSRAssignmentTest, self).setUp(num_students=20, room_capacity=3)
        # Force the modules and extensions to be created
        self.program.getModules()
        # Schedule classes
        while True:
            self.schedule_randomly()
            self.timeslots = Event.objects.filter(meeting_times__parent_class__parent_program = self.program).distinct()
            # We need three timeslots with classes in them
            # for the multiple lunch constraints test
            if len(self.timeslots) >= 3:
                break

        # Create the registration types
        self.enrolled_rt, created = RegistrationType.objects.get_or_create(name='Enrolled')
        self.priority_rt, created = RegistrationType.objects.get_or_create(name='Priority/1')
        self.interested_rt, created = RegistrationType.objects.get_or_create(name='Interested')
        self.waitlist_rt, created = RegistrationType.objects.get_or_create(name='Waitlist/1')
        self.priority_rts=[self.priority_rt]
        scrmi = self.program.studentclassregmoduleinfo
        scrmi.priority_limit = 1
        scrmi.save()

        # Add some priorities and interesteds for the lottery
        es = Event.objects.filter(program=self.program)
        for student in self.students:
            # Give the student a starting grade
            startGrade = int(random.random() * 6) + 7
            student_studentinfo = StudentInfo(user=student, graduation_year=ESPUser.YOGFromGrade(startGrade, ESPUser.program_schoolyear(self.program)))
            student_studentinfo.save()
            student_regprofile = RegistrationProfile(user=student, student_info=student_studentinfo, most_recent_profile=True)
            student_regprofile.save()

            for e in es:
                # 0.5 prob of adding a class in the timeblock as priority
                if random.random() < 0.5:
                    sections = [s for s in self.program.sections() if e in s.meeting_times.all()]
                    if len(sections) == 0: continue
                    pri = random.choice(sections)
                    StudentRegistration.objects.get_or_create(user=student, section=pri, relationship=self.priority_rt)
            for sec in self.program.sections():
                # 0.25 prob of adding a section as interested
                if random.random() < 0.25:
                    StudentRegistration.objects.get_or_create(user=student, section=sec, relationship=self.interested_rt)
            # Make sure the student actually entered the lottery
            if StudentRegistration.objects.filter(user=student, section__parent_class__parent_program=self.program).count() == 0:
                pri = random.choice(self.program.sections())
                StudentRegistration.objects.get_or_create(user=student, section=pri, relationship=self.priority_rt)

    def testLottery(self):
        # Run the lottery!
        lotteryController = LotteryAssignmentController(self.program)
        lotteryController.compute_assignments()
        lotteryController.save_assignments()


        # Now go through and check that the assignments make sense
        for student in self.students:
            # Figure out which classes they got
            interested_regs = StudentRegistration.objects.filter(user=student, relationship=self.interested_rt)
            priority_regs = StudentRegistration.objects.filter(user=student, relationship__in=self.priority_rts)
            enrolled_regs = StudentRegistration.objects.filter(user=student, relationship=self.enrolled_rt)

            interested_classes = set([sr.section for sr in interested_regs])
            priority_classes = set([sr.section for sr in priority_regs])
            enrolled_classes = set([sr.section for sr in enrolled_regs])
            not_enrolled_classes = (priority_classes | interested_classes) - enrolled_classes
            incorrectly_enrolled_classes = enrolled_classes - (priority_classes | interested_classes)


            # Check that they can't possibly add a class they didn't get into
            for cls in not_enrolled_classes:
                self.failUnless(cls.cannotAdd(student) or cls.isFull())

            # Check that they only got into classes that they asked for
            self.failIf(incorrectly_enrolled_classes)

    def testStats(self):
        """ Verify that the values returned by compute_stats() are correct
            after running the lottery.  """

        #   Run the lottery!
        lotteryController = LotteryAssignmentController(self.program)
        lotteryController.compute_assignments()
        lotteryController.save_assignments()

        #   Get stats
        stats = lotteryController.compute_stats(display=False)

        #   Check stats for correctness
        #   - Some basic stats
        self.assertEqual(stats['num_enrolled_students'], len(filter(lambda x: len(x.getEnrolledClasses(self.program)) > 0, self.students)))
        self.assertEqual(stats['num_registrations'], len(StudentRegistration.valid_objects().filter(user__in=self.students, relationship__name='Enrolled')))
        #   - 'Screwed students' list
        for student in self.students:
            stats_entry = filter(lambda x: x[1] == student.id, stats['students_by_screwedness'])[0]

            #   Compute 'screwedness' score for this student
            sections_interested = student.getSections(self.program, verbs=['Interested'])
            sections_priority = student.getSections(self.program, verbs=['Priority/1'])
            sections_enrolled = student.getSections(self.program, verbs=['Enrolled'])

            sections_interested_and_enrolled = list((set(sections_interested) - set(sections_priority)) & set(sections_enrolled))
            sections_priority_and_enrolled = list(set(sections_priority) & set(sections_enrolled))

            hours_interested = numpy.sum([len(sec.get_meeting_times()) for sec in sections_interested_and_enrolled])
            hours_priority = numpy.sum([len(sec.get_meeting_times()) for sec in sections_priority_and_enrolled])
            student_utility = (hours_interested + 1.5 * hours_priority) ** 0.5

            student_weight = (len(sections_interested) + len(sections_priority)) ** 0.5
            student_screwed_val = (1.0 + student_utility) / (1.0 + student_weight)

            #   Compare against the value in the stats dict (allow for floating-point error)
            self.assertAlmostEqual(student_screwed_val, stats_entry[0])

    def testSingleLunchConstraint(self):
        # First generate 1 lunch timeslot
        lunch_timeslot = random.choice(self.timeslots)
        lcg = LunchConstraintGenerator(self.program, [lunch_timeslot])
        lcg.generate_all_constraints()

        lunch_sec = ClassSection.objects.filter(parent_class__category = lcg.get_lunch_category())
        self.failUnless(len(lunch_sec) == 1, "Lunch constraint for one timeblock generated multiple Lunch sections")
        lunch_sec = lunch_sec[0]

        # Run the lottery!
        lotteryController = LotteryAssignmentController(self.program)
        lotteryController.compute_assignments()
        lotteryController.save_assignments()


        # Now go through and make sure that lunch assignments make sense
        for student in self.students:
            timeslots = Event.objects.filter(meeting_times__registrations=student).exclude(meeting_times=lunch_sec)

            self.failUnless(not lunch_sec.meeting_times.all()[0] in timeslots, "One of the student's registrations overlaps with the lunch block")

    def testMultipleLunchConstraint(self):
        # First generate 3 lunch timeslots
        lunch_timeslots = random.sample(self.timeslots, 3)
        lcg = LunchConstraintGenerator(self.program, lunch_timeslots)
        lcg.generate_all_constraints()

        lunch_secs = ClassSection.objects.filter(parent_class__category = lcg.get_lunch_category())
        self.failUnless(len(lunch_secs) == 3, "Incorrect number of lunch sections created: %s" % (len(lunch_secs)))

        # Run the lottery!
        lotteryController = LotteryAssignmentController(self.program)
        lotteryController.compute_assignments()
        lotteryController.save_assignments()


        # Now go through and make sure that lunch assignments make sense
        for student in self.students:
            timeslots = Event.objects.filter(meeting_times__registrations=student).exclude(meeting_times__in=lunch_secs)

            lunch_free = False
            for lunch_section in lunch_secs:
                if not lunch_section.meeting_times.all()[0] in timeslots:
                    lunch_free = True
                    break
            self.failUnless(lunch_free, "No lunch sections free for a student!")

    def testNoLunchConstraint(self):
        # Make sure LunchConstraintGenerator won't crash with no lunch timeslots
        # (needed in case a multi-day program has lunch on some days but not others)
        lcg = LunchConstraintGenerator(self.program, [])
        lcg.generate_all_constraints()

        lunch_secs = ClassSection.objects.filter(parent_class__category = lcg.get_lunch_category())
        self.failUnless(len(lunch_secs) == 0, "Lunch constraint for no timeblocks generated Lunch section")

    def testLotteryMultiplePriorities(self):
        """Creates some more priorities, then runs testLottery again."""
        self.priority_2_rt, created = RegistrationType.objects.get_or_create(name='Priority/2')
        self.priority_3_rt, created = RegistrationType.objects.get_or_create(name='Priority/3')
        self.priority_rts=[self.priority_rt, self.priority_2_rt, self.priority_3_rt]
        scrmi = self.program.studentclassregmoduleinfo
        scrmi.priority_limit = 3
        scrmi.save()

        self.testLottery()<|MERGE_RESOLUTION|>--- conflicted
+++ resolved
@@ -645,13 +645,8 @@
             raise Exception("Program form creation errors")
 
         temp_prog = pcf.save(commit=False)
-<<<<<<< HEAD
         (perms, modules) = prepare_program(temp_prog, pcf.data)
-        
-=======
-        (perms, modules) = prepare_program(temp_prog, pcf.cleaned_data)
-
->>>>>>> 2c391940
+
         new_prog = pcf.save(commit=False) # don't save, we need to fix it up:
 
         #   Filter out unwanted characters from program type to form URL
