from django import template
from django.template.loader import render_to_string

from argcache import cache_function, wildcard
from esp.utils.cache_inclusion_tag import cache_inclusion_tag
from esp.qsdmedia.models import Media as QSDMedia
from esp.program.models import ClassSubject, ClassSection, StudentAppQuestion
from esp.tagdict.models import Tag

register = template.Library()


@cache_inclusion_tag(register, 'inclusion/program/class_catalog_core.html')
def render_class_core(cls):
    """Render non-user-specific parts of a class for the catalog."""
    prog = cls.parent_program
    scrmi = prog.getModuleExtension('StudentClassRegModuleInfo')
    colorstring = prog.getColor()
    if colorstring is not None:
        colorstring = ' background-color:#' + colorstring + ';'

    # Allow tag configuration of whether class descriptions get collapsed
    # when the class is full (default: yes)
    collapse_full = Tag.getBooleanTag('collapse_full_classes', prog, True)

    return {'class': cls,
            'collapse_full': collapse_full,
            'colorstring': colorstring,
            'show_enrollment': scrmi.visible_enrollments,
            'show_emailcodes': scrmi.show_emailcodes}
render_class_core.cached_function.depend_on_row(ClassSubject, lambda cls: {'cls': cls})
render_class_core.cached_function.depend_on_row(ClassSection, lambda sec: {'cls': sec.parent_class})
render_class_core.cached_function.depend_on_cache(ClassSection.num_students, lambda self=wildcard, **kwargs: {'cls': self.parent_class})
render_class_core.cached_function.depend_on_m2m(ClassSection, 'meeting_times', lambda sec, ts: {'cls': sec.parent_class})
render_class_core.cached_function.depend_on_row(StudentAppQuestion, lambda ques: {'cls': ques.subject})
render_class_core.cached_function.depend_on_m2m(ClassSubject, 'teachers', lambda cls, user: {'cls': cls})
render_class_core.cached_function.depend_on_row(QSDMedia, lambda media: {'cls': media.owner}, lambda media: isinstance(media.owner, ClassSubject))
render_class_core.cached_function.depend_on_model('modules.StudentClassRegModuleInfo')
render_class_core.cached_function.depend_on_model('modules.ClassRegModuleInfo')
render_class_core.cached_function.depend_on_model('tagdict.Tag')

<<<<<<< HEAD
=======
def render_class_core_helper(cls, prog=None, scrmi=None, colorstring=None, collapse_full_classes=None):
    if not prog:
        prog = cls.parent_program

    #   Show e-mail codes?  We need to look in the settings.
    if not scrmi:
        scrmi = cls.parent_program.studentclassregmoduleinfo

    # Okay, chose a program? Good. Now fetch the color from its hiding place and format it...
    if not colorstring:
        colorstring = prog.getColor()
        if colorstring is not None:
            colorstring = ' background-color:#' + colorstring + ';'

    # HACK for Harvard HSSP -- show application counts with enrollment
    #if cls.studentappquestion_set.count():
    #    cls._sections = list(cls.get_sections())
    #    for sec in cls._sections:
    #        sec.num_apps = sec.num_students(verbs=['Applied'])

    # Allow tag configuration of whether class descriptions get collapsed
    # when the class is full (default: yes)
    if collapse_full_classes is None:
        collapse_full_classes = ('false' not in Tag.getProgramTag('collapse_full_classes', prog, 'True').lower())

    return {'class': cls,
            'collapse_full': collapse_full_classes,
            'colorstring': colorstring,
            'show_enrollment': scrmi.visible_enrollments,
            'show_emailcodes': scrmi.show_emailcodes,
            'show_meeting_times': scrmi.visible_meeting_times}
>>>>>>> eb3ee54c

@cache_inclusion_tag(register, 'inclusion/program/class_catalog.html')
def render_class(cls, user=None, filter=False, timeslot=None):
    """Render the entire class for the catalog, including user-specific parts.

    Calls render_class_core for non-user-specific parts.  Used in fillslot.
    """
    return _render_class_helper(cls, user, filter, timeslot)
render_class.cached_function.depend_on_cache(render_class_core.cached_function, lambda cls=wildcard, **kwargs: {'cls': cls})
render_class.cached_function.get_or_create_token(('cls',))
# We need to depend on not only the user's StudentRegistrations for this
# section, but in fact on their StudentRegistrations for all sections, because
# of things like lunch constraints -- a change made in another block could
# affect whether you can add a class in this one.  So we depend on all SRs for
# this user.  This only applies to tags that can depend on a user.
render_class.cached_function.depend_on_row('program.StudentRegistration', lambda reg: {'user': reg.user})
render_class.cached_function.get_or_create_token(('user',))


@cache_function
def render_class_direct(cls):
    """Like render_class, but as a function instead of an inclusion tag.

    Used in the main catalog.
    """
    return render_to_string('inclusion/program/class_catalog.html', _render_class_helper(cls))
render_class_direct.depend_on_cache(render_class_core.cached_function, lambda cls=wildcard, **kwargs: {'cls': cls})


def _render_class_helper(cls, user=None, filter=False, timeslot=None):
    """Computes the context for render_class and render_class_direct."""
    scrmi = cls.parent_program.getModuleExtension('StudentClassRegModuleInfo')
    crmi = cls.parent_program.getModuleExtension('ClassRegModuleInfo')

    if timeslot:
        section = cls.get_section(timeslot=timeslot)
    else:
        section = None

<<<<<<< HEAD
    if (crmi.open_class_registration and
            cls.category == cls.parent_program.open_class_category):
        prereg_url = None
    else:
=======
    scrmi = cls.parent_program.studentclassregmoduleinfo
    crmi = cls.parent_program.classregmoduleinfo

    #   Ensure cached catalog shows buttons and fillslots don't

    prereg_url = None
    if not (crmi.open_class_registration and cls.category == cls.parent_program.open_class_category):
>>>>>>> eb3ee54c
        prereg_url = cls.parent_program.get_learn_url() + 'addclass'

    if user and prereg_url and timeslot:
        errormsg = cls.cannotAdd(user, which_section=section)
    else:
        errormsg = None

    show_class = (not filter) or (not errormsg)

    return {'class':      cls,
            'section':    section,
            'user':       user,
            'prereg_url': prereg_url,
            'errormsg':   errormsg,
            'temp_full_message': scrmi.temporarily_full_text,
            'show_class': show_class}


# The following two need to be inclusion tags rather than template includes
# because we want to cache them.
@cache_inclusion_tag(register, 'inclusion/program/class_catalog_preview.html')
def render_class_preview(cls):
    """Render a class for the teacherreg class preview."""
    return {'class': cls}
render_class_preview.cached_function.depend_on_row(ClassSubject, lambda cls: {'cls': cls})
render_class_preview.cached_function.depend_on_m2m(ClassSubject, 'teachers', lambda cls, user: {'cls': cls})


@cache_inclusion_tag(register, 'inclusion/program/class_catalog_row.html')
def render_class_row(cls):
    """Render a class for the onsite class list."""
    return {'class': cls}
render_class_row.cached_function.depend_on_row(ClassSubject, lambda cls: {'cls': cls})
render_class_row.cached_function.depend_on_row(ClassSection, lambda sec: {'cls': sec.parent_class})
render_class_row.cached_function.depend_on_cache(ClassSection.num_students, lambda self=wildcard, **kwargs: {'cls': self.parent_class})
render_class_row.cached_function.depend_on_m2m(ClassSubject, 'teachers', lambda cls, user: {'cls': cls})
render_class_row.cached_function.depend_on_m2m(ClassSection, 'meeting_times', lambda sec, ts: {'cls': sec.parent_class})
render_class_row.cached_function.depend_on_model('modules.StudentClassRegModuleInfo')
render_class_row.cached_function.depend_on_row('resources.ResourceAssignment', lambda ra: {'cls': ra.target.parent_class})<|MERGE_RESOLUTION|>--- conflicted
+++ resolved
@@ -14,7 +14,7 @@
 def render_class_core(cls):
     """Render non-user-specific parts of a class for the catalog."""
     prog = cls.parent_program
-    scrmi = prog.getModuleExtension('StudentClassRegModuleInfo')
+    scrmi = prog.studentclassregmoduleinfo
     colorstring = prog.getColor()
     if colorstring is not None:
         colorstring = ' background-color:#' + colorstring + ';'
@@ -39,40 +39,6 @@
 render_class_core.cached_function.depend_on_model('modules.ClassRegModuleInfo')
 render_class_core.cached_function.depend_on_model('tagdict.Tag')
 
-<<<<<<< HEAD
-=======
-def render_class_core_helper(cls, prog=None, scrmi=None, colorstring=None, collapse_full_classes=None):
-    if not prog:
-        prog = cls.parent_program
-
-    #   Show e-mail codes?  We need to look in the settings.
-    if not scrmi:
-        scrmi = cls.parent_program.studentclassregmoduleinfo
-
-    # Okay, chose a program? Good. Now fetch the color from its hiding place and format it...
-    if not colorstring:
-        colorstring = prog.getColor()
-        if colorstring is not None:
-            colorstring = ' background-color:#' + colorstring + ';'
-
-    # HACK for Harvard HSSP -- show application counts with enrollment
-    #if cls.studentappquestion_set.count():
-    #    cls._sections = list(cls.get_sections())
-    #    for sec in cls._sections:
-    #        sec.num_apps = sec.num_students(verbs=['Applied'])
-
-    # Allow tag configuration of whether class descriptions get collapsed
-    # when the class is full (default: yes)
-    if collapse_full_classes is None:
-        collapse_full_classes = ('false' not in Tag.getProgramTag('collapse_full_classes', prog, 'True').lower())
-
-    return {'class': cls,
-            'collapse_full': collapse_full_classes,
-            'colorstring': colorstring,
-            'show_enrollment': scrmi.visible_enrollments,
-            'show_emailcodes': scrmi.show_emailcodes,
-            'show_meeting_times': scrmi.visible_meeting_times}
->>>>>>> eb3ee54c
 
 @cache_inclusion_tag(register, 'inclusion/program/class_catalog.html')
 def render_class(cls, user=None, filter=False, timeslot=None):
@@ -104,28 +70,18 @@
 
 def _render_class_helper(cls, user=None, filter=False, timeslot=None):
     """Computes the context for render_class and render_class_direct."""
-    scrmi = cls.parent_program.getModuleExtension('StudentClassRegModuleInfo')
-    crmi = cls.parent_program.getModuleExtension('ClassRegModuleInfo')
+    scrmi = cls.parent_program.studentclassregmoduleinfo
+    crmi = cls.parent_program.classregmoduleinfo
 
     if timeslot:
         section = cls.get_section(timeslot=timeslot)
     else:
         section = None
 
-<<<<<<< HEAD
     if (crmi.open_class_registration and
             cls.category == cls.parent_program.open_class_category):
         prereg_url = None
     else:
-=======
-    scrmi = cls.parent_program.studentclassregmoduleinfo
-    crmi = cls.parent_program.classregmoduleinfo
-
-    #   Ensure cached catalog shows buttons and fillslots don't
-
-    prereg_url = None
-    if not (crmi.open_class_registration and cls.category == cls.parent_program.open_class_category):
->>>>>>> eb3ee54c
         prereg_url = cls.parent_program.get_learn_url() + 'addclass'
 
     if user and prereg_url and timeslot:
