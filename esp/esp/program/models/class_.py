__author__    = "Individual contributors (see AUTHORS file)"
__date__      = "$DATE$"
__rev__       = "$REV$"
__license__   = "AGPL v.3"
__copyright__ = """
This file is part of the ESP Web Site
Copyright (c) 2008 by the individual contributors
  (see AUTHORS file)

The ESP Web Site is free software; you can redistribute it and/or
modify it under the terms of the GNU Affero General Public License
as published by the Free Software Foundation; either version 3
of the License, or (at your option) any later version.

This program is distributed in the hope that it will be useful,
but WITHOUT ANY WARRANTY; without even the implied warranty of
MERCHANTABILITY or FITNESS FOR A PARTICULAR PURPOSE.  See the
GNU Affero General Public License for more details.

You should have received a copy of the GNU Affero General Public
License along with this program; if not, write to the Free Software
Foundation, Inc., 51 Franklin Street, Fifth Floor, Boston, MA 02110-1301, USA.

Contact information:
MIT Educational Studies Program
  84 Massachusetts Ave W20-467, Cambridge, MA 02139
  Phone: 617-253-4882
  Email: esp-webmasters@mit.edu
Learning Unlimited, Inc.
  527 Franklin St, Cambridge, MA 02139
  Phone: 617-379-0178
  Email: web-team@learningu.org
"""

import datetime
from datetime import timedelta
import time
from collections import defaultdict
import logging
logger = logging.getLogger(__name__)

# django Util
from django.conf import settings
from django.db import models
from django.db.models.query import Q
from django.db.models import signals, Sum
from django.db.models.manager import Manager
from collections import OrderedDict
from django.template.loader import render_to_string
from django.template import Template, Context
from django.contrib.auth.models import AnonymousUser
from django.contrib.contenttypes.fields import GenericRelation
from django.contrib.contenttypes.models import ContentType
from django.contrib.sites.models import Site


# ESP Util
from esp.db.fields import AjaxForeignKey
from esp.utils.property import PropertyDict
from esp.utils.fields import JSONField
from esp.utils.query_utils import nest_Q
from esp.tagdict.models import Tag
from esp.mailman import add_list_member, remove_list_member

# ESP models
from esp.cal.models import Event
from esp.dbmail.models import send_mail
from esp.qsd.models import QuasiStaticData
from esp.qsdmedia.models import Media
from esp.users.models import ESPUser, Permission
from esp.program.models import Program
from esp.program.models import StudentRegistration, StudentSubjectInterest, RegistrationType
from esp.program.models import ScheduleMap, ScheduleConstraint
from esp.program.models import ArchiveClass
from esp.resources.models         import Resource, ResourceRequest, ResourceAssignment, ResourceType
from argcache                     import cache_function, wildcard
from argcache.extras.derivedfield import DerivedField

from esp.middleware.threadlocalrequest import get_current_request

from esp.customforms.linkfields import CustomFormsLinkModel

__all__ = ['ClassSection', 'ClassSubject', 'ClassManager', 'ClassCategories', 'ClassImplication', 'ClassSizeRange']

CANCELLED = -20
REJECTED = -10
UNREVIEWED = 0
HIDDEN = 5
ACCEPTED = 10

STATUS_CHOICES = (
        (CANCELLED, "cancelled"),
        (REJECTED, "rejected"),
        (UNREVIEWED, "unreviewed"),
        (HIDDEN, "accepted but hidden"),
        (ACCEPTED, "accepted"),
        )

STATUS_CHOICES_DICT = dict(STATUS_CHOICES)

OPEN = 0
CLOSED = 10

REGISTRATION_CHOICES = (
            (OPEN, "open"),
            (CLOSED, "closed"),
            )



class ClassSizeRange(models.Model):
    range_min = models.IntegerField(null=False)
    range_max = models.IntegerField(null=False)
    program   = models.ForeignKey(Program, blank=True, null=True)

    @classmethod
    def get_ranges_for_program(cls, prog):
        ranges = cls.objects.filter(program=prog)
        if ranges:
            return ranges
        else:
            for range in cls.objects.filter(program=None):
                k = cls()
                k.range_min = range.range_min
                k.range_max = range.range_max
                k.program = prog
                k.save()
            return cls.objects.filter(program=prog)

    def range_str(self):
        return u"%d-%d" %(self.range_min, self.range_max)

    def __unicode__(self):
        return u"Class Size Range: " + self.range_str()

    class Meta:
        app_label='program'


class ClassManager(Manager):
    def __repr__(self):
        return u"ClassManager()"

    def approved(self, return_q_obj=False):
        if return_q_obj:
            return Q(status = ACCEPTED)

        return self.filter(status = ACCEPTED)

    def catalog(self, program, ts=None, force_all=False, initial_queryset=None, use_cache=True, cache_only=False, order_args_override=None):
        # Try getting the catalog straight from cache
        catalog = self.catalog_cached(program, ts, force_all, initial_queryset, cache_only=True, order_args_override=order_args_override)
        if catalog is None:
            # Get it from the DB, then try prefetching class sizes
            catalog = self.catalog_cached(program, ts, force_all, initial_queryset, use_cache=use_cache, cache_only=cache_only, order_args_override=order_args_override)
        else:
            for cls in catalog:
                for sec in cls.get_sections():
                    if hasattr(sec, '_count_students'):
                        del sec._count_students

        return catalog


    @cache_function
    def catalog_cached(self, program, ts=None, force_all=False, initial_queryset=None, order_args_override=None):
        """ Return a queryset of classes for view in the catalog.

        In addition to just giving you the classes, it also
        queries for the category's title (cls.category_txt)
        and the total # of media.
        """
        now = datetime.datetime.now()

        enrolled_type = RegistrationType.get_map(include=['Enrolled'], category='student')['Enrolled']

        if initial_queryset:
            classes = initial_queryset
        else:
            classes = self.all()

        if not force_all:
            classes = classes.filter(self.approved(return_q_obj=True))

        classes = classes.select_related('category')

        if program != None:
            classes = classes.filter(parent_program = program)

        if ts is not None:
            classes = classes.filter(sections__meeting_times=ts)

        classes = classes.annotate(_num_students=Sum('sections__enrolled_students'))
        classes = classes.prefetch_related('teachers')

        #   Retrieve the content type for finding class documents (generic relation)
        content_type_id = ContentType.objects.get_for_model(ClassSubject).id

        select = OrderedDict([('media_count', 'SELECT COUNT(*) FROM "qsdmedia_media" WHERE ("qsdmedia_media"."owner_id" = "program_class"."id") AND ("qsdmedia_media"."owner_type_id" = %s)'),
                             ('_index_qsd', 'SELECT COUNT(*) FROM "qsd_quasistaticdata" WHERE ("qsd_quasistaticdata"."name" = \'learn:index\' AND "qsd_quasistaticdata"."url" LIKE %s AND "qsd_quasistaticdata"."url" SIMILAR TO %s || "program_class"."id" || %s)'),
                             ('_studentapps_count', 'SELECT COUNT(*) FROM "program_studentappquestion" WHERE ("program_studentappquestion"."subject_id" = "program_class"."id")')])

        select_params = [ content_type_id,
                          '%/Classes/%',
                          '%[A-Z]',
                          '/%',
                         ]
        classes = classes.extra(select=select, select_params=select_params)

        #   Allow customized orderings for the catalog.
        #   These are the default ordering fields in descending order of priority.
        if order_args_override:
            order_args = order_args_override
        else:
            order_args = ['category__symbol', 'category__category', 'sections__meeting_times__start', '_num_students', 'id']
            #   First check if there is an ordering specified for the program.
            program_sort_fields = Tag.getProgramTag('catalog_sort_fields', program)
            if program_sort_fields:
                #   If you found one, use it.
                order_args = program_sort_fields.split(',')

        #   Order the QuerySet using the specified list.
        classes = classes.order_by(*order_args)

        classes = classes.distinct()
        classes = list(classes)

        #   Filter out duplicates by ID.  This is necessary because Django's ORM
        #   adds the related fields (e.g. sections__meeting_times) to the SQL
        #   SELECT statement and doesn't include them in the result.
        #   See http://docs.djangoproject.com/en/dev/ref/models/querysets/#s-distinct
        counter = 0
        index = 0
        max_count = len(classes)
        id_list = []
        while counter < max_count:
            cls = classes[index]
            cls._temp_index = counter
            if cls.id not in id_list:
                id_list.append(cls.id)
                index += 1
            else:
                classes.remove(cls)
            counter += 1

        # All class ID's; used by later query ugliness:
        class_ids = map(lambda x: x.id, classes)

        # Now to get the sections corresponding to these classes...

        sections = ClassSection.objects.filter(parent_class__in=class_ids)

        sections = ClassSection.prefetch_catalog_data(sections.distinct())

        sections_by_parent_id = defaultdict(list)
        for s in sections:
            sections_by_parent_id[s.parent_class_id].append(s)

        # Now, to combine all of the above

        if len(classes) >= 1:
            p = Program.objects.get(id=classes[0].parent_program_id)

        for c in classes:
            c._teachers = list(c.teachers.all())
            c._teachers.sort(cmp=lambda t1, t2: cmp(t1.last_name, t2.last_name))
            c._sections = sections_by_parent_id[c.id]
            for s in c._sections:
                s.parent_class = c
            c._sections.sort(cmp=lambda s1, s2: cmp(s1.id, s2.id))
            c.parent_program = p # So that if we set attributes on one instance of the program,
                                 # they show up for all instances.

        return classes
    catalog_cached.depend_on_model('program.ClassSubject')
    catalog_cached.depend_on_model('program.ClassSection')
    catalog_cached.depend_on_model('qsdmedia.Media')
    catalog_cached.depend_on_model('tagdict.Tag')

    #perhaps make it program-specific?
    @staticmethod
    def is_class_index_qsd(qsd):
        parts = qsd.url.split("/")
        return (parts and len(parts) > 1) and \
            parts[-1] == "index" and \
            parts[0] == "learn" and \
            "Classes" in parts
    catalog_cached.depend_on_row('qsd.QuasiStaticData', lambda page: {},
                                 lambda page: ClassManager.is_class_index_qsd(page))


class ClassSection(models.Model):
    """ An instance of class.  There should be one of these for each weekend of HSSP, for example; or multiple
    parallel sections for a course being taught more than once at Splash or Spark. """

    status = models.IntegerField(choices=STATUS_CHOICES, default=UNREVIEWED)                 #As the choices are shared with ClassSubject, they're at the top of the file
    registration_status = models.IntegerField(choices=REGISTRATION_CHOICES, default=OPEN)    #Ditto.
    duration = models.DecimalField(blank=True, null=True, max_digits=5, decimal_places=2)
    meeting_times = models.ManyToManyField(Event, related_name='meeting_times', blank=True)
    max_class_capacity = models.IntegerField(blank=True, null=True)

    parent_class = AjaxForeignKey('ClassSubject', related_name='sections')

    registrations = models.ManyToManyField(ESPUser, through='StudentRegistration')

    @classmethod
    def ajax_autocomplete(cls, data):
        clsname = data.strip().split(':')
        id_ = clsname[0].split('s')
        sec_index = ''.join(id_[1:])
        id_ = id_[0]

        query_set = cls.objects.filter(parent_class__category__symbol=id_[0],
                                       parent_class__id__startswith=id_[1:])

        if len(clsname) > 1:
            title  = ':'.join(clsname[1:])
            if len(title.strip()) > 0:
                query_set = query_set.filter(parent_class__title__istartswith = title.strip())

        values_set = query_set.order_by('parent_class__category__symbol','id').select_related()
        values = []
        for v in values_set:
            index = str(v.index())
            if (not sec_index) or (sec_index == index):
                values.append({'parent_class__emailcode': v.parent_class.emailcode(),
                               'parent_class__title': v.parent_class.title,
                               'secnum': index,
                               'id': str(v.id)})

        for value in values:
            value['ajax_str'] = '%ss%s: %s' % (value['parent_class__emailcode'], value['secnum'], value['parent_class__title'])
        return values

    @classmethod
    def prefetch_catalog_data(cls, queryset):
        """ Take a queryset of a set of ClassSubject's, and annotate each class in it with the '_count_students' and 'event_ids' fields (used internally when available by many functions to save on queries later) """
        now = datetime.datetime.now()
        enrolled_type = RegistrationType.get_map()['Enrolled']

        select = OrderedDict([( '_count_students', 'SELECT COUNT(DISTINCT "program_studentregistration"."user_id") FROM "program_studentregistration" WHERE ("program_studentregistration"."relationship_id" = %s AND "program_studentregistration"."section_id" = "program_classsection"."id" AND ("program_studentregistration"."start_date" IS NULL OR "program_studentregistration"."start_date" <= %s) AND ("program_studentregistration"."end_date" IS NULL OR "program_studentregistration"."end_date" >= %s))')])

        select_params = [ enrolled_type.id,
                          now,
                          now,
                         ]

        sections = queryset.prefetch_related('meeting_times')
        sections = queryset.extra(select=select, select_params=select_params)
        sections = list(sections)

        # Now, to combine all of the above:

        for s in sections:
            s._events = list(s.meeting_times.all())
            s._events.sort(cmp=lambda e1, e2: cmp(e1.start, e2.start))

        return sections

    def get_absolute_url(self):
        return self.parent_class.get_absolute_url()

    @cache_function
    def get_meeting_times(self):
        return self.meeting_times.all()
    get_meeting_times.depend_on_m2m('program.ClassSection', 'meeting_times', lambda sec, event: {'self': sec})

    #   Some properties for traits that are actually traits of the ClassSubjects.
    def _get_parent_program(self):
        return self.parent_class.parent_program
    parent_program = property(_get_parent_program)

    def _get_teachers(self):
        return self.parent_class.get_teachers()
    teachers = property(_get_teachers)

    def _get_category(self):
        return self.parent_class.category
    category = property(_get_category)

    def _get_room_capacity(self, rooms = None):
        if rooms == None:
            rooms = self.initial_rooms()

        rc = 0
        for r in rooms:
            rc += r.num_students

        options = self.parent_program.studentclassregmoduleinfo
        if options.apply_multiplier_to_room_cap:
            rc = int(rc * options.class_cap_multiplier + options.class_cap_offset)

        return rc

    @cache_function
    def _get_capacity(self, ignore_changes=False):
        ans = None
        rooms = self.initial_rooms()
        if self.max_class_capacity is not None:
            ans = self.max_class_capacity
        else:
            if len(rooms) == 0:
                if not ans:
                    ans = self.parent_class.class_size_max
            else:
                ans = min(self.parent_class.class_size_max, self._get_room_capacity(rooms))

        #hacky fix for classes with no max size
        if ans == None or ans == 0:
            # New class size capacity condition set for Splash 2010.  In code
            # because it seems like a fairly reasonable metric.
            if self.parent_class.allowable_class_size_ranges.all() and len(rooms) != 0:
                ans = min(max(self.parent_class.allowable_class_size_ranges.order_by('-range_max').values_list('range_max', flat=True)[0], self.parent_class.class_size_optimal), self._get_room_capacity(rooms))
            elif self.parent_class.class_size_optimal and len(rooms) != 0:
                ans = min(self.parent_class.class_size_optimal, self._get_room_capacity(rooms))
            elif self.parent_class.class_size_optimal:
                ans = self.parent_class.class_size_optimal
            elif len(rooms) != 0:
                ans = self._get_room_capacity(rooms)
            else:
                ans = 0

        options = self.parent_program.studentclassregmoduleinfo

        #   Apply dynamic capacity rule
        if not (ignore_changes or options.apply_multiplier_to_room_cap):
            return int(ans * options.class_cap_multiplier + options.class_cap_offset)
        else:
            return int(ans)

    _get_capacity.depend_on_m2m('program.ClassSection', 'meeting_times', lambda sec, event: {'self': sec})
    _get_capacity.depend_on_row('program.ClassSection', lambda r: {'self': r})
    _get_capacity.depend_on_model('program.ClassSubject')
    _get_capacity.depend_on_model('resources.Resource')
    _get_capacity.depend_on_row('program.ClassSection', 'self')
    _get_capacity.depend_on_row('resources.ResourceRequest', lambda r: {'self': r.target})
    _get_capacity.depend_on_row('resources.ResourceAssignment', lambda r: {'self': r.target})
    _get_capacity.depend_on_model('modules.StudentClassRegModuleInfo')


    capacity = property(_get_capacity)

    def title(self):
        return self.parent_class.title

    def __unicode__(self):
        return u'%s: %s' % (self.emailcode(), self.title())

    def index(self):
        """ Get index of this section among those belonging to the parent class. """
        pc = self.parent_class
        pc_sec_ids = map(lambda x: x.id, pc.get_sections())
        return list(pc_sec_ids).index(self.id) + 1

    def delete(self, adminoverride=False):
        if self.num_students() > 0 and not adminoverride:
            return False

        self.getResourceRequests().delete()
        self.getResourceAssignments().delete()
        self.meeting_times.clear()

        super(ClassSection, self).delete()

    def getResourceAssignments(self):
        return self.resourceassignment_set.all()

    def getResources(self):
        assignment_list = self.getResourceAssignments()
        return [a.resource for a in assignment_list]

    def getResourceRequests(self):
        return ResourceRequest.objects.filter(target=self)

    def clearResourceRequests(self):
        for rr in self.getResourceRequests():
            rr.delete()

    def classroomassignments(self):
        return self.getResourceAssignments().filter(target=self, resource__res_type__name="Classroom")

    def resourceassignments(self):
        """   Get all assignments pertaining to floating resources like projectors. """

        cls_restype = ResourceType.get_or_create('Classroom')
        ta_restype = ResourceType.get_or_create('Teacher Availability')
        return self.getResourceAssignments().filter(target=self).exclude(resource__res_type=cls_restype).exclude(resource__res_type=ta_restype)

    def classrooms(self):
        """ Returns the list of classroom resources assigned to this class."""

        ra_list = self.classroomassignments().values_list('resource', flat=True)
        return Resource.objects.filter(id__in=ra_list)

    def initial_rooms(self):
        meeting_times = self.get_meeting_times()
        if len(meeting_times) > 0:
            initial_time = min(meeting_times, key=lambda event: event.start)
            return self.classrooms().filter(event=initial_time).order_by('id')
        else:
            return Resource.objects.none()

    def prettyrooms(self):
        """ Return the pretty name of the rooms. """
        if self.meeting_times.count() > 0:
            return [x.name for x in self.initial_rooms()]
        else:
            return []

    def emailcode(self):
        return self.parent_class.emailcode() + u's' + unicode(self.index())

    def already_passed(self):
        start_time = self.start_time()
        if start_time is None:
            return True
        time_passed = datetime.datetime.now() - start_time.start
        if self.parent_class.allow_lateness:
            if time_passed > timedelta(0, 1200):
                return True
        else:
            if time_passed > timedelta(0):
                return True
        return False

    def start_time_prefetchable(self):
        """Like self.start_time().start, but can be prefetched.

        Gets the start time of a class.  If self.meeting_times.all() has been
        prefetched, this will not hit the DB.  If it has not been prefetched,
        this will not help.
        """
        mts = self.meeting_times.all()
        if mts:
            return min(mt.start for mt in mts)
        else:
            return None

    def start_time(self):
        if self.meeting_times.count() > 0:
            return self.meeting_times.order_by('start')[0]
        else:
            return None

    def pretty_start_time(self):
        s = self.start_time()
        if s:
            return s.short_time()
        else:
            return u'N/A'

    #   Scheduling helper functions

    @cache_function
    def sufficient_length(self, event_list=None):
        """   This function tells if the class' assigned times are sufficient to cover the duration.
        If the duration is not set, 1 hour is assumed. """

        duration = self.duration or 1.0

        if event_list is None:
            event_list = list(self.meeting_times.all().order_by('start'))
        #   If you're 15 minutes short that's OK.
        time_tolerance = 15 * 60
        if Event.total_length(event_list).seconds + time_tolerance < duration * 3600:
            return False
        else:
            return True
    sufficient_length.depend_on_m2m('program.ClassSection', 'meeting_times', lambda sec, event: {'self': sec})


    def extend_timeblock(self, event, merged=True):
        """ Return the Event list or (merged Event) for this class's duration if the class starts in the
        provided timeslot and continues contiguously until its duration has ended. """

        event_list = [event]
        all_events = list(self.parent_program.getTimeSlots())
        event_index = all_events.index(event)

        while not self.sufficient_length(event_list):
            event_index += 1
            event_list.append(all_events[event_index])

        if merged:
            return Event.collapse(event_list, tol=datetime.timedelta(minutes=10))
        else:
            return event_list

    @cache_function
    def scheduling_status(self):
        #   Return a little string that tells you what's up with the resource assignments.
        if not self.sufficient_length():
            retVal = 'Needs time'
        elif self.classrooms().count() < 1:
            retVal = 'Needs room'
        elif self.unsatisfied_requests().count() > 0:
            retVal = 'Needs resources'
        else:
            retVal = 'Happy'
        return retVal
    scheduling_status.depend_on_row('program.ClassSection', lambda cs: {'self': cs})
    scheduling_status.depend_on_m2m('program.ClassSection', 'meeting_times', lambda cs, ev: {'self': cs})
    scheduling_status.depend_on_row('resources.ResourceRequest', lambda rr: {'self': rr.target})
    scheduling_status.depend_on_row('resources.ResourceAssignment', lambda ra: {'self': ra.target})

    @cache_function
    def unsatisfied_requests(self):
        if self.classrooms().count() > 0:
            primary_room = self.classrooms()[0]
            result = primary_room.satisfies_requests(self)[1]
        else:
            result = self.getResourceRequests()
        return result
    unsatisfied_requests.depend_on_cache(scheduling_status, lambda cs=wildcard, **kwargs: {'self': cs})

    def assign_meeting_times(self, event_list):
        self.meeting_times.clear()
        for event in set(event_list):
            self.meeting_times.add(event)

    def clear_meeting_times(self):
        self.meeting_times.clear()

    def assign_start_time(self, first_event):
        """ Get enough events following the first one until you have the class duration covered.
        Then add them. """

        #   This means we have to clear the classrooms.
        #   But we will try to re-assign the same room at the new times if it is available.
        current_rooms = self.initial_rooms()

        self.clearRooms()
        self.clearFloatingResources()

        event_list = self.extend_timeblock(first_event, merged=False)
        self.assign_meeting_times(event_list)

        #   Check to see if the desired rooms are available at the new times
        availability = True
        for e in event_list:
            for room in current_rooms:
                if not room.is_available(e):
                    availability = False

        #   If the desired rooms are available, assign them.  (If not, no big deal.)
        if availability:
            for room in current_rooms:
                self.assign_room(room)

    def end_time(self):
        """Returns the meeting time for this section with the latest end time"""
        all_times = self.meeting_times.order_by("-end")
        if all_times:
            return all_times[0]
        else:
            return None

    def end_time_prefetchable(self):
        """Like self.end_time().end, but can be prefetched.

        See self.start_time_prefetchable().
        """
        mts = self.meeting_times.all()
        if mts:
            return max(mt.end for mt in mts)
        else:
            return None
<<<<<<< HEAD
    
    def assign_room(self, base_room, clear_others=False, allow_partial=False, lock=0):
=======

    def assign_room(self, base_room, compromise=True, clear_others=False, allow_partial=False, lock=0):
>>>>>>> 2c391940
        """ Assign the classroom given, at the times needed by this class. """
        rooms_to_assign = base_room.identical_resources().filter(event__in=list(self.meeting_times.all()))

        status = True
        errors = []

        if clear_others:
            self.clearRooms()

<<<<<<< HEAD
=======
        if compromise is False:
            #   Check that the room satisfies all needs of the class.
            result = base_room.satisfies_requests(self)
            if result[0] is False:
                status = False
                errors.append( u'Room %s lacks some resources that %s needs (or is too small), and you opted not to compromise.' % (base_room.name, self.emailcode()) )

>>>>>>> 2c391940
        if rooms_to_assign.count() != self.meeting_times.count():
            status = False
            errors.append( u'Room %s does not exist at the times requested by %s.' % (base_room.name, self.emailcode()) )

        for i, r in enumerate(rooms_to_assign):
            result = self.assignClassRoom(r, lock)
            if not result:
                status = False
                occupiers_str = ''
                occupiers_set = r.assignments()
                if occupiers_set.count() > 0: # We really shouldn't have to test for this, but I guess it's safer not to assume... -ageng 2008-11-02
                    occupiers_str = u' by %s during %s' % ((occupiers_set[0].target or occupiers_set[0].target_subj).emailcode(), r.event.pretty_time())
                errors.append( u'Room %s is occupied%s.' % ( base_room.name, occupiers_str ) )
                # If we don't allow partial fulfillment, undo and quit.
                if not allow_partial:
                    for r2 in rooms_to_assign[:i]:
                        r2.clear_assignments()
                    break

        return (status, errors)

    def viable_times(self, ignore_classes=False):
        """ Return a list of Events for which all of the teachers are available. """

        def intersect_lists(list_of_lists):
            if len(list_of_lists) == 0:
                return []

            base_list = list_of_lists[0]
            for other_list in list_of_lists[1:]:
                i = 0
                for elt in base_list:
                    if elt not in other_list:
                        base_list.remove(elt)
            return base_list

        teachers = self.parent_class.get_teachers()

        timeslot_list = []
        for t in teachers:
            timeslot_list.append(list(t.getAvailableTimes(self.parent_program, ignore_classes)))

        available_times = intersect_lists(timeslot_list)

        #   If the class is already scheduled, put its time in.
        if self.meeting_times.count() > 0:
            for k in self.meeting_times.all():
                if k not in available_times:
                    available_times.append(k)

        timeslots = Event.group_contiguous(available_times)

        viable_list = []

        for timegroup in timeslots:
            for i in range(0, len(timegroup)):
                #   Check whether there is enough time remaining in the block.
                if self.sufficient_length(timegroup[i:len(timegroup)]):
                    viable_list.append(timegroup[i])

        return viable_list

    @cache_function
    def viable_rooms(self):
        """ Returns a list of Resources (classroom type) that satisfy all of this class's resource requests.
        Resources matching the first time block of the class will be returned. """

        def room_satisfies_times(room, times):
            room_times = room.matching_times()
            satisfaction = True
            for t in times:
                if t not in room_times:
                    satisfaction = False
            return satisfaction

        #   This function is only meaningful if the times have already been set.  So, back out if they haven't.
        if not self.sufficient_length():
            return []

        #   Start with all rooms the program has.
        #   Filter the ones that are available at all times needed by the class.
        filter_qs = []
        ordered_times = self.meeting_times.order_by('start')
        first_time = ordered_times[0]
        possible_rooms = self.parent_program.getAvailableClassrooms(first_time)

        viable_list = filter(lambda x: room_satisfies_times(x, ordered_times), possible_rooms)

        return viable_list

    viable_rooms.depend_on_row('program.ClassSection', lambda cs: {'self': cs})
    viable_rooms.depend_on_m2m('program.ClassSection', 'meeting_times', lambda cs, ev: {'self': cs})
    viable_rooms.depend_on_model('resources.Resource')

    def clearRooms(self):
        self.classroomassignments().delete()

    def clearFloatingResources(self):
        self.resourceassignments().delete()

    def assignClassRoom(self, classroom, lock_level=0):
        #   Assign an individual resource to this class.
        if classroom.is_taken():
            return False
        else:
            new_assignment = ResourceAssignment()
            new_assignment.resource = classroom
            new_assignment.target = self
            new_assignment.lock_level = lock_level
            new_assignment.save()
            return True

    """ These two functions make it easier to set whether a section is fair game
        for adjustment by automatic scheduling. """

    def lock_schedule(self, lock_level=1):
        self.resourceassignment_set.all().update(lock_level=lock_level)

    def unlock_schedule(self, lock_level=0):
        self.resourceassignment_set.all().update(lock_level=lock_level)


    @cache_function
    def timeslot_ids(self):
        return self.meeting_times.all().values_list('id', flat=True)
    timeslot_ids.depend_on_m2m('program.ClassSection', 'meeting_times', lambda instance, object: {'self': instance})

    def cannotRemove(self, user):
        relevantConstraints = self.parent_program.getScheduleConstraints()
        if relevantConstraints:
            sm = ScheduleMap(user, self.parent_program)
            sm.remove_section(self)
            for exp in relevantConstraints:
                if not exp.evaluate(sm, recursive=False):
                    return u"You can't remove this class from your schedule because it would violate the requirement that you %s.  You can go back and correct this." % exp.requirement.label
        return False

    def cannotAdd(self, user, checkFull=True, autocorrect_constraints=True, ignore_constraints=False):
        """ Go through and give an error message if this user cannot add this section to their schedule. """

        # Check if section is full
        if checkFull and self.isFull():
            scrmi = self.parent_class.parent_program.studentclassregmoduleinfo
            return scrmi.temporarily_full_text

        # Test any scheduling constraints
        if ignore_constraints:
            relevantConstraints = ScheduleConstraint.objects.none()
        else:
            relevantConstraints = self.parent_program.getScheduleConstraints()

        if relevantConstraints:
            # Set up a ScheduleMap; fake-insert this class into it
            sm = ScheduleMap(user, self.parent_program)
            sm.add_section(self)

            for exp in relevantConstraints:
                if not exp.evaluate(sm, recursive=autocorrect_constraints):
                    return u"Adding <i>%s</i> to your schedule requires that you %s.  You can go back and correct this." % (self.title(), exp.requirement.label)

        scrmi = self.parent_program.studentclassregmoduleinfo
        if not scrmi.use_priority:
            verbs = ['Enrolled']
            section_list = user.getEnrolledSectionsFromProgram(self.parent_program)
        else:
            verbs = [scrmi.signup_verb.name]
            # Disallow joining a no-app class that conflicts with an app class
            # For HSSP Harvard Spring 2010
            #if self.parent_class.studentappquestion_set.count() == 0:
            #    verbs += ['/Applied']
            section_list = user.getSections(self.parent_program, verbs=verbs)

        # check to see if there's a conflict:
        my_timeslots = self.timeslot_ids()
        for sec in section_list:
            if sec.parent_class == self.parent_class:
                return u'You are already signed up for a section of this class!'
            if hasattr(sec, '_timeslot_ids'):
                timeslot_ids = sec._timeslot_ids
            else:
                timeslot_ids = sec.timeslot_ids()
            for tid in timeslot_ids:
                if tid in my_timeslots:
                    return u'This section conflicts with your schedule--check out the other sections!'

        # check to see if registration has been closed for this section
        if not self.isRegOpen():
            return u'Registration for this section is not currently open.'

        # check to make sure they haven't already registered for too many classes in this section
        if scrmi.use_priority:
            priority = user.getRegistrationPriority(self.parent_class.parent_program, self.meeting_times.all())
            if priority > scrmi.priority_limit:
                return u'You are only allowed to select up to %s top classes' % (scrmi.priority_limit)

        # this user *can* add this class!
        return False

    def conflicts(self, teacher, meeting_times=None):
        """Return a scheduling conflict if one exists, or None."""
        user = teacher
        if meeting_times is None:
            meeting_times = self.meeting_times.all()
        for sec in user.getTaughtSections(self.parent_program).exclude(id=self.id):
            for time in sec.meeting_times.all():
                if meeting_times.filter(id = time.id).count() > 0:
                    return (sec, time)

        return None

    def cannotSchedule(self, meeting_times, ignore_classes=True):
        """
        Returns False if the given times work; otherwise, an error message.

        Assumes meeting_times is a sorted QuerySet of correct length.

        """
        #if meeting_times[0] not in self.viable_times(ignore_classes=ignore_classes):
            # This set of error messages deserves a better home
        for t in self.teachers:
            available = t.getAvailableTimes(self.parent_program, ignore_classes=True)
            for e in meeting_times:
                if e not in available:
                    return u"The teacher %s has not indicated availability during %s." % (t.name(), e.pretty_time())
            conflicts = self.conflicts(t, meeting_times)
            if conflicts:
                return u"The teacher %s is teaching %s during %s." % (t.name(), conflicts[0].emailcode(), conflicts[1].pretty_time())
            # Fallback in case we couldn't come up with details
        return False

    #   If the values returned by this function are ever needed in QuerySet form,
    #   something will need to be changed.
    @cache_function
    def students_dict(self):
        """
        Returns a dict of RegistrationType objects to a list of Student objects associated with
        this class and that registration type.  e.g.:
        {RegistrationType(name='Enrolled'): [student1, student2, student3],
         ...
        }
        """
        now = datetime.datetime.now()

        rmap = RegistrationType.get_map()
        result = {}
        for key in rmap:
            result_key = rmap[key] #the RegistrationType object, not the name field
            result[result_key] = list(self.registrations.filter(nest_Q(StudentRegistration.is_valid_qobject(), 'studentregistration'), studentregistration__relationship=rmap[key]).distinct())
            if len(result[result_key]) == 0:
                del result[result_key]
        return result
    students_dict.depend_on_row('program.StudentRegistration', lambda reg: {'self': reg.section})

    def students_prereg(self):
        return self.registrations.filter(nest_Q(StudentRegistration.is_valid_qobject(), 'studentregistration')).distinct()

    def students(self, verbs=['Enrolled']):
        result = ESPUser.objects.none()
        for verb_str in verbs:
            result = result | self.registrations.filter(nest_Q(StudentRegistration.is_valid_qobject(), 'studentregistration'), studentregistration__relationship__name=verb_str)
        return result.distinct()

    @cache_function
    def num_students_prereg(self):
        return self.students_prereg().count()
    num_students_prereg.depend_on_row('program.StudentRegistration', lambda reg: {'self': reg.section})

    @cache_function
    def num_students(self, verbs=['Enrolled']):
        if verbs == ['Enrolled']:
            if not hasattr(self, '_count_students'):
                self._count_students = self.students(verbs).count()
            return self._count_students
        return self.students(verbs).count()
    num_students.depend_on_row('program.StudentRegistration', lambda reg: {'self': reg.section})

    @cache_function
    def count_enrolled_students(self):
        return self.num_students(use_cache=False)
    count_enrolled_students.depend_on_row('program.StudentRegistration', lambda reg: {'self': reg.section})

    enrolled_students = DerivedField(models.IntegerField, count_enrolled_students)(null=False, default=0)

    def cancel(self, email_students=True, include_lottery_students=False, explanation=None, unschedule=True):
        if include_lottery_students:
            student_verbs = ['Enrolled', 'Interested', 'Priority/1']
        else:
            student_verbs = ['Enrolled']

        email_ssis = include_lottery_students and all([sec.isCancelled() for sec in self.parent_class.get_sections() if sec!=self])

        context = {'sec': self, 'prog': self.parent_program, 'explanation': explanation}
        context['full_group_name'] = Tag.getTag('full_group_name') or '%s %s' % (settings.INSTITUTION_NAME, settings.ORGANIZATION_SHORT_NAME)
        context['site_url'] = Site.objects.get_current().domain
        context['email_students'] = email_students
        context['num_students'] = self.num_students(student_verbs)
        context['email_ssis'] = email_ssis

        email_title = 'Class Cancellation at %s - Section %s' % (self.parent_program.niceName(), self.emailcode())
        ssi_email_title = 'Class Cancellation at %s - Class %s' % (self.parent_program.niceName(), self.parent_class.emailcode())

        if email_students:
            #   Send e-mail to each student
            students_to_email = {}
            if email_ssis:
                q_ssi = Q(studentsubjectinterest__subject=self.parent_class) & nest_Q(StudentSubjectInterest.is_valid_qobject(), 'studentsubjectinterest')
                ssi_students = ESPUser.objects.filter(q_ssi).exclude(id__in=self.students(student_verbs)).distinct()
                for student in ssi_students:
                    students_to_email[student] = False
            for student in self.students(student_verbs):
                students_to_email[student] = True

            for student in students_to_email:
                to_email = ['%s <%s>' % (student.name(), student.email)]
                from_email = '%s at %s <%s>' % (self.parent_program.program_type, settings.INSTITUTION_NAME, self.parent_program.director_email)
                #   Here we render the template to include the username, and also whether the student is registered
                context['classreg'] = students_to_email[student]
                context['user'] = student
                msgtext = render_to_string('email/class_cancellation.txt', context)
                if students_to_email[student]:
                    send_mail(email_title, msgtext, from_email, to_email)
                else:
                    send_mail(ssi_email_title, msgtext, from_email, to_email)

        #   Send e-mail to administrators as well
        context['classreg'] = True
        email_content = render_to_string('email/class_cancellation_admin.txt', context)
        if email_ssis:
            context['classreg'] = False
            email_content += '\n' + render_to_string('email/class_cancellation_body.txt', context)
        to_email = ['Directors <%s>' % (self.parent_program.director_email)]
        from_email = '%s Web Site <%s>' % (self.parent_program.program_type, self.parent_program.director_email)
        send_mail(email_title, email_content, from_email, to_email)

        self.clearStudents()

        #   If specified, remove the class's time and room assignment.
        if unschedule:
            self.clearRooms()
            self.meeting_times.clear()

        self.status = CANCELLED
        self.save()

    def clearStudents(self):
        now = datetime.datetime.now()
        qs = StudentRegistration.valid_objects(now).filter(section=self)
        for reg in qs:
            signals.pre_save.send(sender=StudentRegistration, instance=reg)
        qs.update(end_date=now)
        #   Compensate for the lack of a signal on update().
        for reg in qs:
            signals.post_save.send(sender=StudentRegistration, instance=reg)
        if all([sec.isCancelled() for sec in self.parent_class.get_sections() if sec!=self]):
            qs_ssi = StudentSubjectInterest.valid_objects(now).filter(subject=self.parent_class)
            for ssi in qs_ssi:
                signals.pre_save.send(sender=StudentSubjectInterest, instance=ssi)
            qs_ssi.update(end_date=now)
            for ssi in qs_ssi:
                signals.post_save.send(sender=StudentSubjectInterest, instance=ssi)

    @staticmethod
    def idcmp(one, other):
        return cmp(one.id, other.id)

    def __cmp__(self, other):
        # Warning: this hits the DB around four times per comparison, i.e.,
        # O(n log n) times for a list.  Consider using prefetch_related and
        # then sorting with the key self.start_time_prefetched(), which will
        # hit the DB only once at the start, and compute the start time of each
        # class only once.
        selfevent = self.firstBlockEvent()
        otherevent = other.firstBlockEvent()

        if selfevent is not None and otherevent is None:
            return 1
        if selfevent is None and otherevent is not None:
            return -1

        if selfevent is not None and otherevent is not None:
            cmpresult = selfevent.__cmp__(otherevent)
            if cmpresult != 0:
                return cmpresult

        return cmp(self.title(), other.title())


    def firstBlockEvent(self):
        eventList = self.meeting_times.all().order_by('start')
        if eventList.count() == 0:
            return None
        else:
            return eventList[0]

    def isFull(self, ignore_changes=False):
        if (self.num_students() == self._get_capacity(ignore_changes) == 0):
            return False
        else:
            return (self.num_students() >= self._get_capacity(ignore_changes))

    def time_blocks(self):
        return self.friendly_times(raw=True)

    @cache_function
    def friendly_times(self, raw=False, include_date=False):
        """ Return a friendlier, prettier format for the times.

        If the events of this class are next to each other (within 10-minute overlap,
        the function will automatically collapse them. Thus, instead of
           ['11:00am--12:00n','12:00n--1:00pm'],

        you would get
           ['11:00am--1:00pm']
        for instance.
        """
        # if include_date is True, display the date as well (e.g., display
        # "Sun, July 10" instead of just "Sun"
        include_date = include_date or Tag.getBooleanTag(
            key='friendly_times_with_date',
            program=self.parent_program,
            default=False,
        )

        txtTimes = []
        eventList = []

        # For now, use meeting times lookup instead of resource assignments.
        """
        classroom_type = ResourceType.get_or_create('Classroom')
        resources = Resource.objects.filter(resourceassignment__target=self).filter(res_type=classroom_type)
        events = [r.event for r in resources]
        """
        if hasattr(self, "_events"):
            events = list(self._events)
        else:
            events = list(self.meeting_times.all())

        if raw:
            txtTimes = Event.collapse(events, tol=datetime.timedelta(minutes=15))
        else:
            txtTimes = [ event.pretty_time(include_date=include_date) for event
                     in Event.collapse(events, tol=datetime.timedelta(minutes=15)) ]

        return txtTimes
    friendly_times.depend_on_m2m('program.ClassSection', 'meeting_times', lambda cs, ev: {'self': cs})

    def friendly_times_with_date(self, raw=False):
        return self.friendly_times(raw=raw, include_date=True)

    def isAccepted(self): return self.status == ACCEPTED
    def isReviewed(self): return self.status != UNREVIEWED
    def isRejected(self): return self.status == REJECTED
    def isCancelled(self): return self.status == CANCELLED
    isCanceled = isCancelled
    def isRegOpen(self): return self.registration_status == OPEN
    def isRegClosed(self): return self.registration_status == CLOSED
    def isFullOrClosed(self): return self.isFull() or self.isRegClosed()

    def getRegistrations(self, user = None):
        """Gets all StudentRegistrations for this section and a particular user. If no user given, gets all StudentRegistrations for this section"""
        if user == None:
            return StudentRegistration.valid_objects().filter(section=self).order_by('start_date')
        else:
            return StudentRegistration.valid_objects().filter(section=self, user=user).order_by('start_date')

    def getRegVerbs(self, user, allowed_verbs=False):
        """ Get the list of reg-types that a student has on this class. """
        qs = self.getRegistrations(user).select_related('relationship')
        if not allowed_verbs:
            return [v.relationship for v in qs.distinct()]
        else:
            return [v.relationship for v in qs.filter(relationship__name__in=allowed_verbs).distinct()]

    def unpreregister_student(self, user, prereg_verb = None):
        #   New behavior: prereg_verb should be a string matching the name of
        #   RegistrationType to match (if you want to use it)

        from esp.program.models.app_ import StudentAppQuestion

        now = datetime.datetime.now()

        #   Stop all active or pending registrations
        if prereg_verb:
            qs = StudentRegistration.valid_objects(now).filter(relationship__name=prereg_verb, section=self, user=user)
            qs.update(end_date=now)
        else:
            qs = StudentRegistration.valid_objects(now).filter(section=self, user=user)
            qs.update(end_date=now)

        #   Explicitly fire the signals for saving a StudentRegistration in order to update caches
        #   since it doesn't get sent by update() above
        if qs.exists():
            signals.post_save.send(sender=StudentRegistration, instance=qs[0])

        #   If the student had blank application question responses for this class, remove them.
        app = user.getApplication(self.parent_program, create=False)
        if app:
            blank_responses = app.responses.filter(question__subject=self.parent_class, response='')
            unneeded_questions = StudentAppQuestion.objects.filter(studentappresponse__in=blank_responses)
            for q in unneeded_questions:
                app.questions.remove(q)
            blank_responses.delete()

        # Remove the student from any existing class mailing lists
        list_names = ["%s-%s" % (self.emailcode(), "students"), "%s-%s" % (self.parent_class.emailcode(), "students")]
        for list_name in list_names:
            remove_list_member(list_name, user.email)

    def preregister_student(self, user, overridefull=False, priority=1, prereg_verb = None, fast_force_create=False):
        if prereg_verb == None:
            scrmi = self.parent_program.studentclassregmoduleinfo
            if scrmi and scrmi.use_priority:
                prereg_verb = 'Priority/%d' % priority
            else:
                prereg_verb = 'Enrolled'

        if overridefull or fast_force_create or not self.isFull():
            #    Then, create the registration for this class.
            rt = RegistrationType.get_cached(name=prereg_verb, category='student')
            qs = self.registrations.filter(nest_Q(StudentRegistration.is_valid_qobject(), 'studentregistration'), id=user.id, studentregistration__relationship=rt)
            if fast_force_create or not qs.exists():
                sr = StudentRegistration(user=user, section=self, relationship=rt)
                sr.save()
                if fast_force_create:
                    ## That's the bare minimum to reg someone; we're done!
                    return True

                # If the registration was placed through OnSite Reg, annotate it as an OnSite registration
                onsite_verb = 'OnSite/ChangedClasses'
                request = get_current_request()
                if request and request.user and isinstance(request.user, ESPUser) and request.user.is_morphed(request):
                    rt, created = RegistrationType.objects.get_or_create(name=onsite_verb, category='student')
                    sr = StudentRegistration(user=user, section=self, relationship=rt)
                    sr.save()
            else:
                pass

            if self.parent_program.isUsingStudentApps():
                #   Clear completion bit on the student's application if the class has app questions.
                app = user.getApplication(self.parent_program, create=False)
                if app:
                    app.set_questions()
                    if app.questions.count() > 0:
                        app.done = False
                        app.save()

            #   Add the student to the class mailing lists, if they exist
            list_names = ["%s-%s" % (self.emailcode(), "students"), "%s-%s" % (self.parent_class.emailcode(), "students")]
            for list_name in list_names:
                add_list_member(list_name, user)
            add_list_member("%s_%s-students" % (self.parent_program.program_type, self.parent_program.program_instance), user)

            return True
        else:
            #    Pre-registration failed because the class is full.
            return False

    def prettyDuration(self):
        if self.duration is None:
            return u'N/A'

        return u'%s:%02d' % \
               (int(self.duration),
            int((self.duration - int(self.duration)) * 60))

    class Meta:
        db_table = 'program_classsection'
        app_label = 'program'
        ordering = ['id']

class ClassSubject(models.Model, CustomFormsLinkModel):
    """ An ESP course.  The course includes one or more ClassSections which may be linked by ClassImplications. """

    #customforms info
    form_link_name='Course'

    title = models.TextField()
    parent_program = models.ForeignKey(Program)
    category = models.ForeignKey('ClassCategories',related_name = 'cls')
    class_info = models.TextField(blank=True)
    teachers = models.ManyToManyField(ESPUser)
    allow_lateness = models.BooleanField(default=False)
    message_for_directors = models.TextField(blank=True)
    class_size_optimal = models.IntegerField(blank=True, null=True)
    optimal_class_size_range = models.ForeignKey(ClassSizeRange, blank=True, null=True)
    allowable_class_size_ranges = models.ManyToManyField(ClassSizeRange, related_name='classsubject_allowedsizes', blank=True, null=True)
    grade_min = models.IntegerField()
    grade_max = models.IntegerField()
    class_size_min = models.IntegerField(blank=True, null=True)
    hardness_rating = models.TextField(blank=True, null=True)
    class_size_max = models.IntegerField(blank=True, null=True)
    schedule = models.TextField(blank=True)
    prereqs  = models.TextField(blank=True, null=True)
    requested_special_resources = models.TextField(blank=True, null=True)
    directors_notes = models.TextField(blank=True, null=True)
    requested_room = models.TextField(blank=True, null=True)
    session_count = models.IntegerField(default=1)

    purchase_requests = models.TextField(blank=True, null=True)
    custom_form_data = JSONField(blank=True, null=True)

    documents = GenericRelation(Media, content_type_field='owner_type', object_id_field='owner_id')

    objects = ClassManager()

    status = models.IntegerField(choices = STATUS_CHOICES, default=UNREVIEWED)
    duration = models.DecimalField(blank=True, null=True, max_digits=5, decimal_places=2)
    meeting_times = models.ManyToManyField(Event, blank=True)

    # TODO(benkraft): backfill this on all existing sites, then make required.
    timestamp = models.DateTimeField(auto_now_add=True, blank=True, null=True)

    @cache_function
    def get_allowable_class_size_ranges(self):
        return self.allowable_class_size_ranges.all()
    get_allowable_class_size_ranges.depend_on_m2m('program.ClassSubject', 'allowable_class_size_ranges', lambda subj, csr: {'self':subj })

    def get_sections(self):
        if not hasattr(self, "_sections") or self._sections is None:
            self._sections = self.sections.all()

        return self._sections

    def getDocuments(self):
        return self.documents.all()

    def get_absolute_url(self):
        return "/manage/"+self.parent_program.url+"/manageclass/"+str(self.id)

    @classmethod
    def ajax_autocomplete(cls, data):
        values = cls.objects.filter(title__istartswith=data).values(
                    'id', 'title').order_by('title')
        for v in values:
            v['ajax_str'] = v['title']
        return values

    def ajax_str(self):
        return self.title

    def prettyDuration(self):
        if len(self.get_sections()) <= 0:
            return u"N/A"
        else:
            return self.get_sections()[0].prettyDuration()

    def prettyrooms(self):
        if len(self.get_sections()) <= 0:
            return u"N/A"
        else:
            rooms = []

            for subj in self.get_sections():
            	rooms.extend(subj.prettyrooms())

            return rooms

    def ascii_info(self):
        return self.class_info.encode('ascii', 'ignore')

    def _get_meeting_times(self):
        timeslot_id_list = []
        for s in self.get_sections():
            timeslot_id_list += s.meeting_times.all().values_list('id', flat=True)
        return Event.objects.filter(id__in=timeslot_id_list).order_by('start')
    all_meeting_times = property(_get_meeting_times)

    def _get_capacity(self):
        c = 0
        for s in self.get_sections():
            c += s.capacity
        return c
    capacity = property(_get_capacity)

    @cache_function
    def get_section(self, timeslot=None):
        """ Cache sections for a class.  Always use this function to get a class's sections. """
        # If we happen to know our own sections from a subquery:
        did_search = True

        if hasattr(self, "_sections"):
            for s in self._sections:
                if not hasattr(s, "_events"):
                    did_search = False
                    break
                if timeslot in s._events or timeslot == None:
                    return s

            if did_search: # If we did successfully search all sections, but found none in this timeslot
                return None
            #If we didn't successfully search all sections, go and do it the old-fashioned way:

        if timeslot:
            qs = self.sections.filter(meeting_times=timeslot)
            if qs.count() > 0:
                result = qs[0]
            else:
                result = None
        else:
            result = self.default_section()

        return result
    get_section.depend_on_row('program.ClassSection', lambda cs: {'self': cs.parent_class})
    get_section.depend_on_m2m('program.ClassSection', 'meeting_times', lambda cs, ev: {'self': cs})

    def default_section(self, create=True):
        """ Return the first section that was created for this class. """
        sec_qs = self.sections.order_by('id')
        if sec_qs.count() == 0:
            if create:
                return self.add_default_section()
            else:
                return None
        else:
            return sec_qs[0]

    def add_section(self, duration=None, status=None):
        """ Add a ClassSection belonging to this class. Can be run multiple times. """

        section_index = self.sections.count() + 1

        if duration is None:
            duration = self.duration
        if status is None:
            status = self.status

        new_section = ClassSection()
        new_section.parent_class = self
        new_section.duration = '%.4f' % duration
        new_section.status = status
        new_section.save()
        self.sections.add(new_section)

        self._sections = None

        return new_section

    def add_default_section(self, duration=0.0, status=UNREVIEWED):
        """ Make sure this class has a section associated with it.  This should be called
        at least once on every class.  Afterwards, additional sections can be created using
        add_section. """

        #   Support migration from currently existing classes.
        if self.status != UNREVIEWED:
            status = self.status
        if self.duration is not None and self.duration > 0:
            duration = self.duration

        if self.sections.count() == 0:
            return self.add_section(duration, status)
        else:
            return None

    def friendly_times(self):
        collapsed_times = []
        for s in self.get_sections():
            collapsed_times += s.friendly_times()
        return collapsed_times

    def prettyblocks(self):
        blocks = []

        for s in self.get_sections():
            rooms = u", ".join(s.prettyrooms())
            blocks += [(x + u" in " + rooms) for x in s.friendly_times()]

        return blocks

    @cache_function
    def get_teachers(self):
        """ Return a queryset of all teachers of this class. """
        # We might have teachers pulled in by Awesome Query Magic(tm), as in .catalog()
        if hasattr(self, "_teachers"):
            return self._teachers

        return self.teachers.all()
    get_teachers.depend_on_m2m('program.ClassSubject', 'teachers', lambda subj, event: {'self': subj})

    def students_dict(self):
        result = PropertyDict({})
        for sec in self.get_sections():
            result.merge(sec.students_dict())
        return result

    def students(self, verbs=['Enrolled']):
        result = ESPUser.objects.none()
        for sec in self.get_sections():
            result = result | sec.students(verbs=verbs)
        return result

    def num_students(self, verbs=['Enrolled']):
        result = 0
        for sec in self.get_sections():
            result += sec.num_students(verbs)
        return result

    def num_students_prereg(self):
        result = 0
        for sec in self.get_sections():
            result += sec.num_students_prereg()
        return result

    def max_students(self):
        return self.sections.count()*self.class_size_max

    def emailcode(self):
        """ Return the emailcode for this class.

        The ``emailcode`` is defined as 'first letter of category' + id.
        """
        return self.category.symbol+unicode(self.id)

    def url(self):
        return "%s/Classes/%s" % (self.parent_program.url, self.emailcode())

    def got_index_qsd(self):
        """ Returns if this class has an associated index.html QSD. """
        if hasattr(self, "_index_qsd"):
            return (self._index_qsd != 0)

        return QuasiStaticData.objects.filter(url__startswith='learn/' + self.url() + '/index').exists()

    def __unicode__(self):
        if self.title != u"":
            return u"%s: %s" % (self.id, self.title)
        else:
            return u"%s: (none)" % self.id

    def delete(self, adminoverride = False):
        if self.num_students() > 0 and not adminoverride:
            return False

        for sec in self.sections.all():
            sec.delete()

        #   Remove indirect dependencies
        self.documents.clear()

        super(ClassSubject, self).delete()

    def numStudentAppQuestions(self):
        # This field may be prepopulated by .objects.catalog()
        if not hasattr(self, "_studentapps_count"):
            self._studentapps_count = self.studentappquestion_set.count()

        return self._studentapps_count

    def pretty_teachers(self):
        """ Return a prettified string listing of the class's teachers """
        return u", ".join([ u"%s %s" % (u.first_name, u.last_name) for u in self.get_teachers() ])

    def isFull(self, ignore_changes=False, timeslot=None):
        """ A class subject is full if all of its sections are full. """
        if timeslot is not None:
            sections = [self.get_section(timeslot)]
        else:
            sections = self.get_sections()
        for s in sections:
            if len(s.get_meeting_times()) > 0 and not s.isFull(ignore_changes=ignore_changes):
                return False
        return True

    def hasScheduledSections(self):
        """ Return whether the class has at least one scheduled section.

        Only display the "class is full" message if this is true.
        """
        sections = self.get_sections()
        for s in sections:
            if len(s.get_meeting_times()) > 0:
                return True
        return False

    @cache_function
    def get_capacity_factor():
        tag_val = Tag.getTag('nearly_full_threshold')
        if tag_val:
            capacity_factor = float(tag_val)
        else:
            capacity_factor = 0.75
        return capacity_factor
    get_capacity_factor.depend_on_row('tagdict.Tag', lambda tag: {}, lambda tag: tag.key == 'nearly_full_threshold')
    get_capacity_factor = staticmethod(get_capacity_factor)

    def is_nearly_full(self, capacity_factor = None):
        if capacity_factor == None:
            capacity_factor = ClassSubject.get_capacity_factor()
        return len([x for x in self.get_sections() if x.num_students() > capacity_factor*x.capacity]) > 0

    def getTeacherNames(self):
        teachers = []
        for teacher in self.get_teachers():
            name = '%s %s' % (teacher.first_name,
                              teacher.last_name)
            if name.strip() == '':
                name = teacher.username
            teachers.append(name)
        return teachers

    def getTeacherNamesLast(self):
        teachers = []
        for teacher in self.get_teachers():
            name = '%s, %s' % (teacher.last_name,
                              teacher.first_name)
            if name.strip() == '':
                name = teacher.username
            teachers.append(name)
        return teachers

    def cannotAdd(self, user, checkFull=True, which_section=None):
        """ Go through and give an error message if this user cannot add this class to their schedule. """
        if not user.isStudent():
            return u'You are not a student!'

        if not self.isAccepted():
            return u'This class is not accepted.'

        if checkFull and not self.parent_program.user_can_join(user):
            return u'This program cannot accept any more students!  Please try again in its next session.'

        if checkFull and self.isFull():
            scrmi = self.parent_program.studentclassregmoduleinfo
            return scrmi.temporarily_full_text

        if user.getGrade(self.parent_program) < self.grade_min or \
               user.getGrade(self.parent_program) > self.grade_max:
            if not Permission.user_has_perm(user, "GradeOverride", self.parent_program):
                return u'You are not in the requested grade range for this class.'

        # student has no classes...no conflict there.
        if user.getClasses(self.parent_program, verbs=[self.parent_program.studentclassregmoduleinfo.signup_verb.name]).count() == 0:
            return False

        for section in self.get_sections():
            if user.isEnrolledInClass(section):
                return u'You are already signed up for a section of this class!'

        if which_section:
            sections = [which_section]
        else:
            sections = self.get_sections()
        # check to see if there's a conflict with each section of the subject, or if the user
        # has already signed up for one of the sections of this class
        for section in sections:
            res = section.cannotAdd(user, checkFull, autocorrect_constraints=False)
            if not res: # if any *can* be added, then return False--we can add this class
                return res
        #   Pass on any errors that were triggered by the individual sections
        if res:
            return res

        # res can't have ever been False--so we must have an error. Pass it along.
        return u'This class conflicts with your schedule!'

    def makeTeacher(self, user):
        self.teachers.add(user)
        return True

    def removeTeacher(self, user):
        self.teachers.remove(user)
        return True

    def getResourceRequests(self): # get all resource requests associated with this ClassSubject
        return ResourceRequest.objects.filter(target__parent_class=self)

    def conflicts(self, teacher):
        user = teacher
        for cls in user.getTaughtClasses().filter(parent_program = self.parent_program):
            for section in cls.get_sections():
                for time in section.meeting_times.all():
                    for sec in self.sections.all().exclude(id=section.id):
                        if sec.meeting_times.filter(id = time.id).count() > 0:
                            return True


        #   Check that adding this teacher as a coteacher would not overcommit them
        #   to more hours of teaching than the program allows.
        avail = Event.collapse(user.getAvailableTimes(self.parent_program, ignore_classes=True), tol=timedelta(minutes=15))
        time_avail = 0.0
        #   Start with amount of total time pledged as available
        for tg in avail:
            td = tg.end - tg.start
            time_avail += (td.seconds / 3600.0)
        #   Subtract out time already pledged for teaching classes other than this one
        for cls in user.getTaughtClasses(self.parent_program):
            if cls.id != self.id:
                for sec in cls.get_sections():
                    time_avail -= float(str(sec.duration))
        #   Add up time that would be needed to teach this class
        time_needed = 0.0
        for sec in self.get_sections():
            time_needed += float(str(sec.duration))
        #   See if the available time exceeds the required time
        if time_needed > time_avail:
            return True

        return False

    def isAccepted(self): return self.status > 0
    def isReviewed(self): return self.status != UNREVIEWED
    def isRejected(self): return self.status == REJECTED
    def isCancelled(self): return self.status == CANCELLED
    isCanceled = isCancelled    # Yay alternative spellings

    def isRegOpen(self):
        for sec in self.sections.all():
            if sec.isRegOpen():
                return True
        return False

    def isRegClosed(self):
        for sec in self.get_sections():
            if not sec.isRegClosed():
                return False
        return True

    def isFullOrClosed(self):
        for sec in self.get_sections():
            if not sec.isFullOrClosed():
                return False
        return True

    def accept(self, user=None, show_message=False):
        """ mark this class as accepted """
        if self.isAccepted():
            return False # already accepted

        self.status = ACCEPTED
        # I do not understand the following line, but it saves us from "Cannot convert float to Decimal".
        # Also seen in /esp/program/modules/forms/management.py -ageng 2008-11-01
        #self.duration = Decimal(str(self.duration))
        self.save()
        #   Accept any unreviewed sections.
        for sec in self.sections.all():
            if sec.status == UNREVIEWED:
                sec.status = ACCEPTED
                sec.save()

        if not show_message:
            return True

        subject = 'Your %s class was approved!' % (self.parent_program.niceName())

        content =  """Congratulations, your class,
%s,
was approved! Please go to http://esp.mit.edu/teach/%s/class_status/%s to view your class' status.

-esp.mit.edu Autogenerated Message""" % \
                  (self.title, self.parent_program.getUrlBase(), self.id)
        if user is None:
            user = AnonymousUser()
        return True

    def propose(self):
        """ Mark this class as just `proposed' """
        self.status = UNREVIEWED
        self.save()

    def reject(self):
        """ Mark this class as rejected; also kicks out students from each section. """
        for sec in self.sections.all():
            sec.status = REJECTED
            sec.save()
        self.clearStudents()
        self.status = REJECTED
        self.save()

    def cancel(self, email_students=True, include_lottery_students=False, explanation=None, unschedule=False):
        """ Cancel this class by cancelling all of its sections. """
        for sec in self.sections.all():
            sec.cancel(email_students, include_lottery_students, explanation, unschedule)
        self.status = CANCELLED
        self.save()

    def clearStudents(self):
        for sec in self.sections.all():
            sec.clearStudents()

    @cache_function
    def docs_summary(self):
        """ Return the first three documents associated
        with a class, for previewing. """
        return self.documents.all()[:3]
    docs_summary.depend_on_model('qsdmedia.Media')

    def getUrlBase(self):
        """ Gets the base url of this class """
        return self.url()

    def getRegistrations(self, user=None):
        """Gets all non-expired StudentRegistrations associated with this class. If user is given, will also filter to that particular user only."""
        if user == None:
            return StudentRegistration.valid_objects().filter(section__in=self.sections.all()).order_by('start_date')
        else:
            return StudentRegistration.valid_objects().filter(section__in=self.sections.all(), user=user).order_by('start_date')

    def getRegVerbs(self, user):
        """ Get the list of verbs that a student has within this class. """
        return self.getRegistrations(user).values_list('relationship__name', flat=True)

    def preregister_student(self, user, overridefull=False, automatic=False):
        """ Register the student for the least full section of the class
        that fits into their schedule. """
        sections = user.getEnrolledSections()
        time_taken = []
        for c in sections:
            time_taken += list(c.meeting_times.all())

        best_section = None
        min_ratio = 1.0
        for sec in self.sections.all():
            available = True
            for t in sec.meeting_times.all():
                if t in time_taken:
                    available = False
            if available and (float(sec.num_students()) / (sec.capacity + 1)) < min_ratio:
                min_ratio = float(sec.num_students()) / (sec.capacity + 1)
                best_section = sec

        if best_section:
            best_section.preregister_student(user, overridefull, automatic)

    def unpreregister_student(self, user):
        """ Find the student's registration for the class and expire it.
        Also update the cache on each of the sections.  """
        for s in self.sections.all():
            s.unpreregister_student(user)

    def getArchiveClass(self):
        result = ArchiveClass.objects.filter(original_id=self.id)
        if result.count() > 0:
            return result[0]

        result = ArchiveClass()
        date_dir = self.parent_program.program_instance.split('_')
        result.program = self.parent_program.program_type
        result.year = date_dir[0][:4]
        if len(date_dir) > 1:
            result.date = date_dir[1]
        teacher_strs = ['%s %s' % (t.first_name, t.last_name) for t in self.get_teachers()]
        result.teacher = ' and '.join(teacher_strs)
        result.category = self.category.category[:32]
        result.title = self.title
        result.description = self.class_info
        if self.prereqs and len(self.prereqs) > 0:
            result.description += '\n\nThe prerequisites for this class were: %s' % self.prereqs
        result.teacher_ids = '|' + '|'.join([str(t.id) for t in self.get_teachers()]) + '|'
        all_students = self.students()
        result.student_ids = '|' + '|'.join([str(s.id) for s in all_students]) + '|'
        result.original_id = self.id

        #   It's good to just keep everything in the archives since they are cheap.
        result.save()

        return result

    @staticmethod
    def class_sort_by_category(one, other):
        return cmp(one.category.category, other.category.category)

    @staticmethod
    def class_sort_by_id(one, other):
        return cmp(one.id, other.id)

    @staticmethod
    def class_sort_by_teachers(one, other):
        return cmp( sorted(one.getTeacherNames()), sorted(other.getTeacherNames()) )

    @staticmethod
    def class_sort_by_title(one, other):
        return cmp(one.title, other.title)

    @staticmethod
    def class_sort_by_timeblock(one, other):
        if len(one.all_meeting_times) == 0:
            if len(other.all_meeting_times) == 0:
                return 0
            else:
                return -1
        else:
            if len(other.all_meeting_times) == 0:
                return 1
            else:
                return cmp(one.all_meeting_times[0], other.all_meeting_times[0])

    @staticmethod
    def class_sort_noop(one, other):
        return 0

    def save(self, *args, **kwargs):
        super(ClassSubject, self).save(*args, **kwargs)
        if self.status < UNREVIEWED: #ie, all rejected or cancelled classes.
            # Punt teachers all of whose classes have been rejected, from the programwide teachers mailing list
            teachers = self.get_teachers()
            for t in teachers:
                if t.getTaughtClasses(self.parent_program).filter(status__gte=10).count() == 0:
                    mailing_list_name = "%s_%s" % (self.parent_program.program_type, self.parent_program.program_instance)
                    teachers_list_name = "%s-%s" % (mailing_list_name, "teachers")
                    remove_list_member(teachers_list_name, t.email)

    class Meta:
        db_table = 'program_class'
        app_label = 'program'


class ClassImplication(models.Model):
    """ Indicates class prerequisites corequisites, and the like """
    cls = models.ForeignKey(ClassSubject, null=True) # parent class
    parent = models.ForeignKey('self', null=True, default=None) # parent classimplication
    is_prereq = models.BooleanField(default=True) # if not a prereq, it's a coreq
    enforce = models.BooleanField(default=True)
    member_ids = models.CommaSeparatedIntegerField(max_length=100, blank=True, null=False) # implied classes (get implied implications with classimplication_set instead)
    operation = models.CharField(max_length=4, choices = ( ('AND', 'All'), ('OR', 'Any'), ('XOR', 'Exactly One') ))

    def member_id_ints_get(self):
        return [ int(s) for s in self.member_ids.split(',') ]

    def member_id_ints_set(self, value):
        self.member_ids = ",".join([ str(n) for n in value ])

    member_id_ints = property( member_id_ints_get, member_id_ints_set )

    class Meta:
        verbose_name_plural = 'Class Implications'
        app_label = 'program'
        db_table = 'program_classimplications'

    def __unicode__(self):
        return u'Implications for %s' % self.cls

    def _and(lst):
        """ True iff all elements in lst are true """
        for i in lst:
            if not i:
                return False

        return True

    def _or(lst):
        """ True iff at least one element in lst is true """
        for i in lst:
            if i:
                return True

        return False

    def _xor(lst):
        """ True iff lst contains exactly one true element """
        true_count = 0

        for i in lst:
            if i:
                true_count += 1

            if true_count > 1:
                return False

        if true_count == 1:
            return True
        else:
            return False

    _ops = { 'AND': _and, 'OR': _or, 'XOR': _xor }

    def fails_implication(self, student, already_seen_implications=set(), without_classes=set()):
        """ Returns either False, or the ClassImplication that fails (may be self, may be a subimplication) """
        class_set = ClassSubject.objects.filter(id__in=self.member_id_ints)

        class_valid_iterator = [ (student in c.students(False) and c.id not in without_classes) for c in class_set ]
        subimplication_valid_iterator = [ (not i.fails_implication(student, already_seen_implications, without_classes)) for i in self.classimplication_set.all() ]

        if not ClassImplication._ops[self.operation](class_valid_iterator + subimplication_valid_iterator):
            return self
        else:
            return False


class ClassCategories(models.Model):
    """ A list of all possible categories for an ESP class

    Categories include 'Mathematics', 'Science', 'Zocial Zciences', etc.
    """

    category = models.TextField(blank=False)
    symbol = models.CharField(max_length=1, default='?', blank=False)
    seq = models.IntegerField(default=0)

    class Meta:
        verbose_name_plural = 'Class Categories'
        app_label = 'program'
        db_table = 'program_classcategories'

    def __unicode__(self):
        return u'%s (%s)' % (self.category, self.symbol)


@cache_function
def sections_in_program_by_id(prog):
    return [int(x) for x in ClassSection.objects.filter(parent_class__parent_program=prog).distinct().values_list('id', flat=True)]
sections_in_program_by_id.depend_on_model(ClassSection)
sections_in_program_by_id.depend_on_model(ClassSubject)

def install():
    """ Initialize the default class categories. """
    logger.info("Installing esp.program.class initial data...")
    category_dict = {
        'S': 'Science',
        'M': 'Math & Computer Science',
        'E': 'Engineering',
        'A': 'Arts',
        'H': 'Humanities',
        'X': 'Miscellaneous',
    }

    if not ClassCategories.objects.exists():
        for key in category_dict:
            ClassCategories.objects.create(symbol=key, category=category_dict[key])<|MERGE_RESOLUTION|>--- conflicted
+++ resolved
@@ -665,13 +665,8 @@
             return max(mt.end for mt in mts)
         else:
             return None
-<<<<<<< HEAD
-    
+
     def assign_room(self, base_room, clear_others=False, allow_partial=False, lock=0):
-=======
-
-    def assign_room(self, base_room, compromise=True, clear_others=False, allow_partial=False, lock=0):
->>>>>>> 2c391940
         """ Assign the classroom given, at the times needed by this class. """
         rooms_to_assign = base_room.identical_resources().filter(event__in=list(self.meeting_times.all()))
 
@@ -681,16 +676,6 @@
         if clear_others:
             self.clearRooms()
 
-<<<<<<< HEAD
-=======
-        if compromise is False:
-            #   Check that the room satisfies all needs of the class.
-            result = base_room.satisfies_requests(self)
-            if result[0] is False:
-                status = False
-                errors.append( u'Room %s lacks some resources that %s needs (or is too small), and you opted not to compromise.' % (base_room.name, self.emailcode()) )
-
->>>>>>> 2c391940
         if rooms_to_assign.count() != self.meeting_times.count():
             status = False
             errors.append( u'Room %s does not exist at the times requested by %s.' % (base_room.name, self.emailcode()) )
