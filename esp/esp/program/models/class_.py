--- conflicted
+++ resolved
@@ -412,11 +412,7 @@
                 ans = min(self.parent_class.class_size_max, self._get_room_capacity(rooms))
 
         #hacky fix for classes with no max size
-<<<<<<< HEAD
-        if type(ans) != int:
-=======
         if ans is None:
->>>>>>> d56d8a3c
             ans = 0
             
         #   Apply dynamic capacity rule
