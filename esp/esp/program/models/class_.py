__author__    = "MIT ESP"
__date__      = "$DATE$"
__rev__       = "$REV$"
__license__   = "GPL v.2"
__copyright__ = """
This file is part of the ESP Web Site
Copyright (c) 2008 MIT ESP

The ESP Web Site is free software; you can redistribute it and/or
modify it under the terms of the GNU General Public License
as published by the Free Software Foundation; either version 2
of the License, or (at your option) any later version.

This program is distributed in the hope that it will be useful,
but WITHOUT ANY WARRANTY; without even the implied warranty of
MERCHANTABILITY or FITNESS FOR A PARTICULAR PURPOSE.  See the
GNU General Public License for more details.

You should have received a copy of the GNU General Public License
along with this program; if not, write to the Free Software
Foundation, Inc., 51 Franklin Street, Fifth Floor, Boston, MA  02110-1301, USA.

Contact Us:
ESP Web Group
MIT Educational Studies Program,
84 Massachusetts Ave W20-467, Cambridge, MA 02139
Phone: 617-253-4882
Email: web@esp.mit.edu
"""

import datetime
import time
from collections import defaultdict

# django Util
from django.db import models
from django.db.models.query import Q
from django.core.cache import cache

# ESP Util
from esp.db.models.prepared import ProcedureManager
from esp.db.fields import AjaxForeignKey
from esp.db.cache import GenericCacheHelper

# django models
from django.contrib.auth.models import User

# ESP models
from esp.miniblog.models import Entry
from esp.datatree.models import *
from esp.cal.models import Event
from esp.qsd.models import QuasiStaticData
from esp.users.models import ESPUser, UserBit
from esp.utils.property import PropertyDict

__all__ = ['ClassSection', 'ClassSubject', 'ProgramCheckItem', 'ClassManager', 'ClassCategories', 'ClassImplication']

class ProgramCheckItem(models.Model):
    from esp.program.models import Program
    
    program = models.ForeignKey(Program, related_name='checkitems')
    title   = models.CharField(max_length=512)
    seq     = models.PositiveIntegerField(blank=True,verbose_name='Sequence',
                                          help_text = 'Lower is earlier')

    def save(self, *args, **kwargs):
        if self.seq is None:
            try:
                item = ProgramCheckItem.objects.filter(program = self.program).order_by('-seq')[0]
                self.seq = item.seq + 5
            except IndexError:
                self.seq = 0
        super(ProgramCheckItem, self).save(*args, **kwargs)

    def __unicode__(self):
        return '%s for "%s"' % (self.title, str(self.program).strip())

    class Meta:
        ordering = ('seq',)
        app_label = 'program'
        db_table = 'program_programcheckitem'


class ClassCacheHelper(GenericCacheHelper):
    @staticmethod
    def get_key(cls):
        return 'ClassCache__%s' % cls._get_pk_val()
    
class SectionCacheHelper(GenericCacheHelper):
    @staticmethod
    def get_key(cls):
        return 'SectionCache__%s' % cls._get_pk_val()

class ClassManager(ProcedureManager):

    def approved(self):
        return self.filter(status = 10)

    def catalog(self, program, ts=None, force_all=False):
        """ Return a queryset of classes for view in the catalog.

        In addition to just giving you the classes, it also
        queries for the category's title (cls.category_txt)
        and the total # of media.
        """

        # some extra queries to save
        select = {'category_txt': 'program_classcategories.category',
                  'media_count': 'SELECT COUNT(*) FROM "qsdmedia_media" WHERE ("qsdmedia_media"."anchor_id" = "program_class"."anchor_id")'}

        where=['"program_classcategories"."id" = "program_class"."category_id"']

        tables=['"program_classcategories"']
        
        if force_all:
            classes = self.filter(parent_program = program)
        else:
            classes = self.approved().filter(parent_program = program)
            
        if ts is not None:
            #   Make a list of all section IDs for the program
            section_ids = []
            for c in classes:
                sec = c.get_section(timeslot=ts)
                if sec:
                    section_ids.append(sec.id)
                #   Get the class subjects having at least one of those sections.
            classes = ClassSubject.objects.filter(sections__in=section_ids)

        return classes.extra(select=select,
                             where=where,
                             order_by=('category',)).extra(tables=tables).distinct()

    cache = ClassCacheHelper


def checklist_progress_base(class_name):
    """ The main Manage page requests checklist_progress.all() O(n) times
    per checkbox in the program.  Minimize the number of these calls that
    actually hit the db. """
    def _progress(self):
        CACHE_KEY = class_name.upper() + "__CHECKLIST_PROGRESS__CACHE__%d" % self.id
        val = cache.get(CACHE_KEY)
        if val == None:
            val = self.checklist_progress.all()
            len(val) # force the query to be executed before caching it
            cache.set(CACHE_KEY, val, 1)
    
        return val
    return _progress


class ClassSection(models.Model):
    """ An instance of class.  There should be one of these for each weekend of HSSP, for example; or multiple
    parallel sections for a course being taught more than once at Splash or Spark. """
    
    anchor = models.ForeignKey(DataTree)
    status = models.IntegerField(default=0)   #   -10 = rejected, 0 = unreviewed, 10 = accepted
    duration = models.DecimalField(blank=True, null=True, max_digits=5, decimal_places=2)
    meeting_times = models.ManyToManyField(Event, related_name='meeting_times', blank=True)
    checklist_progress = models.ManyToManyField(ProgramCheckItem, blank=True)

    cache = SectionCacheHelper
    checklist_progress_all_cached = checklist_progress_base('ClassSection')
    parent_class = AjaxForeignKey('ClassSubject', related_name='sections')

    #   Some properties for traits that are actually traits of the ClassSubjects.
    def _get_parent_program(self):
        return self.parent_class.parent_program
    parent_program = property(_get_parent_program)
        
    def _get_teachers(self):
        return self.parent_class.teachers()
    teachers = property(_get_teachers)
    
    def _get_category(self):
        return self.parent_class.category
    category = property(_get_category)
    
    def _get_title(self):
        return self.parent_class.title()
    title = property(_get_title)
    
    def _get_capacity(self):
        ans = self.cache['capacity']
        if ans is not None:
            return ans

        rooms = self.initial_rooms()
        if len(rooms) == 0:
            ans = self.parent_class.class_size_max
        else:
            rc = 0
            for r in rooms:
                rc += r.num_students
            ans = min(self.parent_class.class_size_max, rc)

        self.cache['capacity'] = ans
        return ans
    capacity = property(_get_capacity)

    def __init__(self, *args, **kwargs):
        super(ClassSection, self).__init__(*args, **kwargs)
        self.cache = SectionCacheHelper(self)

    def __unicode__(self):
        pc = self.parent_class
        return '%s: %s' % (self.emailcode(), pc.title())

    def index(self):
        """ Get index of this section among those belonging to the parent class. """
        pc = self.parent_class
        pc_sec_ids = [p['id'] for p in pc.sections.all().order_by('id').values('id')]
        return pc_sec_ids.index(self.id) + 1

    def delete(self, adminoverride=False):
        if self.num_students() > 0 and not adminoverride:
            return False
        
        self.getResourceRequests().delete()
        self.getResourceAssignments().delete()
        self.meeting_times.clear()
        self.checklist_progress.clear()
        if self.anchor:
            self.anchor.delete(True)
        
        super(ClassSection, self).delete()

    def getResourceAssignments(self):
        from esp.resources.models import ResourceAssignment
        return ResourceAssignment.objects.filter(target=self)

    def getResources(self):
        assignment_list = self.getResourceAssignments()
        return [a.resource for a in assignment_list]
    
    def getResourceRequests(self):
        from esp.resources.models import ResourceRequest
        return ResourceRequest.objects.filter(target=self)
    
    def clearResourceRequests(self):
        for rr in self.getResourceRequests():
            rr.delete()
    
    def classroomassignments(self):
        from esp.resources.models import ResourceType
        cls_restype = ResourceType.get_or_create('Classroom')
        return self.getResourceAssignments().filter(target=self, resource__res_type=cls_restype)
    
    def resourceassignments(self):
        """   Get all assignments pertaining to floating resources like projectors. """
        from esp.resources.models import ResourceType
        cls_restype = ResourceType.get_or_create('Classroom')
        ta_restype = ResourceType.get_or_create('Teacher Availability')
        return self.getResourceAssignments().filter(target=self).exclude(resource__res_type=cls_restype).exclude(resource__res_type=ta_restype)
    
    def classrooms(self):
        """ Returns the list of classroom resources assigned to this class."""
        from esp.resources.models import Resource

        ra_list = self.classroomassignments().values_list('resource', flat=True)
        return Resource.objects.filter(id__in=ra_list)

    def initial_rooms(self):
        from esp.resources.models import Resource
        if self.meeting_times.count() > 0:
            return self.classrooms().filter(event=self.meeting_times.order_by('start')[0]).order_by('id')
        else:
            return Resource.objects.none()

    def prettyrooms(self):
        """ Return the pretty name of the rooms. """
        if self.meeting_times.count() > 0:
            return [x.name for x in self.initial_rooms()]
        else:
            return []
   
    def emailcode(self):
        return self.parent_class.emailcode() + 's' + str(self.index())
   
    def starts_soon(self):
        #   Return true if the class's start time is less than 50 minutes after the current time
        #   and less than 10 minutes before the current time.
        first_block = self.start_time()
        if first_block is None:
            return False
        else:
            st = first_block.start
            

        if st is None:
            return False
        else:
            td = time.time() - time.mktime(st.timetuple())
            print td
            if td < 600 and td > -3000:
                return True
            else:
                return False
            
    def already_passed(self):
        start_time = self.start_time()
        if start_time is None:
            return True
        if time.time() - time.mktime(start_time.start.timetuple()) > 600:
            return True
        return False
   
    def start_time(self):
        if self.meeting_times.count() > 0:
            return self.meeting_times.order_by('start')[0]
        else:
            return None
   
    #   Scheduling helper functions
    
    def sufficient_length(self, event_list=None):
        """   This function tells if the class' assigned times are sufficient to cover the duration.
        If the duration is not set, 1 hour is assumed. """
<<<<<<< HEAD
        duration = self.duration
=======
        
        # Only cache when no event list is provided.
        caching = False
        if not event_list:
            cache_key = "CLASSSECTION__SUFFICIENT_LENGTH__%s" % self.id
            caching = True
            retVal = cache.get(cache_key)
            if retVal != None:
                return retVal
        
        if self.duration == 0.0:
            duration = 1.0
        else:
            duration = self.duration
>>>>>>> 38ff9aec
        
        if event_list is None:
            event_list = list(self.meeting_times.all().order_by('start'))
        #   If you're 15 minutes short that's OK.
        time_tolerance = 15 * 60
        if Event.total_length(event_list).seconds + time_tolerance < duration * 3600:
            if caching: cache.set(cache_key, False, timeout=86400)
            return False
        else:
            if caching: cache.set(cache_key, True, timeout=86400)
            return True
    
    def extend_timeblock(self, event, merged=True):
        """ Return the Event list or (merged Event) for this class's duration if the class starts in the
        provided timeslot and continues contiguously until its duration has ended. """
        
        event_list = [event]
        all_events = list(self.parent_program.getTimeSlots())
        event_index = all_events.index(event)

        while not self.sufficient_length(event_list):
            event_index += 1
            event_list.append(all_events[event_index])
            
        if merged:
            return Event.collapse(event_list, tol=datetime.timedelta(minutes=10))
        else:
            return event_list
    
    def scheduling_status(self):
        cache_key = "CLASSSECTION__SCHEDULING_STATUS__%s" % self.id
        retVal = cache.get(cache_key)
        if retVal:
            return retVal
        
        #   Return a little string that tells you what's up with the resource assignments.
        if not self.sufficient_length():
            retVal = 'Needs time'
        elif self.classrooms().count() < 1:
            retVal = 'Needs room'
        elif self.unsatisfied_requests().count() > 0:
            retVal = 'Needs resources'
        else:
            retVal = 'Happy'

        cache.set(cache_key, retVal, timeout=60)
        return retVal
            
    def clear_resource_cache(self):
        from django.core.cache import cache
        from esp.program.templatetags.scheduling import options_key_func
        from esp.resources.models import increment_global_resource_rev
        cache_key1 = 'class__viable_times:%d' % self.id
        cache_key2 = 'class__viable_rooms:%d' % self.id
        cache_key3 = "CLASSSECTION__SUFFICIENT_LENGTH__%s" % self.id
        cache.delete(cache_key1)
        cache.delete(cache_key2)
        cache.delete(cache_key3)
        increment_global_resource_rev()
    
    def unsatisfied_requests(self):
        from esp.resources.models import global_resource_rev
        cache_key = "CLASSSECTION__UNSATISFIED_REQUESTS__%s__%s" % (self.id, global_resource_rev())

        retVal = cache.get(cache_key)
        if retVal:
            return retVal
        
        if self.classrooms().count() > 0:
            primary_room = self.classrooms()[0]
            result = primary_room.satisfies_requests(self)[1]
            cache.set(cache_key, result, timeout=86400)
            return result
        else:
            result = self.getResourceRequests()
            cache.set(cache_key, result, timeout=86400)
            return result
    
    def assign_meeting_times(self, event_list):
        self.meeting_times.clear()
        for event in event_list:
            self.meeting_times.add(event)
    
    def assign_start_time(self, first_event):
        """ Get enough events following the first one until you have the class duration covered.
        Then add them. """

        #   This means we have to clear the classrooms.
        #   But we will try to re-assign the same room at the new times if it is available.
        current_rooms = self.initial_rooms()
        
        self.clearRooms()
        self.clearFloatingResources()
        
        event_list = self.extend_timeblock(first_event, merged=False)
        self.assign_meeting_times(event_list)
        
        #   Check to see if the desired rooms are available at the new times
        availability = True
        for e in event_list:
            for room in current_rooms:
                if not room.is_available(e):
                    availability = False
                    
        #   If the desired rooms are available, assign them.  (If not, no big deal.)
        if availability:
            for room in current_rooms:
                self.assign_room(room)

        cache_key = "CLASSSECTION__SUFFICIENT_LENGTH__%s" % self.id
        cache.delete(cache_key)
    
    def assign_room(self, base_room, compromise=True, clear_others=False):
        """ Assign the classroom given, except at the times needed by this class. """
        rooms_to_assign = base_room.identical_resources().filter(event__in=list(self.meeting_times.all()))
        
        status = True
        errors = []
        
        if clear_others:
            self.clearRooms()
        
        if compromise is False:
            #   Check that the room satisfies all needs of the class.
            result = base_room.satisfies_requests(self)
            if result[0] is False:
                status = False
                errors.append( 'Room <strong>%s</strong> does not have all resources that <strong>%s</strong> needs (or it is too small) and you have opted not to compromise.  Try a better room.' % (base_room.name, self) )
        
        if rooms_to_assign.count() != self.meeting_times.count():
            status = False
            errors.append( 'Room <strong>%s</strong> is not available at the times requested by <strong>%s</strong>.  Bug the webmasters to find out why you were allowed to assign this room.' % (base_room.name, self) )
        
        for r in rooms_to_assign:
            r.clear_schedule_cache(self.parent_program)
            result = self.assignClassRoom(r)
            if not result:
                status = False
                occupiers_str = ''
                occupiers_set = base_room.assignments()
                if occupiers_set.count() > 0: # We really shouldn't have to test for this, but I guess it's safer not to assume... -ageng 2008-11-02
                    occupiers_str = ' by <strong>%s</strong>' % (occupiers_set[0].target or occupiers_set[0].target_subj)
                errors.append( 'Error: Room <strong>%s</strong> is already taken%s.  Please assign a different one to <strong>%s</strong>.  While you\'re at it, bug the webmasters to find out why you were allowed to assign a conflict.' % ( base_room.name, occupiers_str, self ) )
            
        return (status, errors)
    
    def viable_times(self):
        """ Return a list of Events for which all of the teachers are available. """
        from django.core.cache import cache
        from esp.resources.models import ResourceType, Resource
        
        def intersect_lists(list_of_lists):
            if len(list_of_lists) == 0:
                return []

            base_list = list_of_lists[0]
            for other_list in list_of_lists[1:]:
                i = 0
                for elt in base_list:
                    if elt not in other_list:
                        base_list.remove(elt)
            return base_list
        
        #   This will need to be cached.
        cache_key = 'class__viable_times:%d' % self.id
        result = cache.get(cache_key)
        if result is not None:
            return result

        teachers = self.parent_class.teachers()
        num_teachers = teachers.count()
        ta_type = ResourceType.get_or_create('Teacher Availability')

        timeslot_list = []
        for t in teachers:
            timeslot_list.append(list(t.getAvailableTimes(self.parent_program)))
            
        available_times = intersect_lists(timeslot_list)
        
        #   If the class is already scheduled, put its time in.
        if self.meeting_times.count() > 0:
            for k in self.meeting_times.all():
                if k not in available_times:
                    available_times.append(k)
        
        timeslots = Event.group_contiguous(available_times)

        viable_list = []

        for timegroup in timeslots:
            for i in range(0, len(timegroup)):
                #   Check whether there is enough time remaining in the block.
                if self.sufficient_length(timegroup[i:len(timegroup)]):
                    viable_list.append(timegroup[i])
        
        cache.set(cache_key, viable_list)
        return viable_list
    
    def viable_rooms(self):
        """ Returns a list of Resources (classroom type) that satisfy all of this class's resource requests. 
        Resources matching the first time block of the class will be returned. """
        from django.core.cache import cache
        from esp.resources.models import ResourceType, Resource
        import operator
        
        def room_satisfies_times(room, times):
            room_times = room.matching_times()
            satisfaction = True
            for t in times:
                if t not in room_times:
                    satisfaction = False
            return satisfaction
        
        #   This will need to be cached.
        cache_key = 'class__viable_rooms:%d' % self.id
        result = cache.get(cache_key)
        if result is not None:
            return result
        
        #   This function is only meaningful if the times have already been set.  So, back out if they haven't.
        if not self.sufficient_length():
            return []
        
        #   Start with all rooms the program has.  
        #   Filter the ones that are available at all times needed by the class.
        filter_qs = []
        ordered_times = self.meeting_times.order_by('start')
        first_time = ordered_times[0]
        possible_rooms = self.parent_program.getAvailableClassrooms(first_time)
        
        viable_list = filter(lambda x: room_satisfies_times(x, ordered_times), possible_rooms)
            
        cache.set(cache_key, viable_list)
        return viable_list
    
    def clearRooms(self):
        for room in [ra.resource for ra in self.classroomassignments()]:
            room.clear_schedule_cache(self.parent_program)
        self.classroomassignments().delete()
            
    def clearFloatingResources(self):
        self.resourceassignments().delete()

    def assignClassRoom(self, classroom):
        #   Assign an individual resource to this class.
        from esp.resources.models import ResourceAssignment
        
        if classroom.is_taken():
            return False
        else:
            new_assignment = ResourceAssignment()
            new_assignment.resource = classroom
            new_assignment.target = self
            new_assignment.save()
            return True

    def cannotAdd(self, user, checkFull=True, request=False, use_cache=True):
        """ Go through and give an error message if this user cannot add this section to their schedule. """
        
        scrmi = self.parent_program.getModuleExtension('StudentClassRegModuleInfo')
        if scrmi.use_priority:
            verbs = ['/Enrolled']
        else:
            verbs = ['/' + scrmi.get_signup_verb().name]
        
        # check to see if there's a conflict:
        for sec in user.getSections(self.parent_program, verbs=verbs):
            for time in sec.meeting_times.all():
                if len(self.meeting_times.filter(id = time.id)) > 0:
                    return 'This section conflicts with your schedule--check out the other sections!'

        # this user *can* add this class!
        return False

    def conflicts(self, teacher):
        from esp.users.models import ESPUser
        user = ESPUser(teacher)
        if user.getTaughtClasses().count() == 0:
            return False

        for cls in user.getTaughtClasses().filter(parent_program = self.parent_program):
            for time in cls.meeting_times.all():
                if self.meeting_times.filter(id = time.id).count() > 0:
                    return True
        return False

    def students_dict(self):
        verb_base = DataTree.get_by_uri('V/Flags/Registration')
        uri_start = len(verb_base.uri)
        result = defaultdict(list)
        userbits = UserBit.objects.filter(QTree(verb__below = verb_base), qsc=self.anchor).filter(Q(enddate__gte=datetime.datetime.now()) | Q(enddate__isnull=True)).distinct()
        for u in userbits:
            bit_str = u.verb.uri[uri_start:]
            result[bit_str].append(ESPUser(u.user))
        return PropertyDict(result)

    def students_prereg(self, use_cache=True):
        verb_base = DataTree.get_by_uri('V/Flags/Registration')
        uri_start = len(verb_base.uri)
        all_registration_verbs = verb_base.descendants()
        verb_list = [dt.uri[uri_start:] for dt in all_registration_verbs]
        
        return self.students(use_cache, verbs=verb_list)

    def students(self, use_cache=True, verbs = ['/Enrolled']):
        if len(verbs) == 1 and verbs[0] == '/Enrolled':
            defaults = True
        else:
            defaults = False
            
        if defaults:
            retVal = self.cache['students']
            if retVal is not None and use_cache:
                return retVal

        retVal = User.objects.none()
        for verb_str in verbs:
            v = DataTree.get_by_uri('V/Flags/Registration' + verb_str)
            user_ids = [a['user'] for a in UserBit.valid_objects().filter(verb=v, qsc=self.anchor).values('user')]
            new_qs = User.objects.filter(id__in=user_ids).distinct()
            retVal = retVal | new_qs
            
        retVal = [ESPUser(u) for u in retVal.distinct()]

        if defaults:
            self.cache['students'] = retVal
            
        return retVal
    
    def clearStudents(self):
        """ Remove all of the students that enrolled in the section. """
        reg_verb = DataTree.get_by_uri('V/Flags/Registration/Enrolled')
        for u in self.anchor.userbit_qsc.filter(verb=reg_verb):
            u.expire()
    
    @staticmethod
    def idcmp(one, other):
        return cmp(one.id, other.id)

    def __cmp__(self, other):
        selfevent = self.firstBlockEvent()
        otherevent = other.firstBlockEvent()

        if selfevent is not None and otherevent is None:
            return 1
        if selfevent is None and otherevent is not None:
            return -1

        if selfevent is not None and otherevent is not None:
            cmpresult = selfevent.__cmp__(otherevent)
            if cmpresult != 0:
                return cmpresult

        return cmp(self.title, other.title)


    def firstBlockEvent(self):
        eventList = self.meeting_times.all().order_by('start')
        if eventList.count() == 0:
            return None
        else:
            return eventList[0]

    def num_students_prereg(self, use_cache=True):
        verb_base = DataTree.get_by_uri('V/Flags/Registration')
        uri_start = len(verb_base.uri)
        all_registration_verbs = verb_base.descendants()
        verb_list = [dt.uri[uri_start:] for dt in all_registration_verbs]
        
        return self.num_students(use_cache, verbs=verb_list)

    def num_students(self, use_cache=True, verbs=['/Enrolled']):
        #   Only cache the result for the default setting.
        if len(verbs) == 1 and verbs[0] == '/Enrolled':
            defaults = True
        else:
            defaults = False
            
        if defaults:
            retVal = self.cache['num_students']
            if retVal is not None and use_cache:
                return retVal
    
            if use_cache:
                retValCache = self.cache['students']
                if retValCache != None:
                    retVal = len(retValCache)
                    self.cache['num_students'] = retVal
                    return retVal


        qs = UserBit.objects.none()
        for verb_str in verbs:
            v = DataTree.get_by_uri('V/Flags/Registration' + verb_str)
            # NOTE: This assumes that no user can be both Enrolled and Rejected
            # from the same class. Otherwise, this is pretty silly.
            new_qs = UserBit.objects.filter(qsc=self.anchor, verb=v)
            new_qs = new_qs.filter(Q(enddate__gte=datetime.datetime.now())
                    | Q(enddate__isnull=True))
            qs = qs | new_qs
        
        retVal = qs.count()

        if defaults:
            self.cache['num_students'] = retVal
            
        return retVal            

    def room_capacity(self):
        ir = self.initial_rooms()
        if ir.count() == 0:
            return 0
        else:
            return reduce(lambda x,y: x+y, [r.num_students for r in ir]) 

    def isFull(self, use_cache=True):
        return (self.num_students() >= self.capacity)

    def friendly_times(self, use_cache=False):
        """ Return a friendlier, prettier format for the times.

        If the events of this class are next to each other (within 10-minute overlap,
        the function will automatically collapse them. Thus, instead of
           ['11:00am--12:00n','12:00n--1:00pm'],
           
        you would get
           ['11:00am--1:00pm']
        for instance.
        """
        from esp.cal.models import Event
        from esp.resources.models import ResourceAssignment, ResourceType, Resource

        retVal = self.cache['friendly_times']

        if retVal is not None and use_cache:
            return retVal
            
        txtTimes = []
        eventList = []
        
        # For now, use meeting times lookup instead of resource assignments.
        """
        classroom_type = ResourceType.get_or_create('Classroom')
        resources = Resource.objects.filter(resourceassignment__target=self).filter(res_type=classroom_type)
        events = [r.event for r in resources] 
        """
        events = list(self.meeting_times.all())

        txtTimes = [ event.pretty_time() for event
                     in Event.collapse(events, tol=datetime.timedelta(minutes=15)) ]

        self.cache['friendly_times'] = txtTimes

        return txtTimes
            
    def isAccepted(self): return self.status == 10
    def isReviewed(self): return self.status != 0
    def isRejected(self): return self.status == -10
    def isCancelled(self): return self.status == -20
    isCanceled = isCancelled   

    def update_cache_students(self):
        from esp.program.templatetags.class_render import cache_key_func, core_cache_key_func
        cache.delete(core_cache_key_func(self.parent_class))
        cache.delete(cache_key_func(self.parent_class))

        self.cache.update()

    def update_cache(self):
        from esp.settings import CACHE_PREFIX

        try: # if the section doesn't have a parent class yet, don't throw horrible errors
            pclass = self.parent_class
            from esp.program.templatetags.class_manage_row import cache_key as class_manage_row_cache_key
            cache.delete(class_manage_row_cache_key(pclass, None)) # this cache_key doesn't actually care about the program, as classes can only be associated with one program.  If we ever change this, update this function call.
            cache.delete(CACHE_PREFIX+class_manage_row_cache_key(pclass, None))

            from esp.program.templatetags.class_render import cache_key_func, core_cache_key_func, minimal_cache_key_func, current_cache_key_func, preview_cache_key_func
            cache.delete(cache_key_func(pclass))
            cache.delete(core_cache_key_func(pclass))
            cache.delete(minimal_cache_key_func(pclass))
            cache.delete(current_cache_key_func(pclass))
            cache.delete(preview_cache_key_func(pclass))

            cache.delete(CACHE_PREFIX+cache_key_func(pclass))
            cache.delete(CACHE_PREFIX+core_cache_key_func(pclass))
            cache.delete(CACHE_PREFIX+minimal_cache_key_func(pclass))
            cache.delete(CACHE_PREFIX+current_cache_key_func(pclass))
            cache.delete(CACHE_PREFIX+preview_cache_key_func(pclass))

            self.update_cache_students()
            self.cache.update()

        except:
            pass

    def save(self, *args, **kwargs):
        super(ClassSection, self).save(*args, **kwargs)
        self.update_cache()

    def getRegBits(self, user):
        result = UserBit.objects.filter(QTree(qsc__below=self.anchor)).filter(Q(enddate__gte=datetime.datetime.now()) | Q(enddate__isnull=True)).order_by('verb__name')
        return result
    
    def getRegVerbs(self, user):
        """ Get the list of verbs that a student has within this class's anchor. """
        return [u.verb for u in self.getRegBits(user)]

    def unpreregister_student(self, user):

        prereg_verb_base = DataTree.get_by_uri('V/Flags/Registration')

        for ub in UserBit.objects.filter(QTree(verb__below=prereg_verb_base), user=user, qsc=self.anchor_id):
            if (ub.enddate is None) or ub.enddate > datetime.datetime.now():
                ub.expire()
        
        # update the students cache
        students = list(self.students())
        students = [ student for student in students
                     if student.id != user.id ]
        self.cache['students'] = students
        self.update_cache_students()

    def preregister_student(self, user, overridefull=False, automatic=False, priority=1):
        
        scrmi = self.parent_program.getModuleExtension('StudentClassRegModuleInfo')
    
        prereg_verb_base = scrmi.get_signup_verb()
        if scrmi.use_priority:
            prereg_verb = DataTree.get_by_uri(prereg_verb_base.uri + '/%d' % priority, create=True)
        else:
            prereg_verb = prereg_verb_base
            
        auto_verb = DataTree.get_by_uri(prereg_verb.uri + '/Automatic', create=True)
        
        if overridefull or not self.isFull():
            #    Then, create the userbit denoting preregistration for this class.
            if not UserBit.objects.UserHasPerms(user, self.anchor, prereg_verb):
                UserBit.objects.get_or_create(user = user, qsc = self.anchor,
                                              verb = prereg_verb, startdate = datetime.datetime.now(), recursive = False)
            # Set a userbit for auto-registered classes (i.e. Spark sections of HSSP classes)
            if automatic:
                if not UserBit.objects.UserHasPerms(user, self.anchor, auto_verb):
                    UserBit.objects.get_or_create(user = user, qsc = self.anchor,
                                                  verb = auto_verb, startdate = datetime.datetime.now(), recursive = False)
            
            # update the students cache
            if prereg_verb_base.name == 'Enrolled':
                students = list(self.students())
                students.append(ESPUser(user))
                self.cache['students'] = students
                self.update_cache_students()
                
            return True
        else:
            #    Pre-registration failed because the class is full.
            return False

    def pageExists(self):
        from esp.qsd.models import QuasiStaticData
        return len(self.anchor.quasistaticdata_set.filter(name='learn:index').values('id')[:1]) > 0

    def prettyDuration(self):
        if self.duration is None:
            return 'N/A'

        return '%s:%02d' % \
               (int(self.duration),
            int((self.duration - int(self.duration)) * 60))

    class Meta:
        db_table = 'program_classsection'
        app_label = 'program'
        


class ClassSubject(models.Model):
    """ An ESP course.  The course includes one or more ClassSections which may be linked by ClassImplications. """
    
    from esp.program.models import Program
    
    anchor = AjaxForeignKey(DataTree)
    parent_program = models.ForeignKey(Program)
    category = models.ForeignKey('ClassCategories',related_name = 'cls')
    class_info = models.TextField(blank=True)
    allow_lateness = models.BooleanField(default=False)
    message_for_directors = models.TextField(blank=True)
    grade_min = models.IntegerField()
    grade_max = models.IntegerField()
    class_size_min = models.IntegerField(blank=True, null=True)
    class_size_max = models.IntegerField()
    schedule = models.TextField(blank=True)
    prereqs  = models.TextField(blank=True, null=True)
    requested_special_resources = models.TextField(blank=True, null=True)
    directors_notes = models.TextField(blank=True, null=True)
    checklist_progress = models.ManyToManyField(ProgramCheckItem, blank=True)
    requested_room = models.TextField(blank=True, null=True)
    session_count = models.IntegerField(default=1)
    
    objects = ClassManager()
    checklist_progress_all_cached = checklist_progress_base('ClassSubject')

    #   Backwards compatibility with Class database format.
    #   Please don't use. :)
    status = models.IntegerField(default=0)   
    duration = models.DecimalField(blank=True, null=True, max_digits=5, decimal_places=2)
    meeting_times = models.ManyToManyField(Event, blank=True)

    @classmethod
    def ajax_autocomplete(cls, data):
        values = cls.objects.filter(anchor__friendly_name__istartswith=data).values(
                    'id', 'anchor__friendly_name').order_by('anchor__friendly_name')
        for v in values:
            v['ajax_str'] = v['anchor__friendly_name']
        return values
    
    def ajax_str(self):
        return self.title()
    
    def prettyDuration(self):
        if self.sections.all().count() <= 0:
            return "N/A"
        else:
            return self.sections.all()[0].prettyDuration()

    def prettyrooms(self):
        if self.sections.all().count() <= 0:
            return "N/A"
        else:
            return self.sections.all()[0].prettyrooms()
        
    def _get_meeting_times(self):
        timeslot_id_list = []
        for s in self.sections.all():
            timeslot_id_list += [item['id'] for item in s.meeting_times.all().values('id')]
        return Event.objects.filter(id__in=timeslot_id_list)
    all_meeting_times = property(_get_meeting_times)

    def _get_capacity(self):
        c = 0
        for s in self.sections.all():
            c += s.capacity
        return c
    capacity = property(_get_capacity)

    def __init__(self, *args, **kwargs):
        super(ClassSubject, self).__init__(*args, **kwargs)
        self.cache = ClassSubject.objects.cache(self)

    def get_section(self, timeslot=None):
        """ Cache sections for a class.  Always use this function to get a class's sections. """
        from django.core.cache import cache

        if timeslot:
            key = 'Sections_SubjectID%d_TimeslotID%d' % (self.id, timeslot.id)
        else:
            key = 'Sections_SubjectID%d_Default' % self.id

        # Encode None as a string... silly, I know.   -Michael P
        val = cache.get(key) 
        if val:
            # print 'hit cache for %s' % key
            if val is not None:
                if val == 'None':
                    return None
                else:
                    return val
        
        if timeslot:
            qs = self.sections.filter(meeting_times=timeslot)
            if qs.count() > 0:
                result = qs[0]
            else:
                result = None
        else:
            result = self.default_section()
            
        # print 'set cache for %s' % key
        if result is not None:
            cache.set(key, result)
        else:
            cache.set(key, 'None')

        return result

    def default_section(self, create=True):
        """ Return the first section that was created for this class. """
        sec_qs = self.sections.order_by('id')
        if sec_qs.count() == 0:
            if create:
                return self.add_default_section()
            else:
                return None
        else:
            return sec_qs[0]

    def add_section(self, duration=0.0, status=0):
        """ Add a ClassSection belonging to this class. Can be run multiple times. """
        
        section_index = self.sections.count() + 1
        
        new_section = ClassSection()
        new_section.duration = '%.4f' % duration
        new_section.anchor = DataTree.get_by_uri(self.anchor.uri + '/Section' + str(section_index), create=True)
        new_section.status = status
        new_section.save()
        self.sections.add(new_section)
        
        return new_section

    def add_default_section(self, duration=0.0, status=0):
        """ Make sure this class has a section associated with it.  This should be called
        at least once on every class.  Afterwards, additional sections can be created using
        add_section. """
        
        #   Support migration from currently existing classes.
        if self.status != 0:
            status = self.status
        if self.duration is not None and self.duration > 0:
            duration = self.duration
        
        if self.sections.count() == 0:
            return self.add_section(duration, status)
        else:
            return None

    def time_created(self):
        #   Return the datetime for when the class was first created.
        #   Oh wait, this is definitely not meh.
        v = GetNode('V/Flags/Registration/Teacher')
        q = self.anchor
        ubl = UserBit.objects.filter(verb=v, qsc=q).order_by('startdate')
        if ubl.count() > 0:
            return ubl[0].startdate
        else:
            return None
        
    def friendly_times(self):
        collapsed_times = []
        for s in self.sections.all():
            collapsed_times += s.friendly_times()
        return collapsed_times
        
    def students_dict(self):
        result = PropertyDict({})
        for sec in self.sections.all():
            result.merge(sec.students_dict())
        return result
        
    def students(self, use_cache=True, verbs=['/Enrolled']):
        result = []
        for sec in self.sections.all():
            result += sec.students(use_cache=use_cache, verbs=verbs)
        return result
        
    def num_students(self, use_cache=True, verbs=['/Enrolled']):
        result = 0
        for sec in self.sections.all():
            result += sec.num_students(use_cache, verbs)
        return result
        
    def max_students(self):
        return self.sections.count()*self.class_size_max

    def fraction_full(self):
        try:
            return self.num_students()/self.max_students()
        except ZeroDivisionError:
            return 1.0

    def emailcode(self):
        """ Return the emailcode for this class.

        The ``emailcode`` is defined as 'first letter of category' + id.
        """
        return self.category.category[0].upper()+str(self.id)

    def url(self):
        str_array = self.anchor.tree_encode()
        return '/'.join(str_array[-4:])

    def got_qsd(self):
        """ Returns if this class has any associated QSD. """
        if QuasiStaticData.objects.filter(path = self.anchor)[:1]:
            return True
        else:
            return False

    def got_index_qsd(self):
        """ Returns if this class has an associated index.html QSD. """
        if QuasiStaticData.objects.filter(path = self.anchor, name = "learn:index")[:1]:
            return True
        else:
            return False
        
    def __unicode__(self):
        if self.title() is not None:
            return "%s: %s" % (self.id, self.title())
        else:
            return "%s: (none)" % self.id

    def delete(self, adminoverride = False):
        from esp.qsdmedia.models import Media
        
        anchor = self.anchor
        if self.num_students() > 0 and not adminoverride:
            return False
        
        teachers = self.teachers()
        for teacher in self.teachers():
            self.removeTeacher(teacher)
            self.removeAdmin(teacher)

        for sec in self.sections.all():
            sec.delete()
        self.sections.clear()
        
        #   Remove indirect dependencies
        Media.objects.filter(QTree(anchor__below=self.anchor)).delete()
        UserBit.objects.filter(QTree(qsc__below=self.anchor)).delete()
        
        self.checklist_progress.clear()
        
        super(ClassSubject, self).delete()
        
        if anchor:
            anchor.delete(True)
        
    def cache_time(self):
        return 99999
    
    def title(self):
        retVal = self.cache['title']
        if retVal:
            return retVal
        
        retVal = self.anchor.friendly_name

        self.cache['title'] = retVal
        return retVal
    
    def teachers(self, use_cache = True):
        """ Return a queryset of all teachers of this class. """
        retVal = self.cache['teachers']
        if retVal is not None and use_cache:
            return retVal
        
        v = GetNode('V/Flags/Registration/Teacher')

        # NOTE: This ignores the recursive nature of UserBits, since it's very slow and kind of pointless here.
        # Remove the following line and replace with
        #     retVal = UserBit.objects.bits_get_users(self.anchor, v, user_objs=True)
        # to reenable.
        retVal = ESPUser.objects.all().filter(Q(userbit__qsc=self.anchor, userbit__verb=v), UserBit.not_expired('userbit')).distinct()

        list(retVal)
        
        self.cache['teachers'] = retVal
        return retVal

    def pretty_teachers(self, use_cache = True):
        """ Return a prettified string listing of the class's teachers """

        return ", ".join([ "%s %s" % (u.first_name, u.last_name) for u in self.teachers() ])
        
    def isFull(self, timeslot=None, use_cache=True):
        """ A class subject is full if all of its sections are full. """
        if timeslot is not None:
            sections = self.sections.filter(meeting_times=timeslot)
        else:
            sections = self.sections.all()
        for s in sections:
            if not s.isFull(use_cache=use_cache):
                return False
        return True

    def getTeacherNames(self):
        teachers = []
        for teacher in self.teachers():
            name = '%s %s' % (teacher.first_name,
                              teacher.last_name)
            if name.strip() == '':
                name = teacher.username
            teachers.append(name)
        return teachers

    def getTeacherNamesLast(self):
        teachers = []
        for teacher in self.teachers():
            name = '%s, %s' % (teacher.last_name,
                              teacher.first_name)
            if name.strip() == '':
                name = teacher.username
            teachers.append(name)
        return teachers
		
    def cannotAdd(self, user, checkFull=True, request=False, use_cache=True):
        """ Go through and give an error message if this user cannot add this class to their schedule. """
        if not user.isStudent():
            return 'You are not a student!'
        
        if not self.isAccepted():
            return 'This class is not accepted.'

#        if checkFull and self.parent_program.isFull(use_cache=use_cache) and not ESPUser(user).canRegToFullProgram(self.parent_program):
        if checkFull and self.parent_program.isFull(use_cache=True) and not ESPUser(user).canRegToFullProgram(self.parent_program):
            return 'This program cannot accept any more students!  Please try again in its next session.'

        if checkFull and self.isFull(use_cache=use_cache):
            return 'Class is full!'

        if request:
            verb_override = request.get_node('V/Flags/Registration/GradeOverride')
        else:
            verb_override = GetNode('V/Flags/Registration/GradeOverride')

        if user.getGrade() < self.grade_min or \
               user.getGrade() > self.grade_max:
            if not UserBit.UserHasPerms(user = user,
                                        qsc  = self.anchor,
                                        verb = verb_override):
                return 'You are not in the requested grade range for this class.'

        # student has no classes...no conflict there.
        if user.getEnrolledClasses(self.parent_program, request).count() == 0:
            return False

<<<<<<< HEAD
        if user.isEnrolledInClass(self, request):
            return 'You are already signed up for this class!'

        # check to see if there's a conflict with each section of the subject
        res = False
        for section in self.sections.all():
            res = section.cannotAdd(user, checkFull, request, use_cache)
            if not res:
                # the user *can* add this class!
                return res

        # the user can't add this class. Pass along the error message.
        return res
=======
        for section in self.sections.all():
            if user.isEnrolledInClass(section, request):
                return 'You are already signed up for a section of this class!'
        
        res = False
        # check to see if there's a conflict with each section of the subject, or if the user
        # has already signed up for one of the sections of this class
        for section in self.sections.all():
            res = section.cannotAdd(user, checkFull, request, use_cache)
            if not res: # if any *can* be added, then return False--we can add this class
                return res

        # res can't have ever been False--so we must have an error. Pass it along.
        return 'This class conflicts with your schedule!'
>>>>>>> 38ff9aec

    def makeTeacher(self, user):
        v = GetNode('V/Flags/Registration/Teacher')
        
        ub, created = UserBit.objects.get_or_create(user = user,
                                qsc = self.anchor,
                                verb = v)
        ub.save()
        return True

    def removeTeacher(self, user):
        v = GetNode('V/Flags/Registration/Teacher')

        UserBit.objects.filter(user = user,
                               qsc = self.anchor,
                               verb = v).delete()
        return True

    def subscribe(self, user):
        v = GetNode('V/Subscribe')

        ub, created = UserBit.objects.get_or_create(user = user,
                                qsc = self.anchor,
                                verb = v)

        return True
    
    def makeAdmin(self, user, endtime = None):
        v = GetNode('V/Administer/Edit')

        ub, created = UserBit.objects.get_or_create(user = user,
                                qsc = self.anchor,
                                verb = v)


        return True        

    def removeAdmin(self, user):
        v = GetNode('V/Administer/Edit')
        UserBit.objects.filter(user = user,
                               qsc = self.anchor,
                               verb = v).delete()
        return True

    def getResourceRequests(self): # get all resource requests associated with this ClassSubject
        from esp.resources.models import ResourceRequest
        return ResourceRequest.objects.filter(target__parent_class=self)

    def conflicts(self, teacher):
        from esp.users.models import ESPUser
        user = ESPUser(teacher)
        if user.getTaughtClasses().count() == 0:
            return False
        
        for cls in user.getTaughtClasses().filter(parent_program = self.parent_program):
            for section in cls.sections.all():
                for time in section.meeting_times.all():
                    for sec in self.sections.all():
                        if sec.meeting_times.filter(id = time.id).count() > 0:
                            return True
        return False

    def isAccepted(self):
        return self.status == 10

    def isReviewed(self):
        return self.status != 0

    def isRejected(self):
        return self.status == -10
    
    def isCancelled(self):
        return self.status == -20
    isCanceled = isCancelled    # Yay alternative spellings
    
    def accept(self, user=None, show_message=False):
        """ mark this class as accepted """
        if self.isAccepted():
            return False # already accepted

        self.status = 10
        # I do not understand the following line, but it saves us from "Cannot convert float to Decimal".
        # Also seen in /esp/program/modules/forms/management.py -ageng 2008-11-01
        #self.duration = Decimal(str(self.duration))
        self.save()
        #   Accept any unreviewed sections.
        for sec in self.sections.all():
            if sec.status == 0:
                sec.status = 10
                sec.save()

        if not show_message:
            return True

        subject = 'Your %s class was approved!' % (self.parent_program.niceName())
        
        content =  """Congratulations, your class,
%s,
was approved! Please go to http://esp.mit.edu/teach/%s/class_status/%s to view your class' status.

-esp.mit.edu Autogenerated Message""" % \
                  (self.title(), self.parent_program.getUrlBase(), self.id)
        if user is None:
            user = AnonymousUser()
        Entry.post(user, self.anchor.tree_create(['TeacherEmail']), subject, content, True)       
        return True

    def propose(self):
        """ Mark this class as just `proposed' """
        self.status = 0
        self.save()

    def reject(self):
        """ Mark this class as rejected; also kicks out students from each section. """
        for sec in self.sections.all():
            sec.status = -10
            sec.save()
        self.clearStudents()
        self.status = -10
        self.save()

    def cancel(self):
        """ Cancel this class. Has yet to do anything useful. """
        for sec in self.sections.all():
            sec.status = -20
            sec.save()
        self.clearStudents()
        self.status = -20
        self.save()
            
    def clearStudents(self):
        for sec in self.sections.all():
            sec.clearStudents()
            
    def docs_summary(self):
        """ Return the first three documents associated
        with a class, for previewing. """

        retVal = self.cache['docs_summary']

        if retVal is not None:
            return retVal

        retVal = self.anchor.media_set.all()[:3]
        list(retVal)

        self.cache['docs_summary'] = retVal

        return retVal
            
    def getUrlBase(self):
        """ gets the base url of this class """
        return self.url() # This makes looking up subprograms by name work; I've left it so that it can be undone without too much effort
        tmpnode = self.anchor
        urllist = []
        while tmpnode.name != 'Programs':
            urllist.insert(0,tmpnode.name)
            tmpnode = tmpnode.parent
        return "/".join(urllist)

    def getRegBits(self, user):
        return UserBit.objects.filter(QTree(qsc__below=self.anchor), user=user).filter(Q(enddate__gte=datetime.datetime.now()) | Q(enddate__isnull=True)).order_by('verb__name')
    
    def getRegVerbs(self, user):
        """ Get the list of verbs that a student has within this class's anchor. """
        return [u.verb for u in self.getRegBits(user)]

    def preregister_student(self, user, overridefull=False, automatic=False):
        """ Register the student for the least full section of the class
        that fits into their schedule. """
        sections = user.getEnrolledSections()
        time_taken = []
        for c in sections:
            time_taken += list(c.meeting_times.all())
        
        best_section = None
        min_ratio = 1.0
        for sec in self.sections.all():
            available = True
            for t in sec.meeting_times.all():
                if t in time_taken:
                    available = False
            if available and (float(sec.num_students()) / (sec.capacity + 1)) < min_ratio:
                min_ratio = float(sec.num_students()) / (sec.capacity + 1)
                best_section = sec
        
        if best_section:
            best_section.preregister_student(user, overridefull, automatic)
            
    def unpreregister_student(self, user):
        """ Find the student's registration for the class and expire it. 
        Also update the cache on each of the sections.  """
        for s in self.sections.all():
            s.unpreregister_student(user)

    def getArchiveClass(self):
        from esp.program.models import ArchiveClass
        
        result = ArchiveClass.objects.filter(original_id=self.id)
        if result.count() > 0:
            return result[0]
        
        result = ArchiveClass()
        date_dir = self.parent_program.anchor.name.split('_')
        result.program = self.parent_program.anchor.parent.name
        result.year = date_dir[0][:4]
        if len(date_dir) > 1:
            result.date = date_dir[1]
        teacher_strs = ['%s %s' % (t.first_name, t.last_name) for t in self.teachers()]
        result.teacher = ' and '.join(teacher_strs)
        result.category = self.category.category
        result.title = self.title()
        result.description = self.class_info
        if self.prereqs and len(self.prereqs) > 0:
            result.description += '\n\nThe prerequisites for this class were: %s' % self.prereqs
        result.teacher_ids = '|' + '|'.join([str(t.id) for t in self.teachers()]) + '|'
        all_students = self.students() + self.students_old()
        result.student_ids = '|' + '|'.join([str(s.id) for s in all_students]) + '|'
        result.original_id = self.id
        
        #   It's good to just keep everything in the archives since they are cheap.
        result.save()
        
        return result
        
    def archive(self):
        """ Archive a class to reduce the size of the database. """
        from esp.resources.models import ResourceRequest, ResourceAssignment
        
        #   Ensure that the class has been saved in the archive.
        archived_class = self.getArchiveClass()
        
        #   Delete user bits and resource stuff associated with the class.
        #   (Currently leaving ResourceAssignments alone so that schedules can be viewed.)
        UserBit.objects.filter(qsc=self.anchor).delete()
        ResourceRequest.objects.filter(target_subj=self).delete()
        #   ResourceAssignment.objects.filter(target_subj=self).delete()
        for s in self.sections.all():
            ResourceRequest.objects.filter(target=s).delete()
            #   ResourceAssignment.objects.filter(target=s).delete()
        
        #   This function leaves the actual ClassSubject object, its ClassSections,
        #   and the QSD pages alone.
        return archived_class
        
    def update_cache(self):
        self.teachers(use_cache = False)

    @staticmethod
    def catalog_sort(one, other):
        cmp1 = cmp(one.category.category, other.category.category)
        if cmp1 != 0:
            return cmp1
        return cmp(one, other)
    
    @staticmethod
    def class_sort_by_category(one, other):
        return cmp(one.category.category, other.category.category)
        
    @staticmethod
    def class_sort_by_id(one, other):
        return cmp(one.id, other.id)

    @staticmethod
    def class_sort_by_teachers(one, other):
        return cmp(one.getTeacherNames().sort(), other.getTeacherNames().sort())
    
    @staticmethod
    def class_sort_by_title(one, other):
        return cmp(one.title(), other.title())

    @staticmethod
    def class_sort_by_timeblock(one, other):
        return cmp(one.all_meeting_times[0], other.all_meeting_times[0])

    @staticmethod
    def class_sort_noop(one, other):
        return 0

    @staticmethod
    def sort_muxer(sorters):
        def sort_fn(one, other):
            for fn in sorters:
                val = fn(one, other)
                if val != 0:
                    return val
            return 0
        return sort_fn

    def save(self, *args, **kwargs):
        super(ClassSubject, self).save(*args, **kwargs)
        self.update_cache()

    class Meta:
        db_table = 'program_class'
        app_label = 'program'
        

class ClassImplication(models.Model):
    """ Indicates class prerequisites corequisites, and the like """
    cls = models.ForeignKey(ClassSubject, null=True) # parent class
    parent = models.ForeignKey('self', null=True, default=None) # parent classimplication
    is_prereq = models.BooleanField(default=True) # if not a prereq, it's a coreq
    enforce = models.BooleanField(default=True)
    member_ids = models.CommaSeparatedIntegerField(max_length=100, blank=True, null=False) # implied classes (get implied implications with classimplication_set instead)
    operation = models.CharField(max_length=4, choices = ( ('AND', 'All'), ('OR', 'Any'), ('XOR', 'Exactly One') ))

    def member_id_ints_get(self):
        return [ int(s) for s in self.member_ids.split(',') ]

    def member_id_ints_set(self, value):
        self.member_ids = ",".join([ str(n) for n in value ])

    member_id_ints = property( member_id_ints_get, member_id_ints_set )
    
    class Meta:
        verbose_name_plural = 'Class Implications'
        app_label = 'program'
        db_table = 'program_classimplications'
    
    class Admin:
        pass
    
    def __unicode__(self):
        return 'Implications for %s' % self.cls
    
    def _and(lst):
        """ True iff all elements in lst are true """
        for i in lst:
            if not i:
                return False

        return True

    def _or(lst):
        """ True iff at least one element in lst is true """
        for i in lst:
            if i:
                return True

        return False

    def _xor(lst):
        """ True iff lst contains exactly one true element """
        true_count = 0

        for i in lst:
            if i:
                true_count += 1

            if true_count > 1:
                return False

        if true_count == 1:
            return True
        else:
            return False
            
    _ops = { 'AND': _and, 'OR': _or, 'XOR': _xor }

    def fails_implication(self, student, already_seen_implications=set(), without_classes=set()):
        """ Returns either False, or the ClassImplication that fails (may be self, may be a subimplication) """
        class_set = ClassSubject.objects.filter(id__in=self.member_id_ints)
        
<<<<<<< HEAD
        class_valid_iterator = [ (student.id in [s.id for s in c.students(False)] and c.id not in without_classes) for c in class_set ]
=======
        class_valid_iterator = [ (student in c.students(False) and c.id not in without_classes) for c in class_set ]
>>>>>>> 38ff9aec
        subimplication_valid_iterator = [ (not i.fails_implication(student, already_seen_implications, without_classes)) for i in self.classimplication_set.all() ]
        
        if not ClassImplication._ops[self.operation](class_valid_iterator + subimplication_valid_iterator):
            return self
        else:
            return False


class ClassCategories(models.Model):
    """ A list of all possible categories for an ESP class

    Categories include 'Mathematics', 'Science', 'Zocial Zciences', etc.
    """
    
    category = models.TextField(blank=False)
    symbol = models.CharField(max_length=1, default='?', blank=False)
    
    class Meta:
        verbose_name_plural = 'Class Categories'
        app_label = 'program'
        db_table = 'program_classcategories'

    def __unicode__(self):
        return unicode(self.category)
        
        
    @staticmethod
    def category_string(letter):
        
        results = ClassCategories.objects.filter(category__startswith = letter)
        
        if results.count() == 1:
            return results[0].category
        else:
            return None

    class Admin:
        pass<|MERGE_RESOLUTION|>--- conflicted
+++ resolved
@@ -317,9 +317,6 @@
     def sufficient_length(self, event_list=None):
         """   This function tells if the class' assigned times are sufficient to cover the duration.
         If the duration is not set, 1 hour is assumed. """
-<<<<<<< HEAD
-        duration = self.duration
-=======
         
         # Only cache when no event list is provided.
         caching = False
@@ -334,7 +331,6 @@
             duration = 1.0
         else:
             duration = self.duration
->>>>>>> 38ff9aec
         
         if event_list is None:
             event_list = list(self.meeting_times.all().order_by('start'))
@@ -1262,21 +1258,6 @@
         if user.getEnrolledClasses(self.parent_program, request).count() == 0:
             return False
 
-<<<<<<< HEAD
-        if user.isEnrolledInClass(self, request):
-            return 'You are already signed up for this class!'
-
-        # check to see if there's a conflict with each section of the subject
-        res = False
-        for section in self.sections.all():
-            res = section.cannotAdd(user, checkFull, request, use_cache)
-            if not res:
-                # the user *can* add this class!
-                return res
-
-        # the user can't add this class. Pass along the error message.
-        return res
-=======
         for section in self.sections.all():
             if user.isEnrolledInClass(section, request):
                 return 'You are already signed up for a section of this class!'
@@ -1291,7 +1272,6 @@
 
         # res can't have ever been False--so we must have an error. Pass it along.
         return 'This class conflicts with your schedule!'
->>>>>>> 38ff9aec
 
     def makeTeacher(self, user):
         v = GetNode('V/Flags/Registration/Teacher')
@@ -1656,11 +1636,7 @@
         """ Returns either False, or the ClassImplication that fails (may be self, may be a subimplication) """
         class_set = ClassSubject.objects.filter(id__in=self.member_id_ints)
         
-<<<<<<< HEAD
-        class_valid_iterator = [ (student.id in [s.id for s in c.students(False)] and c.id not in without_classes) for c in class_set ]
-=======
         class_valid_iterator = [ (student in c.students(False) and c.id not in without_classes) for c in class_set ]
->>>>>>> 38ff9aec
         subimplication_valid_iterator = [ (not i.fails_implication(student, already_seen_implications, without_classes)) for i in self.classimplication_set.all() ]
         
         if not ClassImplication._ops[self.operation](class_valid_iterator + subimplication_valid_iterator):
