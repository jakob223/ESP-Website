--- conflicted
+++ resolved
@@ -277,13 +277,8 @@
     def _get_title(self):
         return self.parent_class.title()
     title = property(_get_title)
-<<<<<<< HEAD
-
-    def _get_capacity(self):
-=======
-    
+
     def _get_capacity(self, ignore_changes=False):
->>>>>>> 428ab527
         if self.max_class_capacity is not None:
             ans = self.max_class_capacity
 
@@ -302,18 +297,12 @@
             self.save()
 
         #   Apply dynamic capacity rule
-<<<<<<< HEAD
-        options = self.parent_program.getModuleExtension('StudentClassRegModuleInfo')
-        return int(ans * options.class_cap_multiplier + options.class_cap_offset)
-
-=======
         if not ignore_changes:
             options = self.parent_program.getModuleExtension('StudentClassRegModuleInfo')
             return int(ans * options.class_cap_multiplier + options.class_cap_offset)
         else:
             return int(ans)
    
->>>>>>> 428ab527
     capacity = property(_get_capacity)
 
     def __init__(self, *args, **kwargs):
@@ -768,8 +757,6 @@
 
     def cannotAdd(self, user, checkFull=True, request=False, use_cache=True):
         """ Go through and give an error message if this user cannot add this section to their schedule. """
-<<<<<<< HEAD
-=======
 
         # Test any scheduling constraints based on this class
         relevantFilters = ScheduleTestSectionList.filter_by_section(self)
@@ -784,7 +771,6 @@
             if not exp.evaluate(sm):
                 return "You're violating a scheduling constraint.  Adding <i>%s</i> to your schedule requires that you: %s." % (self.title, exp.requirement.label)
         
->>>>>>> 428ab527
         scrmi = self.parent_program.getModuleExtension('StudentClassRegModuleInfo')
         if scrmi.use_priority:
             verbs = ['/Enrolled']
@@ -1496,13 +1482,8 @@
         """ Return a prettified string listing of the class's teachers """
 
         return ", ".join([ "%s %s" % (u.first_name, u.last_name) for u in self.teachers() ])
-<<<<<<< HEAD
-
-    def isFull(self, timeslot=None, use_cache=True):
-=======
-        
+
     def isFull(self, ignore_changes=False, timeslot=None, use_cache=True):
->>>>>>> 428ab527
         """ A class subject is full if all of its sections are full. """
         if timeslot is not None:
             sections = [self.get_section(timeslot)]
