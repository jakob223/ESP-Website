__author__    = "MIT ESP"
__date__      = "$DATE$"
__rev__       = "$REV$"
__license__   = "GPL v.2"
__copyright__ = """
This file is part of the ESP Web Site
Copyright (c) 2008 MIT ESP

The ESP Web Site is free software; you can redistribute it and/or
modify it under the terms of the GNU General Public License
as published by the Free Software Foundation; either version 2
of the License, or (at your option) any later version.

This program is distributed in the hope that it will be useful,
but WITHOUT ANY WARRANTY; without even the implied warranty of
MERCHANTABILITY or FITNESS FOR A PARTICULAR PURPOSE.  See the
GNU General Public License for more details.

You should have received a copy of the GNU General Public License
along with this program; if not, write to the Free Software
Foundation, Inc., 51 Franklin Street, Fifth Floor, Boston, MA  02110-1301, USA.

Contact Us:
ESP Web Group
MIT Educational Studies Program,
84 Massachusetts Ave W20-467, Cambridge, MA 02139
Phone: 617-253-4882
Email: web@esp.mit.edu
"""

import datetime
import time
from collections import defaultdict

# django Util
from django.db import models
from django.db.models.query import Q
from django.core.cache import cache
from django.utils.datastructures import SortedDict

# ESP Util
from esp.db.models.prepared import ProcedureManager
from esp.db.fields import AjaxForeignKey
from esp.db.cache import GenericCacheHelper

# django models
from django.contrib.auth.models import User

# ESP models
from esp.miniblog.models import Entry
from esp.datatree.models import *
from esp.cal.models import Event
from esp.qsd.models import QuasiStaticData
from esp.qsdmedia.models import Media as QSDMedia
from esp.users.models import ESPUser, UserBit
from esp.middleware              import ESPError
from esp.program.models          import Program
from esp.program.models import BooleanExpression, ScheduleMap, ScheduleConstraint, ScheduleTestOccupied, ScheduleTestCategory, ScheduleTestSectionList
from esp.resources.models        import ResourceType, Resource, ResourceRequest, ResourceAssignment
from esp.cache                   import cache_function

__all__ = ['ClassSection', 'ClassSubject', 'ProgramCheckItem', 'ClassManager', 'ClassCategories', 'ClassImplication']

class ProgramCheckItem(models.Model):
    from esp.program.models import Program

    program = models.ForeignKey(Program, related_name='checkitems')
    title   = models.CharField(max_length=512)
    seq     = models.PositiveIntegerField(blank=True,verbose_name='Sequence',
                                          help_text = 'Lower is earlier')

    def save(self, *args, **kwargs):
        if self.seq is None:
            try:
                item = ProgramCheckItem.objects.filter(program = self.program).order_by('-seq')[0]
                self.seq = item.seq + 5
            except IndexError:
                self.seq = 0
        super(ProgramCheckItem, self).save(*args, **kwargs)

    def __unicode__(self):
        return '%s for "%s"' % (self.title, str(self.program).strip())

    class Meta:
        ordering = ('seq',)
        app_label = 'program'
        db_table = 'program_programcheckitem'


class ClassCacheHelper(GenericCacheHelper):
    @staticmethod
    def get_key(cls):
        return 'ClassCache__%s' % cls._get_pk_val()

class SectionCacheHelper(GenericCacheHelper):
    @staticmethod
    def get_key(cls):
        return 'SectionCache__%s' % cls._get_pk_val()

class ClassManager(ProcedureManager):
    def __repr__(self):
        return "ClassManager()"
    
    def approved(self, return_q_obj=False):
        if return_q_obj:
            return Q(status = 10)

        return self.filter(status = 10)

    def catalog(self, program, ts=None, force_all=False, initial_queryset=None, use_cache=True, cache_only=False):
        # Try getting the catalog straight from cache
        catalog = self.catalog_cached(program, ts, force_all, initial_queryset, cache_only=True)
        if catalog is None:
            # Get it from the DB, then try prefetching class sizes
            catalog = self.catalog_cached(program, ts, force_all, initial_queryset, use_cache=use_cache, cache_only=cache_only)
        else:
            for cls in catalog:
                for sec in cls.get_sections():
                    del sec._count_students

        return catalog

    
    @cache_function
    def catalog_cached(self, program, ts=None, force_all=False, initial_queryset=None):
        """ Return a queryset of classes for view in the catalog.

        In addition to just giving you the classes, it also
        queries for the category's title (cls.category_txt)
        and the total # of media.
        """
        now = datetime.datetime.now()
        enrolled_node=GetNode("V/Flags/Registration/Enrolled")
        teaching_node=GetNode("V/Flags/Registration/Teacher")

        if initial_queryset:
            classes = initial_queryset
        else:
            classes = self.all()

        if not force_all:
            classes = classes.filter(self.approved(return_q_obj=True))

        classes = classes.select_related('anchor',
                                         'category')

        classes = classes.filter(parent_program = program)

        if ts is not None:
            classes = classes.filter(sections__meeting_times=ts)

        select = SortedDict([( '_num_students', 'SELECT COUNT(*) FROM "users_userbit" WHERE ("users_userbit"."verb_id" = %s AND "users_userbit"."qsc_id" = "datatree_datatree"."id" AND "datatree_datatree"."parent_id" = "program_class"."anchor_id" AND "users_userbit"."startdate" <= %s AND "users_userbit"."enddate" >= %s)'),
                             ('teacher_ids', 'SELECT list("users_userbit"."user_id") FROM "users_userbit" WHERE ("users_userbit"."verb_id" = %s AND "users_userbit"."qsc_id" = "program_class"."anchor_id" AND "users_userbit"."enddate" >= %s AND "users_userbit"."startdate" <= %s)'),
                             ('media_count', 'SELECT COUNT(*) FROM "qsdmedia_media" WHERE ("qsdmedia_media"."anchor_id" = "program_class"."anchor_id")'),
<<<<<<< HEAD
                             ('_index_qsd', 'SELECT list("qsd_quasistaticdata"."id") FROM "qsd_quasistaticdata" WHERE ("qsd_quasistaticdata"."path_id" = "program_class"."anchor_id" AND "qsd_quasistaticdata"."name" = \'learn:index\')')])

=======
                             ('_index_qsd', 'SELECT list("qsd_quasistaticdata"."id") FROM "qsd_quasistaticdata" WHERE ("qsd_quasistaticdata"."path_id" = "program_class"."anchor_id" AND "qsd_quasistaticdata"."name" = \'learn:index\')'),
                             ('_studentapps_count', 'SELECT COUNT(*) FROM "program_studentappquestion" WHERE ("program_studentappquestion"."subject_id" = "program_class"."id")')])
                             
>>>>>>> 3731c579
        select_params = [ enrolled_node.id,
                          now,
                          now,
                          teaching_node.id,
                          now,
                          now,
                         ]
        classes = classes.extra(select=select, select_params=select_params)
        classes = classes.order_by('category', '_num_students', 'id')
        classes = classes.distinct()
        classes = list(classes)

        # All class ID's; used by later query ugliness:
        class_ids = map(lambda x: x.id, classes)

        # Now to get the sections corresponding to these classes...

        sections = ClassSection.objects.filter(parent_class__in=class_ids)

        sections = sections.select_related('anchor')

        sections = ClassSection.prefetch_catalog_data(sections.distinct())

        sections_by_parent_id = defaultdict(list)
        for s in sections:
            sections_by_parent_id[s.parent_class_id].append(s)

        # We got classes.  Now get teachers...

        teachers = ESPUser.objects.filter(userbit__verb=teaching_node, userbit__qsc__parent__parent=program.anchor_id, userbit__startdate__lte=now, userbit__enddate__gte=now).distinct()

        teachers_by_id = {}
        for t in teachers:
            teachers_by_id[t.id] = t

        # Now, to combine all of the above

        if len(classes) >= 1:
            p = Program.objects.select_related('anchor').get(id=classes[0].parent_program_id)

        for c in classes:
            c._teachers = [teachers_by_id[int(x)] for x in c.teacher_ids.split(',')] if c.teacher_ids != '' else []
            c._teachers.sort(cmp=lambda t1, t2: cmp(t1.last_name, t2.last_name))
            c._sections = sections_by_parent_id[c.id]
            for s in c._sections:
                s.parent_class = c
            c._sections.sort(cmp=lambda s1, s2: cmp(s1.anchor.name, s2.anchor.name))
            c.parent_program = p # So that if we set attributes on one instance of the program,
                                 # they show up for all instances.

        return classes
    catalog_cached.depend_on_model(lambda: ClassSubject)
    catalog_cached.depend_on_model(lambda: ClassSection)
    catalog_cached.depend_on_model(lambda: QSDMedia)
    catalog_cached.depend_on_row(lambda: UserBit, lambda bit: {},
                                 lambda bit: bit.applies_to_verb('V/Flags/Registration/Teacher'))
    #catalog_cached.depend_on_row(lambda: UserBit, lambda bit: {},
    #                             lambda bit: bit.applies_to_verb('V/Flags/Registration/Enrolled')) # This will expire a *lot*, and the value that it saves can be gotten from cache (with effort) instead of from SQL.  Should go do that.
    catalog_cached.depend_on_row(lambda: QuasiStaticData, lambda page: {},
                                 lambda page: ("learn:index" == page.name) and ("Q/Programs/" in page.path.get_uri()) and ("/Classes/" in page.path.get_uri())) # Slightly dirty hack; has assumptions about the tree structure of where index.html pages for QSD will be stored
    

    cache = ClassCacheHelper


def checklist_progress_base(class_name):
    """ The main Manage page requests checklist_progress.all() O(n) times
    per checkbox in the program.  Minimize the number of these calls that
    actually hit the db. """
    def _progress(self):
        CACHE_KEY = class_name.upper() + "__CHECKLIST_PROGRESS__CACHE__%d" % self.id
        val = cache.get(CACHE_KEY)
        if val == None:
            val = self.checklist_progress.all()
            len(val) # force the query to be executed before caching it
            cache.set(CACHE_KEY, val, 1)

        return val
    return _progress


class ClassSection(models.Model):
    """ An instance of class.  There should be one of these for each weekend of HSSP, for example; or multiple
    parallel sections for a course being taught more than once at Splash or Spark. """

    anchor = models.ForeignKey(DataTree)
    status = models.IntegerField(default=0)                 #   -10 = rejected, 0 = unreviewed, 10 = accepted
    registration_status = models.IntegerField(default=0)    #   0 = open, 10 = closed
    duration = models.DecimalField(blank=True, null=True, max_digits=5, decimal_places=2)
    meeting_times = models.ManyToManyField(Event, related_name='meeting_times', blank=True)
    checklist_progress = models.ManyToManyField(ProgramCheckItem, blank=True)
    max_class_capacity = models.IntegerField(null=True)

    cache = SectionCacheHelper
    checklist_progress_all_cached = checklist_progress_base('ClassSection')
    parent_class = AjaxForeignKey('ClassSubject', related_name='sections')

    @classmethod
    def prefetch_catalog_data(cls, queryset):
        """ Take a queryset of a set of ClassSubject's, and annotate each class in it with the '_count_students' and 'event_ids' fields (used internally when available by many functions to save on queries later) """
        now = datetime.datetime.now()
        enrolled_node=GetNode("V/Flags/Registration/Enrolled")

        select = SortedDict([( '_count_students', 'SELECT COUNT(*) FROM "users_userbit" WHERE ("users_userbit"."verb_id" = %s AND "users_userbit"."qsc_id" = "program_classsection"."anchor_id" AND "users_userbit"."startdate" <= %s AND "users_userbit"."enddate" >= %s)'),
                             ('event_ids', 'SELECT list("cal_event"."id") FROM "cal_event", "program_classsection_meeting_times" WHERE ("program_classsection_meeting_times"."event_id" = "cal_event"."id" AND "program_classsection_meeting_times"."classsection_id" = "program_classsection"."id")')])

        select_params = [ enrolled_node.id,
                          now,
                          now,
                         ]

        sections = queryset.extra(select=select, select_params=select_params)
        sections = list(sections)
        section_ids = map(lambda x: x.id, sections)

        # Now, go get some events...

        events = Event.objects.filter(meeting_times__in=section_ids).distinct()

        events_by_id = {}
        for e in events:
            events_by_id[e.id] = e

        # Now, to combine all of the above:

        for s in sections:
            s._events = [events_by_id[int(x)] for x in s.event_ids.split(',')] if s.event_ids != '' else []
            s._events.sort(cmp=lambda e1, e2: cmp(e1.start, e2.start))

        return sections


    def get_meeting_times(self):
        if not hasattr(self, "_events"):
            self._events = self.meeting_times.all()

        return self._events

    #   Some properties for traits that are actually traits of the ClassSubjects.
    def _get_parent_program(self):
        return self.parent_class.parent_program
    parent_program = property(_get_parent_program)

    def _get_teachers(self):
        return self.parent_class.teachers()
    teachers = property(_get_teachers)

    def _get_category(self):
        return self.parent_class.category
    category = property(_get_category)

    def _get_title(self):
        return self.parent_class.title()
    title = property(_get_title)
<<<<<<< HEAD

=======
    
    def _get_room_capacity(self, rooms = None):
        if rooms == None:
            rooms = self.initial_rooms()

        rc = 0
        for r in rooms:
            rc += r.num_students

        return rc

    @cache_function
>>>>>>> 3731c579
    def _get_capacity(self, ignore_changes=False):

        if self.max_class_capacity is not None:
            ans = self.max_class_capacity

        rooms = self.initial_rooms()
        if len(rooms) == 0:
            ans = self.parent_class.class_size_max
        else:
            rc = 0
            for r in rooms:
                rc += r.num_students
            ans = min(self.parent_class.class_size_max, rc)
<<<<<<< HEAD

            # Only save the capacity if we do have rooms assigned;
            # otherwise don't bother as this number will almost definitely change
            #self.max_class_capacity = ans
            #self.save()

=======
            
>>>>>>> 3731c579
        #   Apply dynamic capacity rule
        if not ignore_changes:
            options = self.parent_program.getModuleExtension('StudentClassRegModuleInfo')
            return int(ans * options.class_cap_multiplier + options.class_cap_offset)
        else:
            return int(ans)

    _get_capacity.depend_on_m2m(lambda:ClassSection, 'meeting_times', lambda sec, event: {'self': sec})
    _get_capacity.depend_on_model(lambda:ClassSubject)
    _get_capacity.depend_on_model(lambda: Resource)
    _get_capacity.depend_on_row(lambda:ResourceRequest, lambda r: {'self': r.target})
    _get_capacity.depend_on_row(lambda:ResourceAssignment, lambda r: {'self': r.target})

       
    capacity = property(_get_capacity)

    def title(self):
        return self.parent_class.title()
    
    def __init__(self, *args, **kwargs):
        super(ClassSection, self).__init__(*args, **kwargs)
        self.cache = SectionCacheHelper(self)

    def __unicode__(self):
        pc = self.parent_class
        return '%s: %s' % (self.emailcode(), pc.title())

    cache = ClassCacheHelper

    def index(self):
        """ Get index of this section among those belonging to the parent class. """
        pc = self.parent_class
        pc_sec_ids = map(lambda x: x.id, pc.get_sections())
        return list(pc_sec_ids).index(self.id) + 1

    def delete(self, adminoverride=False):
        if self.num_students() > 0 and not adminoverride:
            return False

        self.getResourceRequests().delete()
        self.getResourceAssignments().delete()
        self.meeting_times.clear()
        self.checklist_progress.clear()
        if self.anchor:
            self.anchor.delete(True)

        super(ClassSection, self).delete()

    def getResourceAssignments(self):
        from esp.resources.models import ResourceAssignment
        return ResourceAssignment.objects.filter(target=self)

    def getResources(self):
        assignment_list = self.getResourceAssignments()
        return [a.resource for a in assignment_list]

    def getResourceRequests(self):
        from esp.resources.models import ResourceRequest
        return ResourceRequest.objects.filter(target=self)

    def clearResourceRequests(self):
        for rr in self.getResourceRequests():
            rr.delete()

    def classroomassignments(self):
        from esp.resources.models import ResourceType
        cls_restype = ResourceType.get_or_create('Classroom')
        return self.getResourceAssignments().filter(target=self, resource__res_type=cls_restype)

    def resourceassignments(self):
        """   Get all assignments pertaining to floating resources like projectors. """
        from esp.resources.models import ResourceType
        cls_restype = ResourceType.get_or_create('Classroom')
<<<<<<< HEAD
        ta_restype = ResourceType.get_or_create('Teacher Availability')
        return self.getResourceAssignments().filter(target=self).exclude(resource__res_type=cls_restype).exclude(resource__res_type=ta_restype)

=======
        return self.getResourceAssignments().filter(target=self).exclude(resource__res_type=cls_restype)
    
>>>>>>> 3731c579
    def classrooms(self):
        """ Returns the list of classroom resources assigned to this class."""
        from esp.resources.models import Resource

        ra_list = self.classroomassignments().values_list('resource', flat=True)
        return Resource.objects.filter(id__in=ra_list)

    def initial_rooms(self):
        from esp.resources.models import Resource
        if self.meeting_times.count() > 0:
            return self.classrooms().filter(event=self.meeting_times.order_by('start')[0]).order_by('id')
        else:
            return Resource.objects.none()

    def awesomeroom(self):
        rmap = {"110-111A": "Building 110, Floor 1, Room 111A",
                "20-21B": "Building 20, Floor 1, Room 21B",
                "20-21G": "Building 20, Floor 1, Room 21G",
                "20-22K": "Building 20, Floor 2, Room 22K",
                "60-118": "Building 60, Floor 1, Room 118", #
                "60-119": "Building 60, Floor 1, Room 119", #
                "60-120": "Building 60, Floor 1, Room 120", #
                "160-120": "Building 160, Floor 1, Room 120", #
                "160-124": "Building 160, Floor 1, Room 124", #
                "160-127": "Building 160, Floor 1, Room 127", #
                "160-314": "Building 160, Floor 3, Room 314", #
                "160-319": "Building 160, Floor 3, Room 319", #
                "160-329": "Building 160, Floor 3, Room 329", #
                "160-330": "Building 160, Floor 3, Room 330", #
                "160-331": "Building 160, Floor 3, Room 331", #
                "200-002": "Building 200, Basement, Room 002",
                "200-013": "Building 200, Basement, Room 013",
                "200-015": "Building 200, Basement, Room 015",
                "200-030": "Building 200, Basement, Room 030",
                "200-032": "Building 200, Basement, Room 032",
                "200-034": "Building 200, Basement, Room 034",
                "200-105": "Building 200, Floor 1, Room 105",
                "200-107": "Building 200, Floor 1, Room 107",
                "200-124": "Building 200, Floor 1, Room 124",
                "200-201": "Building 200, Floor 2, Room 201",
                "200-202": "Building 200, Floor 2, Room 202",
                "200-203": "Building 200, Floor 2, Room 203",
                "200-205": "Building 200, Floor 2, Room 205",
                "200-217": "Building 200, Floor 2, Room 217",
                "200-219": "Building 200, Floor 2, Room 219",
                "200-230": "Building 200, Floor 2, Room 230",
                "200-303": "Building 200, Floor 3, Room 303",
                "200-305": "Building 200, Floor 3, Room 305",
                "240-101": "Building 240, Floor 1, Room 101",
                "240-110": "Building 240, Floor 1, Room 110",
                "240-202": "Building 240, Floor 2, Room 202",
                "250-108": "Building 250, Floor 1, Room 108",
                "250-201": "Building 250, Floor 2, Room 201",
                "260-001": "Building 260, Basement, Room 001", #
                "260-002": "Building 260, Basement, Room 002", #
                "260-004": "Building 260, Basement, Room 004", #
                "260-007": "Building 260, Basement, Room 007", #
                "260-008": "Building 260, Basement, Room 008", #
                "260-012": "Building 260, Basement, Room 012", #
                "260-113": "Building 260, Floor 1, Room 113", #
                "320-220": "Building 320, Floor 2, Room 220", #
                "320-221": "Building 320, Floor 2, Room 221", #
                "370-370": "Building 370, Floor 1, Room 370",
                "380-380C": "Building 380, Basement, Room 380C", #
                "380-380D": "Building 380, Basement, Room 380D",
                "380-380F": "Building 380, Basement, Room 380F",
                "380-380W": "Building 380, Basement, Room 380W",
                "380-380X": "Building 380, Basement, Room 380X",
                "380-380Y": "Building 380, Basement, Room 380Y",
                "420-041": "Building 420, Basement, Room 41",
                "420-048": "Building 420, Basement, Room 48",
                "420-050": "Building 420, Basement, Room 50",
                "460-301": "Building 460, Floor 3, Room 301",
                "460-334": "Building 460, Floor 3, Room 334",
                "50-51B": "Building 50, Floor 1, Room 51B",
                "50-51P": "Building 50, Floor 1, Room 51P",
                "50-52E": "Building 50, Floor 2, Room 52E",
                "50-52H": "Building 50, Floor 2, Room 52H",
                "80-113": "Building 80, Floor 1, Room 113",
                "80-115": "Building 80, Floor 1, Room 115",
                "Roble 33": "Meeting Point R1", #
                "Roble 42": "Meeting Point R2", #
                "Roble 52": "Meeting Point R3" } #

        prooms = self.prettyrooms()
        if len(prooms) > 0:
          room = prooms[0]
        else:
          room = 'N/A'
        if room in rmap:
            return rmap[room]
        return room

    def prettyrooms(self):
        """ Return the pretty name of the rooms. """
        if self.meeting_times.count() > 0:
            return [x.name for x in self.initial_rooms()]
        else:
            return []

    def emailcode(self):
        return self.parent_class.emailcode() + 's' + str(self.index())

    def starts_soon(self):
        #   Return true if the class's start time is less than 50 minutes after the current time
        #   and less than 10 minutes before the current time.
        first_block = self.start_time()
        if first_block is None:
            return False
        else:
            st = first_block.start


        if st is None:
            return False
        else:
            td = time.time() - time.mktime(st.timetuple())
            if td < 600 and td > -3000:
                return True
            else:
                return False

    def already_passed(self):
        start_time = self.start_time()
        if start_time is None:
            return True
        time_passed = datetime.now() - start_time.start
        if self.allow_lateness:
            if time_passed > timedelta(0, 1200):
                return True
        else:
            if time_passed > timedelta(0):
                return True
        return False

    def start_time(self):
        if self.meeting_times.count() > 0:
            return self.meeting_times.order_by('start')[0]
        else:
            return None

    #   Scheduling helper functions

<<<<<<< HEAD
    def sufficient_length(self, event_list=None):
        """   This function tells if the class' assigned times are sufficient to cover the duration.
        If the duration is not set, 1 hour is assumed. """

        # Only cache when no event list is provided.
        caching = False
        if not event_list:
            cache_key = "CLASSSECTION__SUFFICIENT_LENGTH__%s" % self.id
            caching = True
            retVal = cache.get(cache_key)
            if retVal != None:
                return retVal

        if self.duration == 0.0:
            duration = 1.0
        else:
            duration = self.duration
=======
    @cache_function
    def sufficient_length(self, event_list=None):
        """   This function tells if the class' assigned times are sufficient to cover the duration.
        If the duration is not set, 1 hour is assumed. """
        
        duration = self.duration or 1.0
>>>>>>> 3731c579

        if event_list is None:
            event_list = list(self.meeting_times.all().order_by('start'))
        #   If you're 15 minutes short that's OK.
        time_tolerance = 15 * 60
        if Event.total_length(event_list).seconds + time_tolerance < duration * 3600:
            return False
        else:
            return True
<<<<<<< HEAD

=======
    sufficient_length.depend_on_m2m(lambda:ClassSection, 'meeting_times', lambda sec, event: {'self': sec})
    
    
>>>>>>> 3731c579
    def extend_timeblock(self, event, merged=True):
        """ Return the Event list or (merged Event) for this class's duration if the class starts in the
        provided timeslot and continues contiguously until its duration has ended. """

        event_list = [event]
        all_events = list(self.parent_program.getTimeSlots())
        event_index = all_events.index(event)

        while not self.sufficient_length(event_list):
            event_index += 1
            event_list.append(all_events[event_index])

        if merged:
            return Event.collapse(event_list, tol=datetime.timedelta(minutes=10))
        else:
            return event_list

    def scheduling_status(self):
        cache_key = "CLASSSECTION__SCHEDULING_STATUS__%s" % self.id
        retVal = cache.get(cache_key)
        if retVal:
            return retVal

        #   Return a little string that tells you what's up with the resource assignments.
        if not self.sufficient_length():
            retVal = 'Needs time'
        elif self.classrooms().count() < 1:
            retVal = 'Needs room'
        elif self.unsatisfied_requests().count() > 0:
            retVal = 'Needs resources'
        else:
            retVal = 'Happy'

        cache.set(cache_key, retVal, timeout=60)
        return retVal

    def clear_resource_cache(self):
        from django.core.cache import cache
        from esp.program.templatetags.scheduling import options_key_func
        from esp.resources.models import increment_global_resource_rev
        cache_key1 = 'class__viable_times:%d' % self.id
        cache_key2 = 'class__viable_rooms:%d' % self.id
        cache_key3 = "CLASSSECTION__SUFFICIENT_LENGTH__%s" % self.id
        cache.delete(cache_key1)
        cache.delete(cache_key2)
        cache.delete(cache_key3)
        increment_global_resource_rev()

    def unsatisfied_requests(self):
        from esp.resources.models import global_resource_rev
        cache_key = "CLASSSECTION__UNSATISFIED_REQUESTS__%s__%s" % (self.id, global_resource_rev())

        retVal = cache.get(cache_key)
        if retVal:
            return retVal

        if self.classrooms().count() > 0:
            primary_room = self.classrooms()[0]
            result = primary_room.satisfies_requests(self)[1]
            cache.set(cache_key, result, timeout=86400)
            return result
        else:
            result = self.getResourceRequests()
            cache.set(cache_key, result, timeout=86400)
            return result

    def assign_meeting_times(self, event_list):
        self.meeting_times.clear()
        for event in set(event_list):
            self.meeting_times.add(event)

<<<<<<< HEAD
=======
    def clear_meeting_times(self):
        self.meeting_times.clear()
    
>>>>>>> 3731c579
    def assign_start_time(self, first_event):
        """ Get enough events following the first one until you have the class duration covered.
        Then add them. """

        #   This means we have to clear the classrooms.
        #   But we will try to re-assign the same room at the new times if it is available.
        current_rooms = self.initial_rooms()

        self.clearRooms()
        self.clearFloatingResources()

        event_list = self.extend_timeblock(first_event, merged=False)
        self.assign_meeting_times(event_list)

        #   Check to see if the desired rooms are available at the new times
        availability = True
        for e in event_list:
            for room in current_rooms:
                if not room.is_available(e):
                    availability = False

        #   If the desired rooms are available, assign them.  (If not, no big deal.)
        if availability:
            for room in current_rooms:
                self.assign_room(room)

        cache_key = "CLASSSECTION__SUFFICIENT_LENGTH__%s" % self.id
        cache.delete(cache_key)

    def assign_room(self, base_room, compromise=True, clear_others=False):
        """ Assign the classroom given, except at the times needed by this class. """
        rooms_to_assign = base_room.identical_resources().filter(event__in=list(self.meeting_times.all()))

        status = True
        errors = []

        if clear_others:
            self.clearRooms()

        if compromise is False:
            #   Check that the room satisfies all needs of the class.
            result = base_room.satisfies_requests(self)
            if result[0] is False:
                status = False
                errors.append( u'Room <strong>%s</strong> does not have all resources that <strong>%s</strong> needs (or it is too small) and you have opted not to compromise.  Try a better room.' % (base_room.name, self) )

        if rooms_to_assign.count() != self.meeting_times.count():
            status = False
            errors.append( u'Room <strong>%s</strong> is not available at the times requested by <strong>%s</strong>.  Bug the webmasters to find out why you were allowed to assign this room.' % (base_room.name, self) )

        for r in rooms_to_assign:
            r.clear_schedule_cache(self.parent_program)
            result = self.assignClassRoom(r)
            if not result:
                status = False
                occupiers_str = ''
                occupiers_set = base_room.assignments()
                if occupiers_set.count() > 0: # We really shouldn't have to test for this, but I guess it's safer not to assume... -ageng 2008-11-02
                    occupiers_str = u' by <strong>%s</strong>' % (occupiers_set[0].target or occupiers_set[0].target_subj)
                errors.append( u'Error: Room <strong>%s</strong> is already taken%s.  Please assign a different one to <strong>%s</strong>.  While you\'re at it, bug the webmasters to find out why you were allowed to assign a conflict.' % ( base_room.name, occupiers_str, self ) )

        return (status, errors)
<<<<<<< HEAD

    def viable_times(self):
        """ Return a list of Events for which all of the teachers are available. """
        from django.core.cache import cache
        from esp.resources.models import ResourceType, Resource

=======
    
    @cache_function
    def viable_times(self, ignore_classes=False):
        """ Return a list of Events for which all of the teachers are available. """
        
>>>>>>> 3731c579
        def intersect_lists(list_of_lists):
            if len(list_of_lists) == 0:
                return []

            base_list = list_of_lists[0]
            for other_list in list_of_lists[1:]:
                i = 0
                for elt in base_list:
                    if elt not in other_list:
                        base_list.remove(elt)
            return base_list
<<<<<<< HEAD

        #   This will need to be cached.
        cache_key = 'class__viable_times:%d' % self.id
        result = cache.get(cache_key)
        if result is not None:
            return result
=======
>>>>>>> 3731c579

        teachers = self.parent_class.teachers()
        num_teachers = teachers.count()

        timeslot_list = []
        for t in teachers:
<<<<<<< HEAD
            timeslot_list.append(list(t.getAvailableTimes(self.parent_program)))

=======
            timeslot_list.append(list(t.getAvailableTimes(self.parent_program, ignore_classes)))
            
>>>>>>> 3731c579
        available_times = intersect_lists(timeslot_list)

        #   If the class is already scheduled, put its time in.
        if self.meeting_times.count() > 0:
            for k in self.meeting_times.all():
                if k not in available_times:
                    available_times.append(k)

        timeslots = Event.group_contiguous(available_times)

        viable_list = []

        for timegroup in timeslots:
            for i in range(0, len(timegroup)):
                #   Check whether there is enough time remaining in the block.
                if self.sufficient_length(timegroup[i:len(timegroup)]):
                    viable_list.append(timegroup[i])

<<<<<<< HEAD
        cache.set(cache_key, viable_list)
        return viable_list
=======
        return viable_list
    #   Dependencies: 
    #   - all resources, requests and assignments pertaining to the target class (includes teacher availability)
    #   - teachers of the class
    #   - the target section and its meeting times
    viable_times.depend_on_row(lambda:ResourceRequest, lambda r: {'self': r.target})
    viable_times.depend_on_row(lambda:ResourceAssignment, lambda r: {'self': r.target})
    viable_times.depend_on_model(lambda:Resource)   #   To do: Make this more specific (so the cache doesn't get flushed so often)
    viable_times.depend_on_m2m(lambda:ClassSection, 'meeting_times', lambda sec, event: {'self': sec})
    viable_times.depend_on_row(lambda:ClassSection, lambda sec: {'self': sec})
    @staticmethod
    def key_set_from_userbit(bit):
        sections = ClassSection.objects.filter(QTree(anchor__below=bit.qsc))
        return [{'self': sec} for sec in sections]
    viable_times.depend_on_row(lambda:UserBit, lambda bit: ClassSection.key_set_from_userbit(bit), lambda bit: bit.verb == GetNode('V/Flags/Registration/Teacher'))
>>>>>>> 3731c579

    def viable_rooms(self):
        """ Returns a list of Resources (classroom type) that satisfy all of this class's resource requests.
        Resources matching the first time block of the class will be returned. """
        from django.core.cache import cache
        from esp.resources.models import ResourceType, Resource
        import operator

        def room_satisfies_times(room, times):
            room_times = room.matching_times()
            satisfaction = True
            for t in times:
                if t not in room_times:
                    satisfaction = False
            return satisfaction

        #   This will need to be cached.
        cache_key = 'class__viable_rooms:%d' % self.id
        result = cache.get(cache_key)
        if result is not None:
            return result

        #   This function is only meaningful if the times have already been set.  So, back out if they haven't.
        if not self.sufficient_length():
            return []

        #   Start with all rooms the program has.
        #   Filter the ones that are available at all times needed by the class.
        filter_qs = []
        ordered_times = self.meeting_times.order_by('start')
        first_time = ordered_times[0]
        possible_rooms = self.parent_program.getAvailableClassrooms(first_time)

        viable_list = filter(lambda x: room_satisfies_times(x, ordered_times), possible_rooms)

        cache.set(cache_key, viable_list)
        return viable_list

    def clearRooms(self):
        for room in [ra.resource for ra in self.classroomassignments()]:
            room.clear_schedule_cache(self.parent_program)
        self.classroomassignments().delete()

    def clearFloatingResources(self):
        self.resourceassignments().delete()

    def assignClassRoom(self, classroom):
        #   Assign an individual resource to this class.
        from esp.resources.models import ResourceAssignment

        if classroom.is_taken():
            return False
        else:
            new_assignment = ResourceAssignment()
            new_assignment.resource = classroom
            new_assignment.target = self
            new_assignment.save()
            return True

    def cannotAdd(self, user, checkFull=True, request=False, use_cache=True):
        """ Go through and give an error message if this user cannot add this section to their schedule. """

        # Test any scheduling constraints based on this class
        relevantFilters = ScheduleTestSectionList.filter_by_section(self)
        #relevantConstraints = ScheduleConstraint.objects.filter(Q(requirement__booleantoken__in=relevantFilters) | Q(condition__booleantoken__in=relevantFilters))
<<<<<<< HEAD

        #   temporary test until I figure how to better choose constraints
        relevantConstraints = ScheduleConstraint.objects.filter(program=self.parent_program)
=======
>>>>>>> 3731c579

        relevantConstraints = ScheduleConstraint.objects.filter(program=self.parent_program)
        # Set up a ScheduleMap; fake-insert this class into it
        sm = ScheduleMap(user, self.parent_program)
<<<<<<< HEAD
        for ts in self.meeting_times.all():
            if len(sm.map[ts.id]) > 0:
                return "You cannot add this class because of a scheduling conflict at %s." % ts.short_time()

        sm.add_section(self)
            
=======
        sm.add_section(self)
        
>>>>>>> 3731c579
        for exp in relevantConstraints:
            if not exp.evaluate(sm):
                return "You're violating a scheduling constraint.  Adding <i>%s</i> to your schedule requires that you: %s." % (self.title, exp.requirement.label)
        
        scrmi = self.parent_program.getModuleExtension('StudentClassRegModuleInfo')
        if scrmi.use_priority:
            verbs = ['/Enrolled']
        else:
            verbs = ['/' + scrmi.signup_verb.name]

        # check to see if registration has been closed for this section
        if not self.isRegOpen():
            return 'Registration for this section is not currently open.'
 
        # this user *can* add this class!
        return False

    def conflicts(self, teacher):
        from esp.users.models import ESPUser
        user = ESPUser(teacher)
        if user.getTaughtClasses().count() == 0:
            return False

        for cls in user.getTaughtClasses().filter(parent_program = self.parent_program):
            for sec in cls.sections.all().exclude(id=self.id):
                for time in sec.meeting_times.all():
                    if self.meeting_times.filter(id = time.id).count() > 0:
                        return True

    def students_dict(self):
        verb_base = DataTree.get_by_uri('V/Flags/Registration')
        uri_start = len(verb_base.get_uri())
        result = defaultdict(list)
        userbits = UserBit.objects.filter(QTree(verb__below = verb_base), qsc=self.anchor).filter(enddate__gte=datetime.datetime.now()).distinct()
        for u in userbits:
            bit_str = u.verb.get_uri()[uri_start:]
            result[bit_str].append(ESPUser(u.user))
        return PropertyDict(result)

    def students_prereg(self, use_cache=True):
        verb_base = DataTree.get_by_uri('V/Flags/Registration')
        uri_start = len(verb_base.get_uri())
        all_registration_verbs = verb_base.descendants()
<<<<<<< HEAD
        verb_list = [dt.uri[uri_start:] for dt in all_registration_verbs]

=======
        verb_list = [dt.get_uri()[uri_start:] for dt in all_registration_verbs]
        
>>>>>>> 3731c579
        return self.students(use_cache, verbs=verb_list)

    def students(self, use_cache=True, verbs = ['/Enrolled']):
        if len(verbs) == 1 and verbs[0] == '/Enrolled':
            defaults = True
        else:
            defaults = False

        if defaults:
            retVal = self.cache['students']
            if retVal is not None and use_cache:
                return retVal

        retVal = User.objects.none()
        for verb_str in verbs:
            v = DataTree.get_by_uri('V/Flags/Registration' + verb_str)
            user_ids = UserBit.valid_objects().filter(verb=v, qsc=self.anchor).values_list('user', flat=True)
            new_qs = User.objects.filter(id__in=user_ids).distinct()
            retVal = retVal | new_qs

        retVal = [ESPUser(u) for u in retVal.distinct()]

        if defaults:
            self.cache['students'] = retVal

        return retVal

    def clearStudents(self):
        """ Remove all of the students that enrolled in the section. """
        reg_verb = DataTree.get_by_uri('V/Flags/Registration/Enrolled')
        for u in self.anchor.userbit_qsc.filter(verb=reg_verb):
            u.expire()

    @staticmethod
    def idcmp(one, other):
        return cmp(one.id, other.id)

    def __cmp__(self, other):
        selfevent = self.firstBlockEvent()
        otherevent = other.firstBlockEvent()

        if selfevent is not None and otherevent is None:
            return 1
        if selfevent is None and otherevent is not None:
            return -1

        if selfevent is not None and otherevent is not None:
            cmpresult = selfevent.__cmp__(otherevent)
            if cmpresult != 0:
                return cmpresult

        return cmp(self.title, other.title)


    def firstBlockEvent(self):
        eventList = self.meeting_times.all().order_by('start')
        if eventList.count() == 0:
            return None
        else:
            return eventList[0]

    def num_students_prereg(self, use_cache=True):
        verb_base = DataTree.get_by_uri('V/Flags/Registration')
        uri_start = len(verb_base.get_uri())
        all_registration_verbs = verb_base.descendants()
<<<<<<< HEAD
        verb_list = [dt.uri[uri_start:] for dt in all_registration_verbs]

=======
        verb_list = [dt.get_uri()[uri_start:] for dt in all_registration_verbs]
        
>>>>>>> 3731c579
        return self.num_students(use_cache, verbs=verb_list)

    def num_students(self, use_cache=True, verbs=['/Enrolled']):
        #   Only cache the result for the default setting.
        if len(verbs) == 1 and verbs[0] == '/Enrolled':
            defaults = True
        else:
            defaults = False

        if defaults:
            # If we got this from a previous query, just return it
            if hasattr(self, "_count_students"):
                return self._count_students
            
            retVal = self.cache['num_students']
            if retVal is not None and use_cache:
                return retVal

            if use_cache:
                retValCache = self.cache['students']
                if retValCache != None:
                    retVal = len(retValCache)
                    self.cache['num_students'] = retVal
                    self._count_students = retVal
                    return retVal


        qs = UserBit.objects.none()
        for verb_str in verbs:
            v = DataTree.get_by_uri('V/Flags/Registration' + verb_str)
            # NOTE: This assumes that no user can be both Enrolled and Rejected
            # from the same class. Otherwise, this is pretty silly.
            new_qs = UserBit.objects.filter(qsc=self.anchor, verb=v)
            new_qs = new_qs.filter(enddate__gte=datetime.datetime.now())
            qs = qs | new_qs

        retVal = qs.count()

        if defaults:
            self.cache['num_students'] = retVal

        return retVal

    def room_capacity(self):
        ir = self.initial_rooms()
        if ir.count() == 0:
            return 0
        else:
            return reduce(lambda x,y: x+y, [r.num_students for r in ir])

    def isFull(self, ignore_changes=False, use_cache=True):
        return (self.num_students() >= self._get_capacity(ignore_changes))

    def friendly_times(self, use_cache=False):
        """ Return a friendlier, prettier format for the times.

        If the events of this class are next to each other (within 10-minute overlap,
        the function will automatically collapse them. Thus, instead of
           ['11:00am--12:00n','12:00n--1:00pm'],

        you would get
           ['11:00am--1:00pm']
        for instance.
        """
        from esp.cal.models import Event
        from esp.resources.models import ResourceAssignment, ResourceType, Resource

        retVal = self.cache['friendly_times']

        if retVal is not None and use_cache:
            return retVal

        txtTimes = []
        eventList = []

        # For now, use meeting times lookup instead of resource assignments.
        """
        classroom_type = ResourceType.get_or_create('Classroom')
        resources = Resource.objects.filter(resourceassignment__target=self).filter(res_type=classroom_type)
        events = [r.event for r in resources]
        """
        if hasattr(self, "_events"):
            events = self._events
        else:
            events = list(self.meeting_times.all())

        txtTimes = [ event.pretty_time() for event
                     in Event.collapse(events, tol=datetime.timedelta(minutes=15)) ]

        self.cache['friendly_times'] = txtTimes

        return txtTimes

    def isAccepted(self): return self.status == 10
    def isReviewed(self): return self.status != 0
    def isRejected(self): return self.status == -10
    def isCancelled(self): return self.status == -20
    isCanceled = isCancelled
    def isRegOpen(self): return self.registration_status == 0
    def isRegClosed(self): return self.registration_status == 10

    def update_cache_students(self):
        from esp.program.templatetags.class_render import cache_key_func, core_cache_key_func
        cache.delete(core_cache_key_func(self.parent_class))
        cache.delete(cache_key_func(self.parent_class))

        self.cache.update()

    def update_cache(self):
        from esp.settings import CACHE_PREFIX

        try: # if the section doesn't have a parent class yet, don't throw horrible errors
            pclass = self.parent_class
            from esp.program.templatetags.class_manage_row import cache_key as class_manage_row_cache_key
            cache.delete(class_manage_row_cache_key(pclass, None)) # this cache_key doesn't actually care about the program, as classes can only be associated with one program.  If we ever change this, update this function call.
            cache.delete(CACHE_PREFIX+class_manage_row_cache_key(pclass, None))

            from esp.program.templatetags.class_render import cache_key_func, core_cache_key_func, minimal_cache_key_func, current_cache_key_func, preview_cache_key_func
            cache.delete(cache_key_func(pclass))
            cache.delete(core_cache_key_func(pclass))
            cache.delete(minimal_cache_key_func(pclass))
            cache.delete(current_cache_key_func(pclass))
            cache.delete(preview_cache_key_func(pclass))

            cache.delete(CACHE_PREFIX+cache_key_func(pclass))
            cache.delete(CACHE_PREFIX+core_cache_key_func(pclass))
            cache.delete(CACHE_PREFIX+minimal_cache_key_func(pclass))
            cache.delete(CACHE_PREFIX+current_cache_key_func(pclass))
            cache.delete(CACHE_PREFIX+preview_cache_key_func(pclass))

            self.update_cache_students()
            self.cache.update()

        except:
            pass

    def save(self, *args, **kwargs):
        super(ClassSection, self).save(*args, **kwargs)
        self.update_cache()

    def getRegBits(self, user):
        return UserBit.objects.filter(QTree(qsc__below=self.anchor), enddate__gte=datetime.datetime.now(), user=user).order_by('verb__name')

    def getRegVerbs(self, user):
        """ Get the list of verbs that a student has within this class's anchor. """
        return [u.verb for u in self.getRegBits(user)]

    def unpreregister_student(self, user):
        from esp.program.models.app_ import StudentAppQuestion

        prereg_verb_base = DataTree.get_by_uri('V/Flags/Registration')

        for ub in UserBit.objects.filter(QTree(verb__below=prereg_verb_base), user=user, qsc=self.anchor_id):
            if (ub.enddate is None) or ub.enddate > datetime.datetime.now():
                ub.expire()

        #   If the student had blank application question responses for this class, remove them.
        app = ESPUser(user).getApplication(self.parent_program, create=False)
        if app:
            blank_responses = app.responses.filter(question__subject=self.parent_class, response='')
            unneeded_questions = StudentAppQuestion.objects.filter(studentappresponse__in=blank_responses)
            for q in unneeded_questions:
                app.questions.remove(q)
            blank_responses.delete()
        
        # update the students cache
        students = list(self.students())
        students = [ student for student in students
                     if student.id != user.id ]
        self.cache['students'] = students
        self.update_cache_students()

    def preregister_student(self, user, overridefull=False, automatic=False, priority=1):

        scrmi = self.parent_program.getModuleExtension('StudentClassRegModuleInfo')

        prereg_verb_base = scrmi.signup_verb
        
        #   Override the registration verb if the class has application questions
        if self.parent_class.studentappquestion_set.count() > 0:
            prereg_verb_base = GetNode('V/Flags/Registration/Applied')
        
        if scrmi.use_priority:
            prereg_verb = DataTree.get_by_uri(prereg_verb_base.get_uri() + '/%d' % priority, create=True)
        else:
            prereg_verb = prereg_verb_base
<<<<<<< HEAD

        auto_verb = DataTree.get_by_uri(prereg_verb.uri + '/Automatic', create=True)

=======
            
        auto_verb = DataTree.get_by_uri(prereg_verb.get_uri() + '/Automatic', create=True)
        
>>>>>>> 3731c579
        if overridefull or not self.isFull():
            #    Then, create the userbit denoting preregistration for this class.
            if not UserBit.objects.UserHasPerms(user, self.anchor, prereg_verb):
                UserBit.objects.get_or_create(user = user, qsc = self.anchor,
                                              verb = prereg_verb, startdate = datetime.datetime.now(), recursive = False)
            # Set a userbit for auto-registered classes (i.e. Spark sections of HSSP classes)
            if automatic:
                if not UserBit.objects.UserHasPerms(user, self.anchor, auto_verb):
                    UserBit.objects.get_or_create(user = user, qsc = self.anchor,
                                                  verb = auto_verb, startdate = datetime.datetime.now(), recursive = False)

            # update the students cache
            if prereg_verb_base.name == 'Enrolled':
                students = list(self.students())
                students.append(ESPUser(user))
                self.cache['students'] = students
                self.update_cache_students()

            #   Clear completion bit on the student's application if the class has app questions.
            app = ESPUser(user).getApplication(self.parent_program, create=False)
            if app:
                app.set_questions()
                if app.questions.count() > 0:
                    app.done = False
                    app.save()
                
            return True
        else:
            #    Pre-registration failed because the class is full.
            return False

    def pageExists(self):
        from esp.qsd.models import QuasiStaticData
        return len(self.anchor.quasistaticdata_set.filter(name='learn:index').values('id')[:1]) > 0

    def prettyDuration(self):
        if self.duration is None:
            return 'N/A'

        return '%s:%02d' % \
               (int(self.duration),
            int((self.duration - int(self.duration)) * 60))

    class Meta:
        db_table = 'program_classsection'
        app_label = 'program'
        ordering = ['anchor__name']


class ClassSubject(models.Model):
    """ An ESP course.  The course includes one or more ClassSections which may be linked by ClassImplications. """

    from esp.program.models import Program

    anchor = AjaxForeignKey(DataTree)
    parent_program = models.ForeignKey(Program)
    category = models.ForeignKey('ClassCategories',related_name = 'cls')
    class_info = models.TextField(blank=True)
    allow_lateness = models.BooleanField(default=False)
    message_for_directors = models.TextField(blank=True)
    grade_min = models.IntegerField()
    grade_max = models.IntegerField()
    class_size_min = models.IntegerField(blank=True, null=True)
    class_size_max = models.IntegerField()
    schedule = models.TextField(blank=True)
    prereqs  = models.TextField(blank=True, null=True)
    requested_special_resources = models.TextField(blank=True, null=True)
    directors_notes = models.TextField(blank=True, null=True)
    checklist_progress = models.ManyToManyField(ProgramCheckItem, blank=True)
    requested_room = models.TextField(blank=True, null=True)
    session_count = models.IntegerField(default=1)

    #purchase_requests = models.TextField(blank=True, null=True)

    objects = ClassManager()
    checklist_progress_all_cached = checklist_progress_base('ClassSubject')

    #   Backwards compatibility with Class database format.
    #   Please don't use. :)
    status = models.IntegerField(default=0)
    duration = models.DecimalField(blank=True, null=True, max_digits=5, decimal_places=2)
    meeting_times = models.ManyToManyField(Event, blank=True)

    def get_sections(self):
        if not hasattr(self, "_sections"):
            self._sections = self.sections.all()

        return self._sections

    @classmethod
    def ajax_autocomplete(cls, data):
        values = cls.objects.filter(anchor__friendly_name__istartswith=data).values(
                    'id', 'anchor__friendly_name').order_by('anchor__friendly_name')
        for v in values:
            v['ajax_str'] = v['anchor__friendly_name']
        return values

    def ajax_str(self):
        return self.title()

    def prettyDuration(self):
        if self.sections.all().count() <= 0:
            return "N/A"
        else:
            return self.sections.all()[0].prettyDuration()

    def prettyrooms(self):
        if self.sections.all().count() <= 0:
            return "N/A"
        else:
            return self.sections.all()[0].prettyrooms()

    def ascii_info(self):
        return self.class_info.encode('ascii', 'ignore')

    def _get_meeting_times(self):
        timeslot_id_list = []
        for s in self.sections.all():
            timeslot_id_list += s.meeting_times.all().values_list('id', flat=True)
        return Event.objects.filter(id__in=timeslot_id_list).order_by('start')
    all_meeting_times = property(_get_meeting_times)

    def _get_capacity(self):
        c = 0
        for s in self.get_sections():
            c += s.capacity
        return c
    capacity = property(_get_capacity)

    def __init__(self, *args, **kwargs):
        super(ClassSubject, self).__init__(*args, **kwargs)
        self.cache = ClassSubject.objects.cache(self)

    def get_section(self, timeslot=None):
        """ Cache sections for a class.  Always use this function to get a class's sections. """
<<<<<<< HEAD


=======
>>>>>>> 3731c579
        # If we happen to know our own sections from a subquery:
        did_search = True

        if hasattr(self, "_sections"):
            for s in self._sections:
                if not hasattr(s, "_events"):
                    did_search = False
                    break
                if timeslot in s._events or timeslot == None:
                    return s

            if did_search: # If we did successfully search all sections, but found none in this timeslot
                return None
            #If we didn't successfully search all sections, go and do it the old-fashioned way:
<<<<<<< HEAD

        print "Couldn't find section!"

=======
            
>>>>>>> 3731c579
        from django.core.cache import cache

        if timeslot:
            key = 'Sections_SubjectID%d_TimeslotID%d' % (self.id, timeslot.id)
        else:
            key = 'Sections_SubjectID%d_Default' % self.id

        # Encode None as a string... silly, I know.   -Michael P
        val = cache.get(key)
        if val:
            if val is not None:
                if val == 'None':
                    return None
                else:
                    return val

        if timeslot:
            qs = self.sections.filter(meeting_times=timeslot)
            if qs.count() > 0:
                result = qs[0]
            else:
                result = None
        else:
            result = self.default_section()
<<<<<<< HEAD

        # print 'set cache for %s' % key
=======
            
>>>>>>> 3731c579
        if result is not None:
            cache.set(key, result)
        else:
            cache.set(key, 'None')

        return result

    def default_section(self, create=True):
        """ Return the first section that was created for this class. """
        sec_qs = self.sections.order_by('id')
        if sec_qs.count() == 0:
            if create:
                return self.add_default_section()
            else:
                return None
        else:
            return sec_qs[0]

    def add_section(self, duration=0.0, status=0):
        """ Add a ClassSection belonging to this class. Can be run multiple times. """

        section_index = self.sections.count() + 1

        new_section = ClassSection()
        new_section.parent_class = self
        new_section.duration = '%.4f' % duration
        new_section.anchor = DataTree.get_by_uri(self.anchor.get_uri() + '/Section' + str(section_index), create=True)
        new_section.status = status
        new_section.save()
        self.sections.add(new_section)

        return new_section

    def add_default_section(self, duration=0.0, status=0):
        """ Make sure this class has a section associated with it.  This should be called
        at least once on every class.  Afterwards, additional sections can be created using
        add_section. """

        #   Support migration from currently existing classes.
        if self.status != 0:
            status = self.status
        if self.duration is not None and self.duration > 0:
            duration = self.duration

        if self.sections.count() == 0:
            return self.add_section(duration, status)
        else:
            return None

    def time_created(self):
        #   Return the datetime for when the class was first created.
        #   Oh wait, this is definitely not meh.
        v = GetNode('V/Flags/Registration/Teacher')
        q = self.anchor
        ubl = UserBit.objects.filter(verb=v, qsc=q).order_by('startdate')
        if ubl.count() > 0:
            return ubl[0].startdate
        else:
            return None

    def friendly_times(self):
        collapsed_times = []
        for s in self.get_sections():
            collapsed_times += s.friendly_times()
        return collapsed_times

    def students_dict(self):
        result = PropertyDict({})
        for sec in self.sections.all():
            result.merge(sec.students_dict())
        return result

    def students(self, use_cache=True, verbs=['/Enrolled']):
        result = []
        for sec in self.sections.all():
            result += sec.students(use_cache=use_cache, verbs=verbs)
        return result

    def num_students(self, use_cache=True, verbs=['/Enrolled']):
        result = 0
        if hasattr(self, "_num_students"):
            return self._num_students
        for sec in self.get_sections():
            result += sec.num_students(use_cache, verbs)
        self._num_students = result
        return result

    def num_students_prereg(self, use_cache=True):
        verb_base = DataTree.get_by_uri('V/Flags/Registration')
        uri_start = len(verb_base.get_uri())
        all_registration_verbs = verb_base.descendants()
        verb_list = [dt.get_uri()[uri_start:] for dt in all_registration_verbs]
        return self.num_students(False, verb_list)

    def num_students_prereg(self, use_cache=True):
        verb_base = DataTree.get_by_uri('V/Flags/Registration')
        uri_start = len(verb_base.get_uri())
        all_registration_verbs = verb_base.descendants()
        verb_list = [dt.get_uri()[uri_start:] for dt in all_registration_verbs]
        return self.num_students(False, verb_list)
        
    def max_students(self):
        return self.sections.count()*self.class_size_max

    def fraction_full(self):
        try:
            return self.num_students()/self.max_students()
        except ZeroDivisionError:
            return 1.0

    def emailcode(self):
        """ Return the emailcode for this class.

        The ``emailcode`` is defined as 'first letter of category' + id.
        """
        return self.category.symbol+str(self.id)

    def url(self):
        str_array = self.anchor.tree_encode()
        return '/'.join(str_array[-4:])

    def got_qsd(self):
        """ Returns if this class has any associated QSD. """
        if QuasiStaticData.objects.filter(path = self.anchor)[:1]:
            return True
        else:
            return False

    def got_index_qsd(self):
        """ Returns if this class has an associated index.html QSD. """
        if hasattr(self, "_index_qsd"):
            return (self._index_qsd != '')

        if QuasiStaticData.objects.filter(path = self.anchor, name = "learn:index")[:1]:
            return True
        else:
            return False

    def __unicode__(self):
        if self.title() is not None:
            return "%s: %s" % (self.id, self.title())
        else:
            return "%s: (none)" % self.id

    def delete(self, adminoverride = False):
        from esp.qsdmedia.models import Media

        anchor = self.anchor
        # SQL's cascading delete thing is sketchy --- if the anchor's corrupt,
        # we want webmin manual intervention
        if anchor and not anchor.name.endswith(str(self.id)):
            raise ESPError("Tried to delete class %d with corrupt anchor." % self.id)

        if self.num_students() > 0 and not adminoverride:
            return False

        teachers = self.teachers()
        for teacher in self.teachers():
            self.removeTeacher(teacher)
            self.removeAdmin(teacher)

        for sec in self.sections.all():
            sec.delete()

        #   Remove indirect dependencies
        Media.objects.filter(QTree(anchor__below=self.anchor)).delete()
        UserBit.objects.filter(QTree(qsc__below=self.anchor)).delete()

        self.checklist_progress.clear()

        super(ClassSubject, self).delete()

        if anchor:
            anchor.delete(True)
<<<<<<< HEAD

=======
                
    def numStudentAppQuestions(self):
        # This field may be prepopulated by .objects.catalog()
        if not hasattr(self, "_studentapps_count"):
            self._studentapps_count = self.studentappquestion_set.count()
            
        return self._studentapps_count
        
        
>>>>>>> 3731c579
    def cache_time(self):
        return 99999

    def title(self):
        retVal = self.cache['title']
        if retVal:
            return retVal

        retVal = self.anchor.friendly_name

        self.cache['title'] = retVal
        return retVal
<<<<<<< HEAD

    def teachers(self, use_cache = True):
=======
    
    @cache_function
    def teachers(self):
>>>>>>> 3731c579
        """ Return a queryset of all teachers of this class. """
        # We might have teachers pulled in by Awesome Query Magic(tm), as in .catalog()
        if hasattr(self, "_teachers"):
            return self._teachers

<<<<<<< HEAD
        retVal = self.cache['teachers']
        if retVal is not None and use_cache:
            return retVal

=======
>>>>>>> 3731c579
        v = GetNode('V/Flags/Registration/Teacher')

        # NOTE: This ignores the recursive nature of UserBits, since it's very slow and kind of pointless here.
        # Remove the following line and replace with
        #     retVal = UserBit.objects.bits_get_users(self.anchor, v, user_objs=True)
        # to reenable.
        retVal = ESPUser.objects.all().filter(Q(userbit__qsc=self.anchor, userbit__verb=v), UserBit.not_expired('userbit')).distinct()

        list(retVal)

<<<<<<< HEAD
        self.cache['teachers'] = retVal
=======
>>>>>>> 3731c579
        return retVal
    @staticmethod
    def key_set_from_userbit(bit):
        subjects = ClassSubject.objects.filter(anchor=bit.qsc)
        return [{'self': cls} for cls in subjects]
    teachers.depend_on_row(lambda:UserBit, lambda bit: ClassSubject.key_set_from_userbit(bit), lambda bit: bit.verb == GetNode('V/Flags/Registration/Teacher'))

    def pretty_teachers(self, use_cache = True):
        """ Return a prettified string listing of the class's teachers """

        return ", ".join([ "%s %s" % (u.first_name, u.last_name) for u in self.teachers() ])

    def isFull(self, ignore_changes=False, timeslot=None, use_cache=True):
        """ A class subject is full if all of its sections are full. """
        if timeslot is not None:
            sections = [self.get_section(timeslot)]
        else:
            sections = self.get_sections()
        for s in sections:
            if not s.isFull(ignore_changes=ignore_changes, use_cache=use_cache):
                return False
        return True

    def is_nearly_full(self):
        return len([x for x in self.get_sections() if x.num_students() > 0.75*x.capacity]) > 0

    def getTeacherNames(self):
        teachers = []
        for teacher in self.teachers():
            name = '%s %s' % (teacher.first_name,
                              teacher.last_name)
            if name.strip() == '':
                name = teacher.username
            teachers.append(name)
        return teachers

    def getTeacherNamesLast(self):
        teachers = []
        for teacher in self.teachers():
            name = '%s, %s' % (teacher.last_name,
                              teacher.first_name)
            if name.strip() == '':
                name = teacher.username
            teachers.append(name)
        return teachers

    def cannotAdd(self, user, checkFull=True, request=False, use_cache=True):
        """ Go through and give an error message if this user cannot add this class to their schedule. """
        if not user.isStudent():
            return 'You are not a student!'

        if not self.isAccepted():
            return 'This class is not accepted.'

#        if checkFull and self.parent_program.isFull(use_cache=use_cache) and not ESPUser(user).canRegToFullProgram(self.parent_program):
        if checkFull and self.parent_program.isFull(use_cache=True) and not ESPUser(user).canRegToFullProgram(self.parent_program):
            return 'This program cannot accept any more students!  Please try again in its next session.'

        if checkFull and self.isFull(use_cache=use_cache):
            return 'Class is full!'

        if request:
            verb_override = request.get_node('V/Flags/Registration/GradeOverride')
        else:
            verb_override = GetNode('V/Flags/Registration/GradeOverride')

        if user.getGrade() < self.grade_min or \
               user.getGrade() > self.grade_max:
            if not UserBit.UserHasPerms(user = user,
                                        qsc  = self.anchor,
                                        verb = verb_override):
                return 'You are not in the requested grade range for this class.  Class %s (%s) is for grades %d to %d, and you are in grade %d.  Please update your profile if this is incorrect.' % (self.emailcode(), self.title(), self.grade_min, self.grade_max, user.getGrade())

        # student has no classes...no conflict there.
        if user.getEnrolledClasses(self.parent_program, request).count() == 0:
            return False

        for section in self.sections.all():
            if user.isEnrolledInClass(section, request):
                return 'You are already signed up for a section of this class!'

        res = False
        # check to see if there's a conflict with each section of the subject, or if the user
        # has already signed up for one of the sections of this class
        for section in self.sections.all():
            res = section.cannotAdd(user, checkFull, request, use_cache)
            if not res: # if any *can* be added, then return False--we can add this class
                return res

        # res can't have ever been False--so we must have an error. Pass it along.
        return 'This class conflicts with your schedule!'

    def makeTeacher(self, user):
        v = GetNode('V/Flags/Registration/Teacher')

        ub, created = UserBit.objects.get_or_create(user = user,
                                qsc = self.anchor,
                                verb = v)
        ub.renew()
        return True

    def removeTeacher(self, user):
        v = GetNode('V/Flags/Registration/Teacher')

        for bit in UserBit.objects.filter(user = user, qsc = self.anchor, verb = v):
            bit.expire()
            
        return True

    def subscribe(self, user):
        v = GetNode('V/Subscribe')

        ub, created = UserBit.objects.get_or_create(user = user,
                                qsc = self.anchor,
                                verb = v)

        return True

    def makeAdmin(self, user, endtime = None):
        v = GetNode('V/Administer/Edit')

        ub, created = UserBit.objects.get_or_create(user = user,
                                qsc = self.anchor,
                                verb = v)


        return True

    def removeAdmin(self, user):
        v = GetNode('V/Administer/Edit')
        UserBit.objects.filter(user = user,
                               qsc = self.anchor,
                               verb = v).delete()
        return True

    def getResourceRequests(self): # get all resource requests associated with this ClassSubject
        from esp.resources.models import ResourceRequest
        return ResourceRequest.objects.filter(target__parent_class=self)

    def conflicts(self, teacher):
        from esp.users.models import ESPUser
        user = ESPUser(teacher)
        if user.getTaughtClasses().count() == 0:
            return False

        for cls in user.getTaughtClasses().filter(parent_program = self.parent_program):
            for section in cls.sections.all():
                for time in section.meeting_times.all():
                    for sec in self.sections.all().exclude(id=section.id):
                        if sec.meeting_times.filter(id = time.id).count() > 0:
                            return True
        return False

    def isAccepted(self): return self.status == 10
    def isReviewed(self): return self.status != 0
    def isRejected(self): return self.status == -10
    def isCancelled(self): return self.status == -20
    isCanceled = isCancelled    # Yay alternative spellings
    
    def isRegOpen(self):
        for sec in self.sections.all():
            if sec.isRegOpen():
                return True
        return False

    def isRegClosed(self):
        for sec in self.sections.all():
            if not sec.isRegClosed():
                return False
        return True
        
    def accept(self, user=None, show_message=False):
        """ mark this class as accepted """
        if self.isAccepted():
            return False # already accepted

        self.status = 10
        # I do not understand the following line, but it saves us from "Cannot convert float to Decimal".
        # Also seen in /esp/program/modules/forms/management.py -ageng 2008-11-01
        #self.duration = Decimal(str(self.duration))
        self.save()
        #   Accept any unreviewed sections.
        for sec in self.sections.all():
            if sec.status == 0:
                sec.status = 10
                sec.save()

        if not show_message:
            return True

        subject = 'Your %s class was approved!' % (self.parent_program.niceName())

        content =  """Congratulations, your class,
%s,
was approved! Please go to http://esp.mit.edu/teach/%s/class_status/%s to view your class' status.

-esp.mit.edu Autogenerated Message""" % \
                  (self.title(), self.parent_program.getUrlBase(), self.id)
        if user is None:
            user = AnonymousUser()
        Entry.post(user, self.anchor.tree_create(['TeacherEmail']), subject, content, True)
        return True

    def propose(self):
        """ Mark this class as just `proposed' """
        self.status = 0
        self.save()

    def reject(self):
        """ Mark this class as rejected; also kicks out students from each section. """
        for sec in self.sections.all():
            sec.status = -10
            sec.save()
        self.clearStudents()
        self.status = -10
        self.save()

    def cancel(self):
        """ Cancel this class. Has yet to do anything useful. """
        for sec in self.sections.all():
            sec.status = -20
            sec.save()
        self.clearStudents()
        self.status = -20
        self.save()

    def clearStudents(self):
        for sec in self.sections.all():
            sec.clearStudents()

    def docs_summary(self):
        """ Return the first three documents associated
        with a class, for previewing. """

        retVal = self.cache['docs_summary']

        if retVal is not None:
            return retVal

        retVal = self.anchor.media_set.all()[:3]
        list(retVal)

        self.cache['docs_summary'] = retVal

        return retVal

    def getUrlBase(self):
        """ gets the base url of this class """
        return self.url() # This makes looking up subprograms by name work; I've left it so that it can be undone without too much effort
        tmpnode = self.anchor
        urllist = []
        while tmpnode.name != 'Programs':
            urllist.insert(0,tmpnode.name)
            tmpnode = tmpnode.parent
        return "/".join(urllist)

    def getRegBits(self, user):
        return UserBit.objects.filter(QTree(qsc__below=self.anchor), user=user).filter(enddate__gte=datetime.datetime.now()).order_by('verb__name')

    def getRegVerbs(self, user):
        """ Get the list of verbs that a student has within this class's anchor. """
        return [u.verb for u in self.getRegBits(user)]

    def preregister_student(self, user, overridefull=False, automatic=False):
        """ Register the student for the least full section of the class
        that fits into their schedule. """
        sections = user.getEnrolledSections()
        time_taken = []
        for c in sections:
            time_taken += list(c.meeting_times.all())

        best_section = None
        min_ratio = 1.0
        for sec in self.sections.all():
            available = True
            for t in sec.meeting_times.all():
                if t in time_taken:
                    available = False
            if available and (float(sec.num_students()) / (sec.capacity + 1)) < min_ratio:
                min_ratio = float(sec.num_students()) / (sec.capacity + 1)
                best_section = sec

        if best_section:
            best_section.preregister_student(user, overridefull, automatic)

    def unpreregister_student(self, user):
        """ Find the student's registration for the class and expire it.
        Also update the cache on each of the sections.  """
        for s in self.sections.all():
            s.unpreregister_student(user)

    def getArchiveClass(self):
        from esp.program.models import ArchiveClass

        result = ArchiveClass.objects.filter(original_id=self.id)
        if result.count() > 0:
            return result[0]

        result = ArchiveClass()
        date_dir = self.parent_program.anchor.name.split('_')
        result.program = self.parent_program.anchor.parent.name
        result.year = date_dir[0][:4]
        if len(date_dir) > 1:
            result.date = date_dir[1]
        teacher_strs = ['%s %s' % (t.first_name, t.last_name) for t in self.teachers()]
        result.teacher = ' and '.join(teacher_strs)
        result.category = self.category.category
        result.title = self.title()
        result.description = self.class_info
        if self.prereqs and len(self.prereqs) > 0:
            result.description += '\n\nThe prerequisites for this class were: %s' % self.prereqs
        result.teacher_ids = '|' + '|'.join([str(t.id) for t in self.teachers()]) + '|'
        all_students = self.students() + self.students_old()
        result.student_ids = '|' + '|'.join([str(s.id) for s in all_students]) + '|'
        result.original_id = self.id

        #   It's good to just keep everything in the archives since they are cheap.
        result.save()

        return result

    def archive(self):
        """ Archive a class to reduce the size of the database. """
        from esp.resources.models import ResourceRequest, ResourceAssignment

        #   Ensure that the class has been saved in the archive.
        archived_class = self.getArchiveClass()

        #   Delete user bits and resource stuff associated with the class.
        #   (Currently leaving ResourceAssignments alone so that schedules can be viewed.)
        UserBit.objects.filter(qsc=self.anchor).delete()
        ResourceRequest.objects.filter(target_subj=self).delete()
        #   ResourceAssignment.objects.filter(target_subj=self).delete()
        for s in self.sections.all():
            ResourceRequest.objects.filter(target=s).delete()
            #   ResourceAssignment.objects.filter(target=s).delete()

        #   This function leaves the actual ClassSubject object, its ClassSections,
        #   and the QSD pages alone.
        return archived_class

    def update_cache(self):
        self.teachers(use_cache = False)

    @staticmethod
    def catalog_sort(one, other):
        cmp1 = cmp(one.category.category, other.category.category)
        if cmp1 != 0:
            return cmp1
        cmp2 = ClassSubject.class_sort_by_timeblock(one, other)
        if cmp2 != 0:
            return cmp2
        cmp3 = ClassSubject.class_sort_by_title(one, other)
        if cmp3 != 0:
            return cmp3
        return cmp(one, other)

    @staticmethod
    def class_sort_by_category(one, other):
        return cmp(one.category.category, other.category.category)

    @staticmethod
    def class_sort_by_id(one, other):
        return cmp(one.id, other.id)

    @staticmethod
    def class_sort_by_teachers(one, other):
        return cmp( sorted(one.getTeacherNames()), sorted(other.getTeacherNames()) )

    @staticmethod
    def class_sort_by_title(one, other):
        return cmp(one.title(), other.title())

    @staticmethod
    def class_sort_by_timeblock(one, other):
        if len(one.all_meeting_times) == 0:
            if len(other.all_meeting_times) == 0:
                return 0
            else:
                return -1
        else:
            if len(other.all_meeting_times) == 0:
                return 1
            else:
                return cmp(one.all_meeting_times[0], other.all_meeting_times[0])

    @staticmethod
    def class_sort_noop(one, other):
        return 0

    @staticmethod
    def sort_muxer(sorters):
        def sort_fn(one, other):
            for fn in sorters:
                val = fn(one, other)
                if val != 0:
                    return val
            return 0
        return sort_fn

    def save(self, *args, **kwargs):
        super(ClassSubject, self).save(*args, **kwargs)
        self.update_cache()

    class Meta:
        db_table = 'program_class'
        app_label = 'program'


class ClassImplication(models.Model):
    """ Indicates class prerequisites corequisites, and the like """
    cls = models.ForeignKey(ClassSubject, null=True) # parent class
    parent = models.ForeignKey('self', null=True, default=None) # parent classimplication
    is_prereq = models.BooleanField(default=True) # if not a prereq, it's a coreq
    enforce = models.BooleanField(default=True)
    member_ids = models.CommaSeparatedIntegerField(max_length=100, blank=True, null=False) # implied classes (get implied implications with classimplication_set instead)
    operation = models.CharField(max_length=4, choices = ( ('AND', 'All'), ('OR', 'Any'), ('XOR', 'Exactly One') ))

    def member_id_ints_get(self):
        return [ int(s) for s in self.member_ids.split(',') ]

    def member_id_ints_set(self, value):
        self.member_ids = ",".join([ str(n) for n in value ])

    member_id_ints = property( member_id_ints_get, member_id_ints_set )

    class Meta:
        verbose_name_plural = 'Class Implications'
        app_label = 'program'
        db_table = 'program_classimplications'

    class Admin:
        pass

    def __unicode__(self):
        return 'Implications for %s' % self.cls

    def _and(lst):
        """ True iff all elements in lst are true """
        for i in lst:
            if not i:
                return False

        return True

    def _or(lst):
        """ True iff at least one element in lst is true """
        for i in lst:
            if i:
                return True

        return False

    def _xor(lst):
        """ True iff lst contains exactly one true element """
        true_count = 0

        for i in lst:
            if i:
                true_count += 1

            if true_count > 1:
                return False

        if true_count == 1:
            return True
        else:
            return False

    _ops = { 'AND': _and, 'OR': _or, 'XOR': _xor }

    def fails_implication(self, student, already_seen_implications=set(), without_classes=set()):
        """ Returns either False, or the ClassImplication that fails (may be self, may be a subimplication) """
        class_set = ClassSubject.objects.filter(id__in=self.member_id_ints)

        class_valid_iterator = [ (student in c.students(False) and c.id not in without_classes) for c in class_set ]
        subimplication_valid_iterator = [ (not i.fails_implication(student, already_seen_implications, without_classes)) for i in self.classimplication_set.all() ]

        if not ClassImplication._ops[self.operation](class_valid_iterator + subimplication_valid_iterator):
            return self
        else:
            return False


class ClassCategories(models.Model):
    """ A list of all possible categories for an ESP class

    Categories include 'Mathematics', 'Science', 'Zocial Zciences', etc.
    """

    category = models.TextField(blank=False)
    symbol = models.CharField(max_length=1, default='?', blank=False)

    class Meta:
        verbose_name_plural = 'Class Categories'
        app_label = 'program'
        db_table = 'program_classcategories'

    def __unicode__(self):
        return u'%s (%s)' % (self.category, self.symbol)


    @staticmethod
    def category_string(letter):

        results = ClassCategories.objects.filter(category__startswith = letter)

        if results.count() == 1:
            return results[0].category
        else:
            return None

    class Admin:
        pass

def install():
    """ Initialize the default class categories. """
    category_dict = {
        'S': 'Science',
        'M': 'Math & Computer Science',
        'E': 'Engineering',
        'A': 'Arts',
        'H': 'Humanities',
        'X': 'Miscellaneous',
    }
    
    for key in category_dict:
        cat = ClassCategories()
        cat.symbol = key
        cat.category = category_dict[key]
        cat.save()<|MERGE_RESOLUTION|>--- conflicted
+++ resolved
@@ -152,14 +152,9 @@
         select = SortedDict([( '_num_students', 'SELECT COUNT(*) FROM "users_userbit" WHERE ("users_userbit"."verb_id" = %s AND "users_userbit"."qsc_id" = "datatree_datatree"."id" AND "datatree_datatree"."parent_id" = "program_class"."anchor_id" AND "users_userbit"."startdate" <= %s AND "users_userbit"."enddate" >= %s)'),
                              ('teacher_ids', 'SELECT list("users_userbit"."user_id") FROM "users_userbit" WHERE ("users_userbit"."verb_id" = %s AND "users_userbit"."qsc_id" = "program_class"."anchor_id" AND "users_userbit"."enddate" >= %s AND "users_userbit"."startdate" <= %s)'),
                              ('media_count', 'SELECT COUNT(*) FROM "qsdmedia_media" WHERE ("qsdmedia_media"."anchor_id" = "program_class"."anchor_id")'),
-<<<<<<< HEAD
-                             ('_index_qsd', 'SELECT list("qsd_quasistaticdata"."id") FROM "qsd_quasistaticdata" WHERE ("qsd_quasistaticdata"."path_id" = "program_class"."anchor_id" AND "qsd_quasistaticdata"."name" = \'learn:index\')')])
-
-=======
                              ('_index_qsd', 'SELECT list("qsd_quasistaticdata"."id") FROM "qsd_quasistaticdata" WHERE ("qsd_quasistaticdata"."path_id" = "program_class"."anchor_id" AND "qsd_quasistaticdata"."name" = \'learn:index\')'),
                              ('_studentapps_count', 'SELECT COUNT(*) FROM "program_studentappquestion" WHERE ("program_studentappquestion"."subject_id" = "program_class"."id")')])
                              
->>>>>>> 3731c579
         select_params = [ enrolled_node.id,
                           now,
                           now,
@@ -314,9 +309,6 @@
     def _get_title(self):
         return self.parent_class.title()
     title = property(_get_title)
-<<<<<<< HEAD
-
-=======
     
     def _get_room_capacity(self, rooms = None):
         if rooms == None:
@@ -329,7 +321,6 @@
         return rc
 
     @cache_function
->>>>>>> 3731c579
     def _get_capacity(self, ignore_changes=False):
 
         if self.max_class_capacity is not None:
@@ -343,16 +334,7 @@
             for r in rooms:
                 rc += r.num_students
             ans = min(self.parent_class.class_size_max, rc)
-<<<<<<< HEAD
-
-            # Only save the capacity if we do have rooms assigned;
-            # otherwise don't bother as this number will almost definitely change
-            #self.max_class_capacity = ans
-            #self.save()
-
-=======
             
->>>>>>> 3731c579
         #   Apply dynamic capacity rule
         if not ignore_changes:
             options = self.parent_program.getModuleExtension('StudentClassRegModuleInfo')
@@ -426,14 +408,8 @@
         """   Get all assignments pertaining to floating resources like projectors. """
         from esp.resources.models import ResourceType
         cls_restype = ResourceType.get_or_create('Classroom')
-<<<<<<< HEAD
-        ta_restype = ResourceType.get_or_create('Teacher Availability')
-        return self.getResourceAssignments().filter(target=self).exclude(resource__res_type=cls_restype).exclude(resource__res_type=ta_restype)
-
-=======
         return self.getResourceAssignments().filter(target=self).exclude(resource__res_type=cls_restype)
     
->>>>>>> 3731c579
     def classrooms(self):
         """ Returns the list of classroom resources assigned to this class."""
         from esp.resources.models import Resource
@@ -577,32 +553,12 @@
 
     #   Scheduling helper functions
 
-<<<<<<< HEAD
-    def sufficient_length(self, event_list=None):
-        """   This function tells if the class' assigned times are sufficient to cover the duration.
-        If the duration is not set, 1 hour is assumed. """
-
-        # Only cache when no event list is provided.
-        caching = False
-        if not event_list:
-            cache_key = "CLASSSECTION__SUFFICIENT_LENGTH__%s" % self.id
-            caching = True
-            retVal = cache.get(cache_key)
-            if retVal != None:
-                return retVal
-
-        if self.duration == 0.0:
-            duration = 1.0
-        else:
-            duration = self.duration
-=======
     @cache_function
     def sufficient_length(self, event_list=None):
         """   This function tells if the class' assigned times are sufficient to cover the duration.
         If the duration is not set, 1 hour is assumed. """
         
         duration = self.duration or 1.0
->>>>>>> 3731c579
 
         if event_list is None:
             event_list = list(self.meeting_times.all().order_by('start'))
@@ -612,13 +568,9 @@
             return False
         else:
             return True
-<<<<<<< HEAD
-
-=======
     sufficient_length.depend_on_m2m(lambda:ClassSection, 'meeting_times', lambda sec, event: {'self': sec})
     
     
->>>>>>> 3731c579
     def extend_timeblock(self, event, merged=True):
         """ Return the Event list or (merged Event) for this class's duration if the class starts in the
         provided timeslot and continues contiguously until its duration has ended. """
@@ -690,12 +642,9 @@
         for event in set(event_list):
             self.meeting_times.add(event)
 
-<<<<<<< HEAD
-=======
     def clear_meeting_times(self):
         self.meeting_times.clear()
     
->>>>>>> 3731c579
     def assign_start_time(self, first_event):
         """ Get enough events following the first one until you have the class duration covered.
         Then add them. """
@@ -758,20 +707,10 @@
                 errors.append( u'Error: Room <strong>%s</strong> is already taken%s.  Please assign a different one to <strong>%s</strong>.  While you\'re at it, bug the webmasters to find out why you were allowed to assign a conflict.' % ( base_room.name, occupiers_str, self ) )
 
         return (status, errors)
-<<<<<<< HEAD
-
-    def viable_times(self):
-        """ Return a list of Events for which all of the teachers are available. """
-        from django.core.cache import cache
-        from esp.resources.models import ResourceType, Resource
-
-=======
     
     @cache_function
     def viable_times(self, ignore_classes=False):
         """ Return a list of Events for which all of the teachers are available. """
-        
->>>>>>> 3731c579
         def intersect_lists(list_of_lists):
             if len(list_of_lists) == 0:
                 return []
@@ -783,28 +722,14 @@
                     if elt not in other_list:
                         base_list.remove(elt)
             return base_list
-<<<<<<< HEAD
-
-        #   This will need to be cached.
-        cache_key = 'class__viable_times:%d' % self.id
-        result = cache.get(cache_key)
-        if result is not None:
-            return result
-=======
->>>>>>> 3731c579
 
         teachers = self.parent_class.teachers()
         num_teachers = teachers.count()
 
         timeslot_list = []
         for t in teachers:
-<<<<<<< HEAD
-            timeslot_list.append(list(t.getAvailableTimes(self.parent_program)))
-
-=======
             timeslot_list.append(list(t.getAvailableTimes(self.parent_program, ignore_classes)))
             
->>>>>>> 3731c579
         available_times = intersect_lists(timeslot_list)
 
         #   If the class is already scheduled, put its time in.
@@ -823,10 +748,6 @@
                 if self.sufficient_length(timegroup[i:len(timegroup)]):
                     viable_list.append(timegroup[i])
 
-<<<<<<< HEAD
-        cache.set(cache_key, viable_list)
-        return viable_list
-=======
         return viable_list
     #   Dependencies: 
     #   - all resources, requests and assignments pertaining to the target class (includes teacher availability)
@@ -842,7 +763,6 @@
         sections = ClassSection.objects.filter(QTree(anchor__below=bit.qsc))
         return [{'self': sec} for sec in sections]
     viable_times.depend_on_row(lambda:UserBit, lambda bit: ClassSection.key_set_from_userbit(bit), lambda bit: bit.verb == GetNode('V/Flags/Registration/Teacher'))
->>>>>>> 3731c579
 
     def viable_rooms(self):
         """ Returns a list of Resources (classroom type) that satisfy all of this class's resource requests.
@@ -908,27 +828,12 @@
         # Test any scheduling constraints based on this class
         relevantFilters = ScheduleTestSectionList.filter_by_section(self)
         #relevantConstraints = ScheduleConstraint.objects.filter(Q(requirement__booleantoken__in=relevantFilters) | Q(condition__booleantoken__in=relevantFilters))
-<<<<<<< HEAD
-
-        #   temporary test until I figure how to better choose constraints
-        relevantConstraints = ScheduleConstraint.objects.filter(program=self.parent_program)
-=======
->>>>>>> 3731c579
 
         relevantConstraints = ScheduleConstraint.objects.filter(program=self.parent_program)
         # Set up a ScheduleMap; fake-insert this class into it
         sm = ScheduleMap(user, self.parent_program)
-<<<<<<< HEAD
-        for ts in self.meeting_times.all():
-            if len(sm.map[ts.id]) > 0:
-                return "You cannot add this class because of a scheduling conflict at %s." % ts.short_time()
-
-        sm.add_section(self)
-            
-=======
         sm.add_section(self)
         
->>>>>>> 3731c579
         for exp in relevantConstraints:
             if not exp.evaluate(sm):
                 return "You're violating a scheduling constraint.  Adding <i>%s</i> to your schedule requires that you: %s." % (self.title, exp.requirement.label)
@@ -972,13 +877,8 @@
         verb_base = DataTree.get_by_uri('V/Flags/Registration')
         uri_start = len(verb_base.get_uri())
         all_registration_verbs = verb_base.descendants()
-<<<<<<< HEAD
-        verb_list = [dt.uri[uri_start:] for dt in all_registration_verbs]
-
-=======
         verb_list = [dt.get_uri()[uri_start:] for dt in all_registration_verbs]
         
->>>>>>> 3731c579
         return self.students(use_cache, verbs=verb_list)
 
     def students(self, use_cache=True, verbs = ['/Enrolled']):
@@ -1044,13 +944,8 @@
         verb_base = DataTree.get_by_uri('V/Flags/Registration')
         uri_start = len(verb_base.get_uri())
         all_registration_verbs = verb_base.descendants()
-<<<<<<< HEAD
-        verb_list = [dt.uri[uri_start:] for dt in all_registration_verbs]
-
-=======
         verb_list = [dt.get_uri()[uri_start:] for dt in all_registration_verbs]
         
->>>>>>> 3731c579
         return self.num_students(use_cache, verbs=verb_list)
 
     def num_students(self, use_cache=True, verbs=['/Enrolled']):
@@ -1237,15 +1132,9 @@
             prereg_verb = DataTree.get_by_uri(prereg_verb_base.get_uri() + '/%d' % priority, create=True)
         else:
             prereg_verb = prereg_verb_base
-<<<<<<< HEAD
-
-        auto_verb = DataTree.get_by_uri(prereg_verb.uri + '/Automatic', create=True)
-
-=======
             
         auto_verb = DataTree.get_by_uri(prereg_verb.get_uri() + '/Automatic', create=True)
         
->>>>>>> 3731c579
         if overridefull or not self.isFull():
             #    Then, create the userbit denoting preregistration for this class.
             if not UserBit.objects.UserHasPerms(user, self.anchor, prereg_verb):
@@ -1381,11 +1270,6 @@
 
     def get_section(self, timeslot=None):
         """ Cache sections for a class.  Always use this function to get a class's sections. """
-<<<<<<< HEAD
-
-
-=======
->>>>>>> 3731c579
         # If we happen to know our own sections from a subquery:
         did_search = True
 
@@ -1400,13 +1284,7 @@
             if did_search: # If we did successfully search all sections, but found none in this timeslot
                 return None
             #If we didn't successfully search all sections, go and do it the old-fashioned way:
-<<<<<<< HEAD
-
-        print "Couldn't find section!"
-
-=======
             
->>>>>>> 3731c579
         from django.core.cache import cache
 
         if timeslot:
@@ -1431,12 +1309,7 @@
                 result = None
         else:
             result = self.default_section()
-<<<<<<< HEAD
-
-        # print 'set cache for %s' % key
-=======
             
->>>>>>> 3731c579
         if result is not None:
             cache.set(key, result)
         else:
@@ -1611,9 +1484,6 @@
 
         if anchor:
             anchor.delete(True)
-<<<<<<< HEAD
-
-=======
                 
     def numStudentAppQuestions(self):
         # This field may be prepopulated by .objects.catalog()
@@ -1623,7 +1493,6 @@
         return self._studentapps_count
         
         
->>>>>>> 3731c579
     def cache_time(self):
         return 99999
 
@@ -1636,26 +1505,14 @@
 
         self.cache['title'] = retVal
         return retVal
-<<<<<<< HEAD
-
-    def teachers(self, use_cache = True):
-=======
     
     @cache_function
     def teachers(self):
->>>>>>> 3731c579
         """ Return a queryset of all teachers of this class. """
         # We might have teachers pulled in by Awesome Query Magic(tm), as in .catalog()
         if hasattr(self, "_teachers"):
             return self._teachers
 
-<<<<<<< HEAD
-        retVal = self.cache['teachers']
-        if retVal is not None and use_cache:
-            return retVal
-
-=======
->>>>>>> 3731c579
         v = GetNode('V/Flags/Registration/Teacher')
 
         # NOTE: This ignores the recursive nature of UserBits, since it's very slow and kind of pointless here.
@@ -1666,10 +1523,6 @@
 
         list(retVal)
 
-<<<<<<< HEAD
-        self.cache['teachers'] = retVal
-=======
->>>>>>> 3731c579
         return retVal
     @staticmethod
     def key_set_from_userbit(bit):
