__author__    = "MIT ESP"
__date__      = "$DATE$"
__rev__       = "$REV$"
__license__   = "GPL v.2"
__copyright__ = """
This file is part of the ESP Web Site
Copyright (c) 2008 MIT ESP

The ESP Web Site is free software; you can redistribute it and/or
modify it under the terms of the GNU General Public License
as published by the Free Software Foundation; either version 2
of the License, or (at your option) any later version.

This program is distributed in the hope that it will be useful,
but WITHOUT ANY WARRANTY; without even the implied warranty of
MERCHANTABILITY or FITNESS FOR A PARTICULAR PURPOSE.  See the
GNU General Public License for more details.

You should have received a copy of the GNU General Public License
along with this program; if not, write to the Free Software
Foundation, Inc., 51 Franklin Street, Fifth Floor, Boston, MA  02110-1301, USA.

Contact Us:
ESP Web Group
MIT Educational Studies Program,
84 Massachusetts Ave W20-467, Cambridge, MA 02139
Phone: 617-253-4882
Email: web@esp.mit.edu
"""

import datetime
import time
from collections import defaultdict

# django Util
from django.db import models
from django.db.models.query import Q
from django.core.cache import cache
from django.utils.datastructures import SortedDict

# ESP Util
from esp.db.models.prepared import ProcedureManager
from esp.db.fields import AjaxForeignKey
from esp.db.cache import GenericCacheHelper

# django models
from django.contrib.auth.models import User

# ESP models
from esp.miniblog.models import Entry
from esp.datatree.models import *
from esp.cal.models import Event
from esp.qsd.models import QuasiStaticData
from esp.users.models import ESPUser, UserBit
from esp.utils.property import PropertyDict
from esp.middleware              import ESPError
from esp.program.models import Program

__all__ = ['ClassSection', 'ClassSubject', 'ProgramCheckItem', 'ClassManager', 'ClassCategories', 'ClassImplication']

class ProgramCheckItem(models.Model):
    from esp.program.models import Program

    program = models.ForeignKey(Program, related_name='checkitems')
    title   = models.CharField(max_length=512)
    seq     = models.PositiveIntegerField(blank=True,verbose_name='Sequence',
                                          help_text = 'Lower is earlier')

    def save(self, *args, **kwargs):
        if self.seq is None:
            try:
                item = ProgramCheckItem.objects.filter(program = self.program).order_by('-seq')[0]
                self.seq = item.seq + 5
            except IndexError:
                self.seq = 0
        super(ProgramCheckItem, self).save(*args, **kwargs)

    def __unicode__(self):
        return '%s for "%s"' % (self.title, str(self.program).strip())

    class Meta:
        ordering = ('seq',)
        app_label = 'program'
        db_table = 'program_programcheckitem'


class ClassCacheHelper(GenericCacheHelper):
    @staticmethod
    def get_key(cls):
        return 'ClassCache__%s' % cls._get_pk_val()

class SectionCacheHelper(GenericCacheHelper):
    @staticmethod
    def get_key(cls):
        return 'SectionCache__%s' % cls._get_pk_val()

class ClassManager(ProcedureManager):

    def approved(self, return_q_obj=False):
        if return_q_obj:
            return Q(status = 10)

        return self.filter(status = 10)

    def catalog(self, program, ts=None, force_all=False, initial_queryset=None):
        """ Return a queryset of classes for view in the catalog.

        In addition to just giving you the classes, it also
        queries for the category's title (cls.category_txt)
        and the total # of media.
        """
        now = datetime.datetime.now()
        enrolled_node=GetNode("V/Flags/Registration/Enrolled")
        teaching_node=GetNode("V/Flags/Registration/Teacher")

        if initial_queryset:
            classes = initial_queryset
        else:
            classes = self.all()

        if not force_all:
            classes = classes.filter(self.approved(return_q_obj=True))

        classes = classes.select_related('anchor',
                                         'category')

        classes = classes.filter(parent_program = program)

        if ts is not None:
            classes = classes.filter(meeting_times=ts)

        select = SortedDict([( '_num_students', 'SELECT COUNT(*) FROM "users_userbit" WHERE ("users_userbit"."verb_id" = %s AND "users_userbit"."qsc_id" = "datatree_datatree"."id" AND "datatree_datatree"."parent_id" = "program_class"."anchor_id" AND "users_userbit"."startdate" <= %s AND "users_userbit"."enddate" >= %s)'),
                             ('teacher_ids', 'SELECT list("users_userbit"."user_id") FROM "users_userbit" WHERE ("users_userbit"."verb_id" = %s AND "users_userbit"."qsc_id" = "program_class"."anchor_id" AND "users_userbit"."enddate" >= %s AND "users_userbit"."startdate" <= %s)'),
                             ('media_count', 'SELECT COUNT(*) FROM "qsdmedia_media" WHERE ("qsdmedia_media"."anchor_id" = "program_class"."anchor_id")'),
                             ('_index_qsd', 'SELECT list("qsd_quasistaticdata"."id") FROM "qsd_quasistaticdata" WHERE ("qsd_quasistaticdata"."path_id" = "program_class"."anchor_id" AND "qsd_quasistaticdata"."name" = \'learn:index\')')])

        select_params = [ enrolled_node.id,
                          now,
                          now,
                          teaching_node.id,
                          now,
                          now,
                         ]
        classes = classes.extra(select=select, select_params=select_params)
        classes = classes.order_by('category', '_num_students', 'id')
        classes = classes.distinct()

        # All class ID's; used by later query ugliness:
        class_ids = map(lambda x: x.id, classes)

        # Now to get the sections corresponding to these classes...

        sections = ClassSection.objects.filter(parent_class__in=class_ids)

        sections = sections.select_related('anchor')

        sections = ClassSection.prefetch_catalog_data(sections.distinct())

        sections_by_parent_id = defaultdict(list)
        for s in sections:
            sections_by_parent_id[s.parent_class_id].append(s)

        # We got classes.  Now get teachers...

        teachers = User.objects.filter(userbit__verb=teaching_node, userbit__qsc__parent__parent=program.anchor_id, userbit__startdate__lte=now, userbit__enddate__gte=now).distinct()

        teachers_by_id = {}
        for t in teachers:
            teachers_by_id[t.id] = t

        # Now, to combine all of the above

        if len(classes) >= 1:
            p = Program.objects.select_related('anchor').get(id=classes[0].parent_program_id)

        for c in classes:
            c._teachers = [teachers_by_id[int(x)] for x in c.teacher_ids.split(',')] if c.teacher_ids != '' else []
            c._teachers.sort(cmp=lambda t1, t2: cmp(t1.last_name, t2.last_name))
            c._sections = sections_by_parent_id[c.id]
            for s in c._sections:
                s.parent_class = c
            c._sections.sort(cmp=lambda s1, s2: cmp(s1.anchor.name, s2.anchor.name))
            c.parent_program = p # So that if we set attributes on one instance of the program,
                                 # they show up for all instances.

        return classes

    cache = ClassCacheHelper


def checklist_progress_base(class_name):
    """ The main Manage page requests checklist_progress.all() O(n) times
    per checkbox in the program.  Minimize the number of these calls that
    actually hit the db. """
    def _progress(self):
        CACHE_KEY = class_name.upper() + "__CHECKLIST_PROGRESS__CACHE__%d" % self.id
        val = cache.get(CACHE_KEY)
        if val == None:
            val = self.checklist_progress.all()
            len(val) # force the query to be executed before caching it
            cache.set(CACHE_KEY, val, 1)

        return val
    return _progress


class ClassSection(models.Model):
    """ An instance of class.  There should be one of these for each weekend of HSSP, for example; or multiple
    parallel sections for a course being taught more than once at Splash or Spark. """

    anchor = models.ForeignKey(DataTree)
    status = models.IntegerField(default=0)   #   -10 = rejected, 0 = unreviewed, 10 = accepted
    duration = models.DecimalField(blank=True, null=True, max_digits=5, decimal_places=2)
    meeting_times = models.ManyToManyField(Event, related_name='meeting_times', blank=True)
    checklist_progress = models.ManyToManyField(ProgramCheckItem, blank=True)
    max_class_capacity = models.IntegerField(null=True)

    cache = SectionCacheHelper
    checklist_progress_all_cached = checklist_progress_base('ClassSection')
    parent_class = AjaxForeignKey('ClassSubject', related_name='sections')

    @classmethod
    def prefetch_catalog_data(cls, queryset):
        """ Take a queryset of a set of ClassSubject's, and annotate each class in it with the '_count_students' and 'event_ids' fields (used internally when available by many functions to save on queries later) """
        now = datetime.datetime.now()
        enrolled_node=GetNode("V/Flags/Registration/Enrolled")

        select = SortedDict([( '_count_students', 'SELECT COUNT(*) FROM "users_userbit" WHERE ("users_userbit"."verb_id" = %s AND "users_userbit"."qsc_id" = "program_classsection"."anchor_id" AND "users_userbit"."startdate" <= %s AND "users_userbit"."enddate" >= %s)'),
                             ('event_ids', 'SELECT list("cal_event"."id") FROM "cal_event", "program_classsection_meeting_times" WHERE ("program_classsection_meeting_times"."event_id" = "cal_event"."id" AND "program_classsection_meeting_times"."classsection_id" = "program_classsection"."id")')])

        select_params = [ enrolled_node.id,
                          now,
                          now,
                         ]

        sections = queryset.extra(select=select, select_params=select_params)
        section_ids = map(lambda x: x.id, sections)

        # Now, go get some events...

        events = Event.objects.filter(meeting_times__in=section_ids).distinct()

        events_by_id = {}
        for e in events:
            events_by_id[e.id] = e

        # Now, to combine all of the above:

        for s in sections:
            s._events = [events_by_id[int(x)] for x in s.event_ids.split(',')] if s.event_ids != '' else []
            s._events.sort(cmp=lambda e1, e2: cmp(e1.start, e2.start))

        return sections


    def get_meeting_times(self):
        if not hasattr(self, "_events"):
            self._events = self.meeting_times.all()

        return self._events

    #   Some properties for traits that are actually traits of the ClassSubjects.
    def _get_parent_program(self):
        return self.parent_class.parent_program
    parent_program = property(_get_parent_program)

    def _get_teachers(self):
        return self.parent_class.teachers()
    teachers = property(_get_teachers)

    def _get_category(self):
        return self.parent_class.category
    category = property(_get_category)

    def _get_title(self):
        return self.parent_class.title()
    title = property(_get_title)

    def _get_capacity(self):
        if self.max_class_capacity is not None:
            return self.max_class_capacity

        rooms = self.initial_rooms()
        if len(rooms) == 0:
            ans = self.parent_class.class_size_max
        else:
            rc = 0
            for r in rooms:
                rc += r.num_students
            ans = min(self.parent_class.class_size_max, rc)

            # Only save the capacity if we do have rooms assigned;
            # otherwise don't bother as this number will almost definitely change
            self.max_class_capacity = ans
            self.save()

        return ans

    capacity = property(_get_capacity)

    def __init__(self, *args, **kwargs):
        super(ClassSection, self).__init__(*args, **kwargs)
        self.cache = SectionCacheHelper(self)

    def __unicode__(self):
        pc = self.parent_class
        return '%s: %s' % (self.emailcode(), pc.title())

    cache = ClassCacheHelper

    def index(self):
        """ Get index of this section among those belonging to the parent class. """
        pc = self.parent_class
        pc_sec_ids = map(lambda x: x.id, pc.get_sections())
        return list(pc_sec_ids).index(self.id) + 1

    def delete(self, adminoverride=False):
        if self.num_students() > 0 and not adminoverride:
            return False

        self.getResourceRequests().delete()
        self.getResourceAssignments().delete()
        self.meeting_times.clear()
        self.checklist_progress.clear()
        if self.anchor:
            self.anchor.delete(True)

        super(ClassSection, self).delete()

    def getResourceAssignments(self):
        from esp.resources.models import ResourceAssignment
        return ResourceAssignment.objects.filter(target=self)

    def getResources(self):
        assignment_list = self.getResourceAssignments()
        return [a.resource for a in assignment_list]

    def getResourceRequests(self):
        from esp.resources.models import ResourceRequest
        return ResourceRequest.objects.filter(target=self)

    def clearResourceRequests(self):
        for rr in self.getResourceRequests():
            rr.delete()

    def classroomassignments(self):
        from esp.resources.models import ResourceType
        cls_restype = ResourceType.get_or_create('Classroom')
        return self.getResourceAssignments().filter(target=self, resource__res_type=cls_restype)

    def resourceassignments(self):
        """   Get all assignments pertaining to floating resources like projectors. """
        from esp.resources.models import ResourceType
        cls_restype = ResourceType.get_or_create('Classroom')
        ta_restype = ResourceType.get_or_create('Teacher Availability')
        return self.getResourceAssignments().filter(target=self).exclude(resource__res_type=cls_restype).exclude(resource__res_type=ta_restype)

    def classrooms(self):
        """ Returns the list of classroom resources assigned to this class."""
        from esp.resources.models import Resource

        ra_list = self.classroomassignments().values_list('resource', flat=True)
        return Resource.objects.filter(id__in=ra_list)

    def initial_rooms(self):
        from esp.resources.models import Resource
        if self.meeting_times.count() > 0:
            return self.classrooms().filter(event=self.meeting_times.order_by('start')[0]).order_by('id')
        else:
            return Resource.objects.none()

    def awesomeroom(self):
        rmap = {"110-111A": "Building 110, Floor 1, Room 111A",
                "20-21B": "Building 20, Floor 1, Room 21B",
                "20-21G": "Building 20, Floor 1, Room 21G",
                "20-22K": "Building 20, Floor 2, Room 22K",
                "200-002": "Building 200, Basement, Room 002",
                "200-013": "Building 200, Basement, Room 013",
                "200-015": "Building 200, Basement, Room 015",
                "200-030": "Building 200, Basement, Room 030",
                "200-032": "Building 200, Basement, Room 032",
                "200-034": "Building 200, Basement, Room 034",
                "200-105": "Building 200, Floor 1, Room 105",
                "200-107": "Building 200, Floor 1, Room 107",
                "200-124": "Building 200, Floor 1, Room 124",
                "200-201": "Building 200, Floor 2, Room 201",
                "200-202": "Building 200, Floor 2, Room 202",
                "200-203": "Building 200, Floor 2, Room 203",
                "200-205": "Building 200, Floor 2, Room 205",
                "200-217": "Building 200, Floor 2, Room 217",
                "200-219": "Building 200, Floor 2, Room 219",
                "200-230": "Building 200, Floor 2, Room 230",
                "200-303": "Building 200, Floor 3, Room 303",
                "200-305": "Building 200, Floor 3, Room 305",
                "240-101": "Building 240, Floor 1, Room 101",
                "240-110": "Building 240, Floor 1, Room 110",
                "240-202": "Building 240, Floor 2, Room 202",
                "250-108": "Building 250, Floor 1, Room 108",
                "250-201": "Building 250, Floor 2, Room 201",
                "370-370": "Building 370, Floor 1, Room 370",
                "380-380D": "Building 380, Basement, Room 380D",
                "380-380F": "Building 380, Basement, Room 380F",
                "380-380W": "Building 380, Basement, Room 380W",
                "380-380X": "Building 380, Basement, Room 380X",
                "380-380Y": "Building 380, Basement, Room 380Y",
                "420-041": "Building 420, Basement, Room 41",
                "420-048": "Building 420, Basement, Room 48",
                "420-050": "Building 420, Basement, Room 50",
                "460-301": "Building 460, Floor 3, Room 301",
                "460-334": "Building 460, Floor 3, Room 334",
                "50-51B": "Building 50, Floor 1, Room 51B",
                "50-51P": "Building 50, Floor 1, Room 51P",
                "50-52E": "Building 50, Floor 2, Room 52E",
                "50-52H": "Building 50, Floor 2, Room 52H",
                "80-113": "Building 80, Floor 1, Room 113",
                "80-115": "Building 80, Floor 1, Room 115"}

        prooms = self.prettyrooms()
        if len(prooms) > 0:
          room = prooms[0]
        else:
          room = 'N/A'
        if room in rmap:
            return rmap[room]
        return room

    def prettyrooms(self):
        """ Return the pretty name of the rooms. """
        if self.meeting_times.count() > 0:
            return [x.name for x in self.initial_rooms()]
        else:
            return []

    def emailcode(self):
        return self.parent_class.emailcode() + 's' + str(self.index())

    def starts_soon(self):
        #   Return true if the class's start time is less than 50 minutes after the current time
        #   and less than 10 minutes before the current time.
        first_block = self.start_time()
        if first_block is None:
            return False
        else:
            st = first_block.start


        if st is None:
            return False
        else:
            td = time.time() - time.mktime(st.timetuple())
            print td
            if td < 600 and td > -3000:
                return True
            else:
                return False

    def already_passed(self):
        start_time = self.start_time()
        if start_time is None:
            return True
        time_passed = datetime.now() - start_time.start
        if self.allow_lateness:
            if time_passed > timedelta(0, 1200):
                return True
        else:
            if time_passed > timedelta(0):
                return True
        return False

    def start_time(self):
        if self.meeting_times.count() > 0:
            return self.meeting_times.order_by('start')[0]
        else:
            return None

    #   Scheduling helper functions

    def sufficient_length(self, event_list=None):
        """   This function tells if the class' assigned times are sufficient to cover the duration.
        If the duration is not set, 1 hour is assumed. """

        # Only cache when no event list is provided.
        caching = False
        if not event_list:
            cache_key = "CLASSSECTION__SUFFICIENT_LENGTH__%s" % self.id
            caching = True
            retVal = cache.get(cache_key)
            if retVal != None:
                return retVal

        if self.duration == 0.0:
            duration = 1.0
        else:
            duration = self.duration

        if event_list is None:
            event_list = list(self.meeting_times.all().order_by('start'))
        #   If you're 15 minutes short that's OK.
        time_tolerance = 15 * 60
        if Event.total_length(event_list).seconds + time_tolerance < duration * 3600:
            if caching: cache.set(cache_key, False, timeout=86400)
            return False
        else:
            if caching: cache.set(cache_key, True, timeout=86400)
            return True

    def extend_timeblock(self, event, merged=True):
        """ Return the Event list or (merged Event) for this class's duration if the class starts in the
        provided timeslot and continues contiguously until its duration has ended. """

        event_list = [event]
        all_events = list(self.parent_program.getTimeSlots())
        event_index = all_events.index(event)

        while not self.sufficient_length(event_list):
            event_index += 1
            event_list.append(all_events[event_index])

        if merged:
            return Event.collapse(event_list, tol=datetime.timedelta(minutes=10))
        else:
            return event_list

    def scheduling_status(self):
        cache_key = "CLASSSECTION__SCHEDULING_STATUS__%s" % self.id
        retVal = cache.get(cache_key)
        if retVal:
            return retVal

        #   Return a little string that tells you what's up with the resource assignments.
        if not self.sufficient_length():
            retVal = 'Needs time'
        elif self.classrooms().count() < 1:
            retVal = 'Needs room'
        elif self.unsatisfied_requests().count() > 0:
            retVal = 'Needs resources'
        else:
            retVal = 'Happy'

        cache.set(cache_key, retVal, timeout=60)
        return retVal

    def clear_resource_cache(self):
        from django.core.cache import cache
        from esp.program.templatetags.scheduling import options_key_func
        from esp.resources.models import increment_global_resource_rev
        cache_key1 = 'class__viable_times:%d' % self.id
        cache_key2 = 'class__viable_rooms:%d' % self.id
        cache_key3 = "CLASSSECTION__SUFFICIENT_LENGTH__%s" % self.id
        cache.delete(cache_key1)
        cache.delete(cache_key2)
        cache.delete(cache_key3)
        increment_global_resource_rev()

    def unsatisfied_requests(self):
        from esp.resources.models import global_resource_rev
        cache_key = "CLASSSECTION__UNSATISFIED_REQUESTS__%s__%s" % (self.id, global_resource_rev())

        retVal = cache.get(cache_key)
        if retVal:
            return retVal

        if self.classrooms().count() > 0:
            primary_room = self.classrooms()[0]
            result = primary_room.satisfies_requests(self)[1]
            cache.set(cache_key, result, timeout=86400)
            return result
        else:
            result = self.getResourceRequests()
            cache.set(cache_key, result, timeout=86400)
            return result

    def assign_meeting_times(self, event_list):
        self.meeting_times.clear()
        for event in event_list:
            self.meeting_times.add(event)

    def assign_start_time(self, first_event):
        """ Get enough events following the first one until you have the class duration covered.
        Then add them. """

        #   This means we have to clear the classrooms.
        #   But we will try to re-assign the same room at the new times if it is available.
        current_rooms = self.initial_rooms()

        self.clearRooms()
        self.clearFloatingResources()

        event_list = self.extend_timeblock(first_event, merged=False)
        self.assign_meeting_times(event_list)

        #   Check to see if the desired rooms are available at the new times
        availability = True
        for e in event_list:
            for room in current_rooms:
                if not room.is_available(e):
                    availability = False

        #   If the desired rooms are available, assign them.  (If not, no big deal.)
        if availability:
            for room in current_rooms:
                self.assign_room(room)

        cache_key = "CLASSSECTION__SUFFICIENT_LENGTH__%s" % self.id
        cache.delete(cache_key)

    def assign_room(self, base_room, compromise=True, clear_others=False):
        """ Assign the classroom given, except at the times needed by this class. """
        rooms_to_assign = base_room.identical_resources().filter(event__in=list(self.meeting_times.all()))

        status = True
        errors = []

        if clear_others:
            self.clearRooms()

        if compromise is False:
            #   Check that the room satisfies all needs of the class.
            result = base_room.satisfies_requests(self)
            if result[0] is False:
                status = False
                errors.append( u'Room <strong>%s</strong> does not have all resources that <strong>%s</strong> needs (or it is too small) and you have opted not to compromise.  Try a better room.' % (base_room.name, self) )

        if rooms_to_assign.count() != self.meeting_times.count():
            status = False
            errors.append( u'Room <strong>%s</strong> is not available at the times requested by <strong>%s</strong>.  Bug the webmasters to find out why you were allowed to assign this room.' % (base_room.name, self) )

        for r in rooms_to_assign:
            r.clear_schedule_cache(self.parent_program)
            result = self.assignClassRoom(r)
            if not result:
                status = False
                occupiers_str = ''
                occupiers_set = base_room.assignments()
                if occupiers_set.count() > 0: # We really shouldn't have to test for this, but I guess it's safer not to assume... -ageng 2008-11-02
                    occupiers_str = u' by <strong>%s</strong>' % (occupiers_set[0].target or occupiers_set[0].target_subj)
                errors.append( u'Error: Room <strong>%s</strong> is already taken%s.  Please assign a different one to <strong>%s</strong>.  While you\'re at it, bug the webmasters to find out why you were allowed to assign a conflict.' % ( base_room.name, occupiers_str, self ) )

        return (status, errors)

    def viable_times(self):
        """ Return a list of Events for which all of the teachers are available. """
        from django.core.cache import cache
        from esp.resources.models import ResourceType, Resource

        def intersect_lists(list_of_lists):
            if len(list_of_lists) == 0:
                return []

            base_list = list_of_lists[0]
            for other_list in list_of_lists[1:]:
                i = 0
                for elt in base_list:
                    if elt not in other_list:
                        base_list.remove(elt)
            return base_list

        #   This will need to be cached.
        cache_key = 'class__viable_times:%d' % self.id
        result = cache.get(cache_key)
        if result is not None:
            return result

        teachers = self.parent_class.teachers()
        num_teachers = teachers.count()
        ta_type = ResourceType.get_or_create('Teacher Availability')

        timeslot_list = []
        for t in teachers:
            timeslot_list.append(list(t.getAvailableTimes(self.parent_program)))

        available_times = intersect_lists(timeslot_list)

        #   If the class is already scheduled, put its time in.
        if self.meeting_times.count() > 0:
            for k in self.meeting_times.all():
                if k not in available_times:
                    available_times.append(k)

        timeslots = Event.group_contiguous(available_times)

        viable_list = []

        for timegroup in timeslots:
            for i in range(0, len(timegroup)):
                #   Check whether there is enough time remaining in the block.
                if self.sufficient_length(timegroup[i:len(timegroup)]):
                    viable_list.append(timegroup[i])

        cache.set(cache_key, viable_list)
        return viable_list

    def viable_rooms(self):
        """ Returns a list of Resources (classroom type) that satisfy all of this class's resource requests.
        Resources matching the first time block of the class will be returned. """
        from django.core.cache import cache
        from esp.resources.models import ResourceType, Resource
        import operator

        def room_satisfies_times(room, times):
            room_times = room.matching_times()
            satisfaction = True
            for t in times:
                if t not in room_times:
                    satisfaction = False
            return satisfaction

        #   This will need to be cached.
        cache_key = 'class__viable_rooms:%d' % self.id
        result = cache.get(cache_key)
        if result is not None:
            return result

        #   This function is only meaningful if the times have already been set.  So, back out if they haven't.
        if not self.sufficient_length():
            return []

        #   Start with all rooms the program has.
        #   Filter the ones that are available at all times needed by the class.
        filter_qs = []
        ordered_times = self.meeting_times.order_by('start')
        first_time = ordered_times[0]
        possible_rooms = self.parent_program.getAvailableClassrooms(first_time)

        viable_list = filter(lambda x: room_satisfies_times(x, ordered_times), possible_rooms)

        cache.set(cache_key, viable_list)
        return viable_list

    def clearRooms(self):
        for room in [ra.resource for ra in self.classroomassignments()]:
            room.clear_schedule_cache(self.parent_program)
        self.classroomassignments().delete()

    def clearFloatingResources(self):
        self.resourceassignments().delete()

    def assignClassRoom(self, classroom):
        #   Assign an individual resource to this class.
        from esp.resources.models import ResourceAssignment

        if classroom.is_taken():
            return False
        else:
            new_assignment = ResourceAssignment()
            new_assignment.resource = classroom
            new_assignment.target = self
            new_assignment.save()
            return True

    def cannotAdd(self, user, checkFull=True, request=False, use_cache=True):
        """ Go through and give an error message if this user cannot add this section to their schedule. """
        scrmi = self.parent_program.getModuleExtension('StudentClassRegModuleInfo')
        if scrmi.use_priority:
            verbs = ['/Enrolled']
        else:
<<<<<<< HEAD
            verbs = ['/' + scrmi.get_signup_verb().name]

        # Lunch hack
        has25 = False
        has26 = False
        has35 = False
        has36 = False

=======
            verbs = ['/' + scrmi.signup_verb.name]
        
>>>>>>> 9c2d9534
        # check to see if there's a conflict:
        for sec in user.getSections(self.parent_program, verbs=verbs):
            for time in sec.meeting_times.all():
                # pdox: Lunch Hack
                if time.id == 25: has25 = True
                if time.id == 26: has26 = True
                if time.id == 35: has35 = True
                if time.id == 36: has36 = True
                if len(self.meeting_times.filter(id = time.id)) > 0:
                    return 'This section conflicts with your schedule--check out the other sections!'

        if (has25 and len(self.meeting_times.filter(id = 26)) > 0):
            return 'This section conflicts with your schedule!'
        if (has26 and len(self.meeting_times.filter(id = 25)) > 0):
            return 'This section conflicts with your schedule!'
        if (has35 and len(self.meeting_times.filter(id = 36)) > 0):
            return 'This section conflicts with your schedule!'
        if (has36 and len(self.meeting_times.filter(id = 35)) > 0):
            return 'This section conflicts with your schedule!'

        # this user *can* add this class!
        return False

    def conflicts(self, teacher):
        from esp.users.models import ESPUser
        user = ESPUser(teacher)
        if user.getTaughtClasses().count() == 0:
            return False

        for cls in user.getTaughtClasses().filter(parent_program = self.parent_program):
            for sec in cls.sections.all().exclude(id=self.id):
                for time in sec.meeting_times.all():
                    if self.meeting_times.filter(id = time.id).count() > 0:
                        return True

    def students_dict(self):
        verb_base = DataTree.get_by_uri('V/Flags/Registration')
        uri_start = len(verb_base.uri)
        result = defaultdict(list)
        userbits = UserBit.objects.filter(QTree(verb__below = verb_base), qsc=self.anchor).filter(enddate__gte=datetime.datetime.now()).distinct()
        for u in userbits:
            bit_str = u.verb.uri[uri_start:]
            result[bit_str].append(ESPUser(u.user))
        return PropertyDict(result)

    def students_prereg(self, use_cache=True):
        verb_base = DataTree.get_by_uri('V/Flags/Registration')
        uri_start = len(verb_base.uri)
        all_registration_verbs = verb_base.descendants()
        verb_list = [dt.uri[uri_start:] for dt in all_registration_verbs]

        return self.students(use_cache, verbs=verb_list)

    def students(self, use_cache=True, verbs = ['/Enrolled']):
        if len(verbs) == 1 and verbs[0] == '/Enrolled':
            defaults = True
        else:
            defaults = False

        if defaults:
            retVal = self.cache['students']
            if retVal is not None and use_cache:
                return retVal

        retVal = User.objects.none()
        for verb_str in verbs:
            v = DataTree.get_by_uri('V/Flags/Registration' + verb_str)
            user_ids = UserBit.valid_objects().filter(verb=v, qsc=self.anchor).values_list('user', flat=True)
            new_qs = User.objects.filter(id__in=user_ids).distinct()
            retVal = retVal | new_qs

        retVal = [ESPUser(u) for u in retVal.distinct()]

        if defaults:
            self.cache['students'] = retVal

        return retVal

    def clearStudents(self):
        """ Remove all of the students that enrolled in the section. """
        reg_verb = DataTree.get_by_uri('V/Flags/Registration/Enrolled')
        for u in self.anchor.userbit_qsc.filter(verb=reg_verb):
            u.expire()

    @staticmethod
    def idcmp(one, other):
        return cmp(one.id, other.id)

    def __cmp__(self, other):
        selfevent = self.firstBlockEvent()
        otherevent = other.firstBlockEvent()

        if selfevent is not None and otherevent is None:
            return 1
        if selfevent is None and otherevent is not None:
            return -1

        if selfevent is not None and otherevent is not None:
            cmpresult = selfevent.__cmp__(otherevent)
            if cmpresult != 0:
                return cmpresult

        return cmp(self.title, other.title)


    def firstBlockEvent(self):
        eventList = self.meeting_times.all().order_by('start')
        if eventList.count() == 0:
            return None
        else:
            return eventList[0]

    def num_students_prereg(self, use_cache=True):
        verb_base = DataTree.get_by_uri('V/Flags/Registration')
        uri_start = len(verb_base.uri)
        all_registration_verbs = verb_base.descendants()
        verb_list = [dt.uri[uri_start:] for dt in all_registration_verbs]

        return self.num_students(use_cache, verbs=verb_list)

    def num_students(self, use_cache=True, verbs=['/Enrolled']):
        if hasattr(self, "_count_students"):
            return self._count_students

        #   Only cache the result for the default setting.
        if len(verbs) == 1 and verbs[0] == '/Enrolled':
            defaults = True
        else:
            defaults = False

        if defaults:
            retVal = self.cache['num_students']
            if retVal is not None and use_cache:
                return retVal

            if use_cache:
                retValCache = self.cache['students']
                if retValCache != None:
                    retVal = len(retValCache)
                    self.cache['num_students'] = retVal
                    return retVal


        qs = UserBit.objects.none()
        for verb_str in verbs:
            v = DataTree.get_by_uri('V/Flags/Registration' + verb_str)
            # NOTE: This assumes that no user can be both Enrolled and Rejected
            # from the same class. Otherwise, this is pretty silly.
            new_qs = UserBit.objects.filter(qsc=self.anchor, verb=v)
            new_qs = new_qs.filter(enddate__gte=datetime.datetime.now())
            qs = qs | new_qs

        retVal = qs.count()

        if defaults:
            self.cache['num_students'] = retVal

        self._count_students = retVal
        return retVal

    def room_capacity(self):
        ir = self.initial_rooms()
        if ir.count() == 0:
            return 0
        else:
            return reduce(lambda x,y: x+y, [r.num_students for r in ir])

    def isFull(self, use_cache=True):
        return (self.num_students() >= self.capacity)

    def friendly_times(self, use_cache=False):
        """ Return a friendlier, prettier format for the times.

        If the events of this class are next to each other (within 10-minute overlap,
        the function will automatically collapse them. Thus, instead of
           ['11:00am--12:00n','12:00n--1:00pm'],

        you would get
           ['11:00am--1:00pm']
        for instance.
        """
        from esp.cal.models import Event
        from esp.resources.models import ResourceAssignment, ResourceType, Resource

        retVal = self.cache['friendly_times']

        if retVal is not None and use_cache:
            return retVal

        txtTimes = []
        eventList = []

        # For now, use meeting times lookup instead of resource assignments.
        """
        classroom_type = ResourceType.get_or_create('Classroom')
        resources = Resource.objects.filter(resourceassignment__target=self).filter(res_type=classroom_type)
        events = [r.event for r in resources]
        """
        if hasattr(self, "_events"):
            events = self._events
        else:
            events = list(self.meeting_times.all())

        txtTimes = [ event.pretty_time() for event
                     in Event.collapse(events, tol=datetime.timedelta(minutes=15)) ]

        self.cache['friendly_times'] = txtTimes

        return txtTimes

    def isAccepted(self): return self.status == 10
    def isReviewed(self): return self.status != 0
    def isRejected(self): return self.status == -10
    def isCancelled(self): return self.status == -20
    isCanceled = isCancelled

    def update_cache_students(self):
        from esp.program.templatetags.class_render import cache_key_func, core_cache_key_func
        cache.delete(core_cache_key_func(self.parent_class))
        cache.delete(cache_key_func(self.parent_class))

        self.cache.update()

    def update_cache(self):
        from esp.settings import CACHE_PREFIX

        try: # if the section doesn't have a parent class yet, don't throw horrible errors
            pclass = self.parent_class
            from esp.program.templatetags.class_manage_row import cache_key as class_manage_row_cache_key
            cache.delete(class_manage_row_cache_key(pclass, None)) # this cache_key doesn't actually care about the program, as classes can only be associated with one program.  If we ever change this, update this function call.
            cache.delete(CACHE_PREFIX+class_manage_row_cache_key(pclass, None))

            from esp.program.templatetags.class_render import cache_key_func, core_cache_key_func, minimal_cache_key_func, current_cache_key_func, preview_cache_key_func
            cache.delete(cache_key_func(pclass))
            cache.delete(core_cache_key_func(pclass))
            cache.delete(minimal_cache_key_func(pclass))
            cache.delete(current_cache_key_func(pclass))
            cache.delete(preview_cache_key_func(pclass))

            cache.delete(CACHE_PREFIX+cache_key_func(pclass))
            cache.delete(CACHE_PREFIX+core_cache_key_func(pclass))
            cache.delete(CACHE_PREFIX+minimal_cache_key_func(pclass))
            cache.delete(CACHE_PREFIX+current_cache_key_func(pclass))
            cache.delete(CACHE_PREFIX+preview_cache_key_func(pclass))

            self.update_cache_students()
            self.cache.update()

        except:
            pass

    def save(self, *args, **kwargs):
        super(ClassSection, self).save(*args, **kwargs)
        self.update_cache()

    def getRegBits(self, user):
        result = UserBit.objects.filter(QTree(qsc__below=self.anchor)).filter(enddate__gte=datetime.datetime.now()).order_by('verb__name')
        return result

    def getRegVerbs(self, user):
        """ Get the list of verbs that a student has within this class's anchor. """
        return [u.verb for u in self.getRegBits(user)]

    def unpreregister_student(self, user):

        prereg_verb_base = DataTree.get_by_uri('V/Flags/Registration')

        for ub in UserBit.objects.filter(QTree(verb__below=prereg_verb_base), user=user, qsc=self.anchor_id):
            if (ub.enddate is None) or ub.enddate > datetime.datetime.now():
                ub.expire()

        # update the students cache
        students = list(self.students())
        students = [ student for student in students
                     if student.id != user.id ]
        self.cache['students'] = students
        self.update_cache_students()

    def preregister_student(self, user, overridefull=False, automatic=False, priority=1):

        scrmi = self.parent_program.getModuleExtension('StudentClassRegModuleInfo')
<<<<<<< HEAD

        prereg_verb_base = scrmi.get_signup_verb()
=======
    
        prereg_verb_base = scrmi.signup_verb
>>>>>>> 9c2d9534
        if scrmi.use_priority:
            prereg_verb = DataTree.get_by_uri(prereg_verb_base.uri + '/%d' % priority, create=True)
        else:
            prereg_verb = prereg_verb_base

        auto_verb = DataTree.get_by_uri(prereg_verb.uri + '/Automatic', create=True)

        if overridefull or not self.isFull():
            #    Then, create the userbit denoting preregistration for this class.
            if not UserBit.objects.UserHasPerms(user, self.anchor, prereg_verb):
                UserBit.objects.get_or_create(user = user, qsc = self.anchor,
                                              verb = prereg_verb, startdate = datetime.datetime.now(), recursive = False)
            # Set a userbit for auto-registered classes (i.e. Spark sections of HSSP classes)
            if automatic:
                if not UserBit.objects.UserHasPerms(user, self.anchor, auto_verb):
                    UserBit.objects.get_or_create(user = user, qsc = self.anchor,
                                                  verb = auto_verb, startdate = datetime.datetime.now(), recursive = False)

            # update the students cache
            if prereg_verb_base.name == 'Enrolled':
                students = list(self.students())
                students.append(ESPUser(user))
                self.cache['students'] = students
                self.update_cache_students()
<<<<<<< HEAD

=======
                
            #   Clear completion bit on the student's application if the class has app questions.
            app = user.getApplication(self.parent_program, create=False)
            if app:
                app.set_questions()
                if app.questions.count() > 0:
                    app.done = False
                    app.save()
                
>>>>>>> 9c2d9534
            return True
        else:
            #    Pre-registration failed because the class is full.
            return False

    def pageExists(self):
        from esp.qsd.models import QuasiStaticData
        return len(self.anchor.quasistaticdata_set.filter(name='learn:index').values('id')[:1]) > 0

    def prettyDuration(self):
        if self.duration is None:
            return 'N/A'

        return '%s:%02d' % \
               (int(self.duration),
            int((self.duration - int(self.duration)) * 60))

    class Meta:
        db_table = 'program_classsection'
        app_label = 'program'
        ordering = ['anchor__name']


class ClassSubject(models.Model):
    """ An ESP course.  The course includes one or more ClassSections which may be linked by ClassImplications. """

    from esp.program.models import Program

    anchor = AjaxForeignKey(DataTree)
    parent_program = models.ForeignKey(Program)
    category = models.ForeignKey('ClassCategories',related_name = 'cls')
    class_info = models.TextField(blank=True)
    allow_lateness = models.BooleanField(default=False)
    message_for_directors = models.TextField(blank=True)
    grade_min = models.IntegerField()
    grade_max = models.IntegerField()
    class_size_min = models.IntegerField(blank=True, null=True)
    class_size_max = models.IntegerField()
    schedule = models.TextField(blank=True)
    prereqs  = models.TextField(blank=True, null=True)
    requested_special_resources = models.TextField(blank=True, null=True)
    directors_notes = models.TextField(blank=True, null=True)
    checklist_progress = models.ManyToManyField(ProgramCheckItem, blank=True)
    requested_room = models.TextField(blank=True, null=True)
    session_count = models.IntegerField(default=1)

    #purchase_requests = models.TextField(blank=True, null=True)

    objects = ClassManager()
    checklist_progress_all_cached = checklist_progress_base('ClassSubject')

    #   Backwards compatibility with Class database format.
    #   Please don't use. :)
    status = models.IntegerField(default=0)
    duration = models.DecimalField(blank=True, null=True, max_digits=5, decimal_places=2)
    meeting_times = models.ManyToManyField(Event, blank=True)

    def get_sections(self):
        if not hasattr(self, "_sections"):
            self._sections = self.sections.all()

        return self._sections

    @classmethod
    def ajax_autocomplete(cls, data):
        values = cls.objects.filter(anchor__friendly_name__istartswith=data).values(
                    'id', 'anchor__friendly_name').order_by('anchor__friendly_name')
        for v in values:
            v['ajax_str'] = v['anchor__friendly_name']
        return values

    def ajax_str(self):
        return self.title()

    def prettyDuration(self):
        if self.sections.all().count() <= 0:
            return "N/A"
        else:
            return self.sections.all()[0].prettyDuration()

    def prettyrooms(self):
        if self.sections.all().count() <= 0:
            return "N/A"
        else:
            return self.sections.all()[0].prettyrooms()

    def ascii_info(self):
        return self.class_info.encode('ascii', 'ignore')

    def _get_meeting_times(self):
        timeslot_id_list = []
        for s in self.sections.all():
            timeslot_id_list += s.meeting_times.all().values_list('id', flat=True)
        return Event.objects.filter(id__in=timeslot_id_list).order_by('start')
    all_meeting_times = property(_get_meeting_times)

    def _get_capacity(self):
        c = 0
        for s in self.sections.all():
            c += s.capacity
        return c
    capacity = property(_get_capacity)

    def __init__(self, *args, **kwargs):
        super(ClassSubject, self).__init__(*args, **kwargs)
        self.cache = ClassSubject.objects.cache(self)

    def get_section(self, timeslot=None):
        """ Cache sections for a class.  Always use this function to get a class's sections. """


        # If we happen to know our own sections from a subquery:
        did_search = True

        if hasattr(self, "_sections"):
            for s in self._sections:
                if not hasattr(s, "_events"):
                    did_search = False
                    break
                if timeslot in s._events:
                    return s

            if did_search: # If we did successfully search all sections, but found none in this timeslot
                return None
            #If we didn't successfully search all sections, go and do it the old-fashioned way:

        print "Couldn't find section!"

        from django.core.cache import cache

        if timeslot:
            key = 'Sections_SubjectID%d_TimeslotID%d' % (self.id, timeslot.id)
        else:
            key = 'Sections_SubjectID%d_Default' % self.id

        # Encode None as a string... silly, I know.   -Michael P
        val = cache.get(key)
        if val:
            # print 'hit cache for %s' % key
            if val is not None:
                if val == 'None':
                    return None
                else:
                    return val

        if timeslot:
            qs = self.sections.filter(meeting_times=timeslot)
            if qs.count() > 0:
                result = qs[0]
            else:
                result = None
        else:
            result = self.default_section()

        # print 'set cache for %s' % key
        if result is not None:
            cache.set(key, result)
        else:
            cache.set(key, 'None')

        return result

    def default_section(self, create=True):
        """ Return the first section that was created for this class. """
        sec_qs = self.sections.order_by('id')
        if sec_qs.count() == 0:
            if create:
                return self.add_default_section()
            else:
                return None
        else:
            return sec_qs[0]

    def add_section(self, duration=0.0, status=0):
        """ Add a ClassSection belonging to this class. Can be run multiple times. """

        section_index = self.sections.count() + 1

        new_section = ClassSection()
        new_section.parent_class = self
        new_section.duration = '%.4f' % duration
        new_section.anchor = DataTree.get_by_uri(self.anchor.uri + '/Section' + str(section_index), create=True)
        new_section.status = status
        new_section.save()
        self.sections.add(new_section)

        return new_section

    def add_default_section(self, duration=0.0, status=0):
        """ Make sure this class has a section associated with it.  This should be called
        at least once on every class.  Afterwards, additional sections can be created using
        add_section. """

        #   Support migration from currently existing classes.
        if self.status != 0:
            status = self.status
        if self.duration is not None and self.duration > 0:
            duration = self.duration

        if self.sections.count() == 0:
            return self.add_section(duration, status)
        else:
            return None

    def time_created(self):
        #   Return the datetime for when the class was first created.
        #   Oh wait, this is definitely not meh.
        v = GetNode('V/Flags/Registration/Teacher')
        q = self.anchor
        ubl = UserBit.objects.filter(verb=v, qsc=q).order_by('startdate')
        if ubl.count() > 0:
            return ubl[0].startdate
        else:
            return None

    def friendly_times(self):
        collapsed_times = []
        for s in self.get_sections():
            collapsed_times += s.friendly_times()
        return collapsed_times

    def students_dict(self):
        result = PropertyDict({})
        for sec in self.sections.all():
            result.merge(sec.students_dict())
        return result

    def students(self, use_cache=True, verbs=['/Enrolled']):
        result = []
        for sec in self.sections.all():
            result += sec.students(use_cache=use_cache, verbs=verbs)
        return result

    def num_students(self, use_cache=True, verbs=['/Enrolled']):
        if hasattr(self, "_num_students"):
            return self._num_students

        result = 0
        for sec in self.get_sections():
            result += sec.num_students(use_cache, verbs)

        self._num_students = result
        return result

    def max_students(self):
        return self.sections.count()*self.class_size_max

    def fraction_full(self):
        try:
            return self.num_students()/self.max_students()
        except ZeroDivisionError:
            return 1.0

    def emailcode(self):
        """ Return the emailcode for this class.

        The ``emailcode`` is defined as 'first letter of category' + id.
        """
        return self.category.symbol+str(self.id)

    def url(self):
        str_array = self.anchor.tree_encode()
        return '/'.join(str_array[-4:])

    def got_qsd(self):
        """ Returns if this class has any associated QSD. """
        if QuasiStaticData.objects.filter(path = self.anchor)[:1]:
            return True
        else:
            return False

    def got_index_qsd(self):
        """ Returns if this class has an associated index.html QSD. """
        if hasattr(self, "_index_qsd"):
            return (self._index_qsd != '')

        if QuasiStaticData.objects.filter(path = self.anchor, name = "learn:index")[:1]:
            return True
        else:
            return False

    def __unicode__(self):
        if self.title() is not None:
            return "%s: %s" % (self.id, self.title())
        else:
            return "%s: (none)" % self.id

    def delete(self, adminoverride = False):
        from esp.qsdmedia.models import Media

        anchor = self.anchor
        # SQL's cascading delete thing is sketchy --- if the anchor's corrupt,
        # we want webmin manual intervention
        if anchor and not anchor.name.endswith(str(self.id)):
            raise ESPError("Tried to delete class %d with corrupt anchor." % self.id)

        if self.num_students() > 0 and not adminoverride:
            return False

        teachers = self.teachers()
        for teacher in self.teachers():
            self.removeTeacher(teacher)
            self.removeAdmin(teacher)

        for sec in self.sections.all():
            sec.delete()

        #   Remove indirect dependencies
        Media.objects.filter(QTree(anchor__below=self.anchor)).delete()
        UserBit.objects.filter(QTree(qsc__below=self.anchor)).delete()

        self.checklist_progress.clear()

        super(ClassSubject, self).delete()

        if anchor:
            anchor.delete(True)

    def cache_time(self):
        return 99999

    def title(self):
        retVal = self.cache['title']
        if retVal:
            return retVal

        retVal = self.anchor.friendly_name

        self.cache['title'] = retVal
        return retVal

    def teachers(self, use_cache = True):
        """ Return a queryset of all teachers of this class. """
        # We might have teachers pulled in by Awesome Query Magic(tm), as in .catalog()
        if hasattr(self, "_teachers"):
            return self._teachers

        retVal = self.cache['teachers']
        if retVal is not None and use_cache:
            return retVal

        v = GetNode('V/Flags/Registration/Teacher')

        # NOTE: This ignores the recursive nature of UserBits, since it's very slow and kind of pointless here.
        # Remove the following line and replace with
        #     retVal = UserBit.objects.bits_get_users(self.anchor, v, user_objs=True)
        # to reenable.
        retVal = ESPUser.objects.all().filter(Q(userbit__qsc=self.anchor, userbit__verb=v), UserBit.not_expired('userbit')).distinct()

        list(retVal)

        self.cache['teachers'] = retVal
        return retVal

    def pretty_teachers(self, use_cache = True):
        """ Return a prettified string listing of the class's teachers """

        return ", ".join([ "%s %s" % (u.first_name, u.last_name) for u in self.teachers() ])

    def isFull(self, timeslot=None, use_cache=True):
        """ A class subject is full if all of its sections are full. """
        if timeslot is not None:
            sections = self.get_section(timeslot)
        else:
            sections = self.get_sections()
        for s in sections:
            if not s.isFull(use_cache=use_cache):
                return False
        return True

    def getTeacherNames(self):
        teachers = []
        for teacher in self.teachers():
            name = '%s %s' % (teacher.first_name,
                              teacher.last_name)
            if name.strip() == '':
                name = teacher.username
            teachers.append(name)
        return teachers

    def getTeacherNamesLast(self):
        teachers = []
        for teacher in self.teachers():
            name = '%s, %s' % (teacher.last_name,
                              teacher.first_name)
            if name.strip() == '':
                name = teacher.username
            teachers.append(name)
        return teachers

    def cannotAdd(self, user, checkFull=True, request=False, use_cache=True):
        """ Go through and give an error message if this user cannot add this class to their schedule. """
        if not user.isStudent():
            return 'You are not a student!'

        if not self.isAccepted():
            return 'This class is not accepted.'

#        if checkFull and self.parent_program.isFull(use_cache=use_cache) and not ESPUser(user).canRegToFullProgram(self.parent_program):
        if checkFull and self.parent_program.isFull(use_cache=True) and not ESPUser(user).canRegToFullProgram(self.parent_program):
            return 'This program cannot accept any more students!  Please try again in its next session.'

        if checkFull and self.isFull(use_cache=use_cache):
            return 'Class is full!'

        if request:
            verb_override = request.get_node('V/Flags/Registration/GradeOverride')
        else:
            verb_override = GetNode('V/Flags/Registration/GradeOverride')

        if user.getGrade() < self.grade_min or \
               user.getGrade() > self.grade_max:
            if not UserBit.UserHasPerms(user = user,
                                        qsc  = self.anchor,
                                        verb = verb_override):
                return 'You are not in the requested grade range for this class.'

        # student has no classes...no conflict there.
        if user.getEnrolledClasses(self.parent_program, request).count() == 0:
            return False

        for section in self.sections.all():
            if user.isEnrolledInClass(section, request):
                return 'You are already signed up for a section of this class!'

        res = False
        # check to see if there's a conflict with each section of the subject, or if the user
        # has already signed up for one of the sections of this class
        for section in self.sections.all():
            res = section.cannotAdd(user, checkFull, request, use_cache)
            if not res: # if any *can* be added, then return False--we can add this class
                return res

        # res can't have ever been False--so we must have an error. Pass it along.
        return 'This class conflicts with your schedule!'

    def makeTeacher(self, user):
        v = GetNode('V/Flags/Registration/Teacher')

        ub, created = UserBit.objects.get_or_create(user = user,
                                qsc = self.anchor,
                                verb = v)
        ub.save()
        return True

    def removeTeacher(self, user):
        v = GetNode('V/Flags/Registration/Teacher')

        UserBit.objects.filter(user = user,
                               qsc = self.anchor,
                               verb = v).delete()
        return True

    def subscribe(self, user):
        v = GetNode('V/Subscribe')

        ub, created = UserBit.objects.get_or_create(user = user,
                                qsc = self.anchor,
                                verb = v)

        return True

    def makeAdmin(self, user, endtime = None):
        v = GetNode('V/Administer/Edit')

        ub, created = UserBit.objects.get_or_create(user = user,
                                qsc = self.anchor,
                                verb = v)


        return True

    def removeAdmin(self, user):
        v = GetNode('V/Administer/Edit')
        UserBit.objects.filter(user = user,
                               qsc = self.anchor,
                               verb = v).delete()
        return True

    def getResourceRequests(self): # get all resource requests associated with this ClassSubject
        from esp.resources.models import ResourceRequest
        return ResourceRequest.objects.filter(target__parent_class=self)

    def conflicts(self, teacher):
        from esp.users.models import ESPUser
        user = ESPUser(teacher)
        if user.getTaughtClasses().count() == 0:
            return False

        for cls in user.getTaughtClasses().filter(parent_program = self.parent_program):
            for section in cls.sections.all():
                for time in section.meeting_times.all():
                    for sec in self.sections.all().exclude(id=section.id):
                        if sec.meeting_times.filter(id = time.id).count() > 0:
                            return True
        return False

    def isAccepted(self):
        return self.status == 10

    def isReviewed(self):
        return self.status != 0

    def isRejected(self):
        return self.status == -10

    def isCancelled(self):
        return self.status == -20
    isCanceled = isCancelled    # Yay alternative spellings

    def accept(self, user=None, show_message=False):
        """ mark this class as accepted """
        if self.isAccepted():
            return False # already accepted

        self.status = 10
        # I do not understand the following line, but it saves us from "Cannot convert float to Decimal".
        # Also seen in /esp/program/modules/forms/management.py -ageng 2008-11-01
        #self.duration = Decimal(str(self.duration))
        self.save()
        #   Accept any unreviewed sections.
        for sec in self.sections.all():
            if sec.status == 0:
                sec.status = 10
                sec.save()

        if not show_message:
            return True

        subject = 'Your %s class was approved!' % (self.parent_program.niceName())

        content =  """Congratulations, your class,
%s,
was approved! Please go to http://esp.mit.edu/teach/%s/class_status/%s to view your class' status.

-esp.mit.edu Autogenerated Message""" % \
                  (self.title(), self.parent_program.getUrlBase(), self.id)
        if user is None:
            user = AnonymousUser()
        Entry.post(user, self.anchor.tree_create(['TeacherEmail']), subject, content, True)
        return True

    def propose(self):
        """ Mark this class as just `proposed' """
        self.status = 0
        self.save()

    def reject(self):
        """ Mark this class as rejected; also kicks out students from each section. """
        for sec in self.sections.all():
            sec.status = -10
            sec.save()
        self.clearStudents()
        self.status = -10
        self.save()

    def cancel(self):
        """ Cancel this class. Has yet to do anything useful. """
        for sec in self.sections.all():
            sec.status = -20
            sec.save()
        self.clearStudents()
        self.status = -20
        self.save()

    def clearStudents(self):
        for sec in self.sections.all():
            sec.clearStudents()

    def docs_summary(self):
        """ Return the first three documents associated
        with a class, for previewing. """

        retVal = self.cache['docs_summary']

        if retVal is not None:
            return retVal

        retVal = self.anchor.media_set.all()[:3]
        list(retVal)

        self.cache['docs_summary'] = retVal

        return retVal

    def getUrlBase(self):
        """ gets the base url of this class """
        return self.url() # This makes looking up subprograms by name work; I've left it so that it can be undone without too much effort
        tmpnode = self.anchor
        urllist = []
        while tmpnode.name != 'Programs':
            urllist.insert(0,tmpnode.name)
            tmpnode = tmpnode.parent
        return "/".join(urllist)

    def getRegBits(self, user):
        return UserBit.objects.filter(QTree(qsc__below=self.anchor), user=user).filter(enddate__gte=datetime.datetime.now()).order_by('verb__name')

    def getRegVerbs(self, user):
        """ Get the list of verbs that a student has within this class's anchor. """
        return [u.verb for u in self.getRegBits(user)]

    def preregister_student(self, user, overridefull=False, automatic=False):
        """ Register the student for the least full section of the class
        that fits into their schedule. """
        sections = user.getEnrolledSections()
        time_taken = []
        for c in sections:
            time_taken += list(c.meeting_times.all())

        best_section = None
        min_ratio = 1.0
        for sec in self.sections.all():
            available = True
            for t in sec.meeting_times.all():
                if t in time_taken:
                    available = False
            if available and (float(sec.num_students()) / (sec.capacity + 1)) < min_ratio:
                min_ratio = float(sec.num_students()) / (sec.capacity + 1)
                best_section = sec

        if best_section:
            best_section.preregister_student(user, overridefull, automatic)

    def unpreregister_student(self, user):
        """ Find the student's registration for the class and expire it.
        Also update the cache on each of the sections.  """
        for s in self.sections.all():
            s.unpreregister_student(user)

    def getArchiveClass(self):
        from esp.program.models import ArchiveClass

        result = ArchiveClass.objects.filter(original_id=self.id)
        if result.count() > 0:
            return result[0]

        result = ArchiveClass()
        date_dir = self.parent_program.anchor.name.split('_')
        result.program = self.parent_program.anchor.parent.name
        result.year = date_dir[0][:4]
        if len(date_dir) > 1:
            result.date = date_dir[1]
        teacher_strs = ['%s %s' % (t.first_name, t.last_name) for t in self.teachers()]
        result.teacher = ' and '.join(teacher_strs)
        result.category = self.category.category
        result.title = self.title()
        result.description = self.class_info
        if self.prereqs and len(self.prereqs) > 0:
            result.description += '\n\nThe prerequisites for this class were: %s' % self.prereqs
        result.teacher_ids = '|' + '|'.join([str(t.id) for t in self.teachers()]) + '|'
        all_students = self.students() + self.students_old()
        result.student_ids = '|' + '|'.join([str(s.id) for s in all_students]) + '|'
        result.original_id = self.id

        #   It's good to just keep everything in the archives since they are cheap.
        result.save()

        return result

    def archive(self):
        """ Archive a class to reduce the size of the database. """
        from esp.resources.models import ResourceRequest, ResourceAssignment

        #   Ensure that the class has been saved in the archive.
        archived_class = self.getArchiveClass()

        #   Delete user bits and resource stuff associated with the class.
        #   (Currently leaving ResourceAssignments alone so that schedules can be viewed.)
        UserBit.objects.filter(qsc=self.anchor).delete()
        ResourceRequest.objects.filter(target_subj=self).delete()
        #   ResourceAssignment.objects.filter(target_subj=self).delete()
        for s in self.sections.all():
            ResourceRequest.objects.filter(target=s).delete()
            #   ResourceAssignment.objects.filter(target=s).delete()

        #   This function leaves the actual ClassSubject object, its ClassSections,
        #   and the QSD pages alone.
        return archived_class

    def update_cache(self):
        self.teachers(use_cache = False)

    @staticmethod
    def catalog_sort(one, other):
        cmp1 = cmp(one.category.category, other.category.category)
        if cmp1 != 0:
            return cmp1
        cmp2 = ClassSubject.class_sort_by_timeblock(one, other)
        if cmp2 != 0:
            return cmp2
        cmp3 = ClassSubject.class_sort_by_title(one, other)
        if cmp3 != 0:
            return cmp3
        return cmp(one, other)

    @staticmethod
    def class_sort_by_category(one, other):
        return cmp(one.category.category, other.category.category)

    @staticmethod
    def class_sort_by_id(one, other):
        return cmp(one.id, other.id)

    @staticmethod
    def class_sort_by_teachers(one, other):
        return cmp( sorted(one.getTeacherNames()), sorted(other.getTeacherNames()) )

    @staticmethod
    def class_sort_by_title(one, other):
        return cmp(one.title(), other.title())

    @staticmethod
    def class_sort_by_timeblock(one, other):
        return cmp(one.all_meeting_times[0], other.all_meeting_times[0])

    @staticmethod
    def class_sort_noop(one, other):
        return 0

    @staticmethod
    def sort_muxer(sorters):
        def sort_fn(one, other):
            for fn in sorters:
                val = fn(one, other)
                if val != 0:
                    return val
            return 0
        return sort_fn

    def save(self, *args, **kwargs):
        super(ClassSubject, self).save(*args, **kwargs)
        self.update_cache()

    class Meta:
        db_table = 'program_class'
        app_label = 'program'


class ClassImplication(models.Model):
    """ Indicates class prerequisites corequisites, and the like """
    cls = models.ForeignKey(ClassSubject, null=True) # parent class
    parent = models.ForeignKey('self', null=True, default=None) # parent classimplication
    is_prereq = models.BooleanField(default=True) # if not a prereq, it's a coreq
    enforce = models.BooleanField(default=True)
    member_ids = models.CommaSeparatedIntegerField(max_length=100, blank=True, null=False) # implied classes (get implied implications with classimplication_set instead)
    operation = models.CharField(max_length=4, choices = ( ('AND', 'All'), ('OR', 'Any'), ('XOR', 'Exactly One') ))

    def member_id_ints_get(self):
        return [ int(s) for s in self.member_ids.split(',') ]

    def member_id_ints_set(self, value):
        self.member_ids = ",".join([ str(n) for n in value ])

    member_id_ints = property( member_id_ints_get, member_id_ints_set )

    class Meta:
        verbose_name_plural = 'Class Implications'
        app_label = 'program'
        db_table = 'program_classimplications'

    class Admin:
        pass

    def __unicode__(self):
        return 'Implications for %s' % self.cls

    def _and(lst):
        """ True iff all elements in lst are true """
        for i in lst:
            if not i:
                return False

        return True

    def _or(lst):
        """ True iff at least one element in lst is true """
        for i in lst:
            if i:
                return True

        return False

    def _xor(lst):
        """ True iff lst contains exactly one true element """
        true_count = 0

        for i in lst:
            if i:
                true_count += 1

            if true_count > 1:
                return False

        if true_count == 1:
            return True
        else:
            return False

    _ops = { 'AND': _and, 'OR': _or, 'XOR': _xor }

    def fails_implication(self, student, already_seen_implications=set(), without_classes=set()):
        """ Returns either False, or the ClassImplication that fails (may be self, may be a subimplication) """
        class_set = ClassSubject.objects.filter(id__in=self.member_id_ints)

        class_valid_iterator = [ (student in c.students(False) and c.id not in without_classes) for c in class_set ]
        subimplication_valid_iterator = [ (not i.fails_implication(student, already_seen_implications, without_classes)) for i in self.classimplication_set.all() ]

        if not ClassImplication._ops[self.operation](class_valid_iterator + subimplication_valid_iterator):
            return self
        else:
            return False


class ClassCategories(models.Model):
    """ A list of all possible categories for an ESP class

    Categories include 'Mathematics', 'Science', 'Zocial Zciences', etc.
    """

    category = models.TextField(blank=False)
    symbol = models.CharField(max_length=1, default='?', blank=False)

    class Meta:
        verbose_name_plural = 'Class Categories'
        app_label = 'program'
        db_table = 'program_classcategories'

    def __unicode__(self):
        return unicode(self.category)


    @staticmethod
    def category_string(letter):

        results = ClassCategories.objects.filter(category__startswith = letter)

        if results.count() == 1:
            return results[0].category
        else:
            return None

    class Admin:
        pass

def install():
    """ Initialize the default class categories. """
    category_dict = {'S': 'Science', 'M': 'Math & Computer Science', 'E': 'Engineering', 'A': 'Arts', 'H': 'Humanities'}
    
    for key in category_dict:
        cat = ClassCategories()
        cat.symbol = key
        cat.category = category_dict[key]
        cat.save()<|MERGE_RESOLUTION|>--- conflicted
+++ resolved
@@ -754,8 +754,7 @@
         if scrmi.use_priority:
             verbs = ['/Enrolled']
         else:
-<<<<<<< HEAD
-            verbs = ['/' + scrmi.get_signup_verb().name]
+            verbs = ['/' + scrmi.signup_verb.name]
 
         # Lunch hack
         has25 = False
@@ -763,10 +762,6 @@
         has35 = False
         has36 = False
 
-=======
-            verbs = ['/' + scrmi.signup_verb.name]
-        
->>>>>>> 9c2d9534
         # check to see if there's a conflict:
         for sec in user.getSections(self.parent_program, verbs=verbs):
             for time in sec.meeting_times.all():
@@ -1048,13 +1043,8 @@
     def preregister_student(self, user, overridefull=False, automatic=False, priority=1):
 
         scrmi = self.parent_program.getModuleExtension('StudentClassRegModuleInfo')
-<<<<<<< HEAD
-
-        prereg_verb_base = scrmi.get_signup_verb()
-=======
-    
+
         prereg_verb_base = scrmi.signup_verb
->>>>>>> 9c2d9534
         if scrmi.use_priority:
             prereg_verb = DataTree.get_by_uri(prereg_verb_base.uri + '/%d' % priority, create=True)
         else:
@@ -1079,10 +1069,7 @@
                 students.append(ESPUser(user))
                 self.cache['students'] = students
                 self.update_cache_students()
-<<<<<<< HEAD
-
-=======
-                
+
             #   Clear completion bit on the student's application if the class has app questions.
             app = user.getApplication(self.parent_program, create=False)
             if app:
@@ -1091,7 +1078,6 @@
                     app.done = False
                     app.save()
                 
->>>>>>> 9c2d9534
             return True
         else:
             #    Pre-registration failed because the class is full.
