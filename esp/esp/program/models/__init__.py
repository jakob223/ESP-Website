__author__    = "Individual contributors (see AUTHORS file)"
__date__      = "$DATE$"
__rev__       = "$REV$"
__license__   = "AGPL v.3"
__copyright__ = """
This file is part of the ESP Web Site
Copyright (c) 2007 by the individual contributors
  (see AUTHORS file)

The ESP Web Site is free software; you can redistribute it and/or
modify it under the terms of the GNU Affero General Public License
as published by the Free Software Foundation; either version 3
of the License, or (at your option) any later version.

This program is distributed in the hope that it will be useful,
but WITHOUT ANY WARRANTY; without even the implied warranty of
MERCHANTABILITY or FITNESS FOR A PARTICULAR PURPOSE.  See the
GNU Affero General Public License for more details.

You should have received a copy of the GNU Affero General Public
License along with this program; if not, write to the Free Software
Foundation, Inc., 51 Franklin Street, Fifth Floor, Boston, MA 02110-1301, USA.

Contact information:
MIT Educational Studies Program
  84 Massachusetts Ave W20-467, Cambridge, MA 02139
  Phone: 617-253-4882
  Email: esp-webmasters@mit.edu
Learning Unlimited, Inc.
  527 Franklin St, Cambridge, MA 02139
  Phone: 617-379-0178
  Email: web-team@learningu.org
"""

import copy
from collections import defaultdict, OrderedDict
from datetime import datetime, timedelta, date
from decimal import Decimal
import random
import json

from django.conf import settings
from django.contrib.auth.models import User
from django.contrib.contenttypes.fields import GenericRelation
from localflavor.us.models import PhoneNumberField
from django.core import urlresolvers
from django.core.cache import cache
from django.db import models
from django.db.models import Count
from django.db.models import Q
from django.db.models.query import QuerySet
from django.utils import timezone

from esp.cache import cache_function
from esp.cache.key_set import wildcard
from esp.cal.models import Event
from esp.customforms.linkfields import CustomFormsLinkModel
from esp.db.fields import AjaxForeignKey
from esp.middleware import ESPError, AjaxError
from esp.tagdict.models import Tag
from esp.users.models import ContactInfo, StudentInfo, TeacherInfo, EducatorInfo, GuardianInfo, ESPUser, shirt_sizes, shirt_types, Record
from esp.utils.expirable_model import ExpirableModel
from esp.utils.formats import format_lazy
from esp.qsdmedia.models import Media

# Create your models here.
class ProgramModule(models.Model):
    """ Program Modules for a Program """

    # Title for the link displayed for this Program Module in the Programs form
    link_title = models.CharField(max_length=64, blank=True, null=True)

    # Human-readable name for the Program Module
    admin_title = models.CharField(max_length=128)

    #   A module can have an inline template (whose context is filled by prepare())
    #   independently of its main view.
    inline_template = models.CharField(max_length=32, blank=True, null=True)

    # One of teach/learn/etc.; What is this module typically used for?
    module_type = models.CharField(max_length=32)

    # self.__name__, stored neatly in the database
    handler    = models.CharField(max_length=32)

    # Sequence orderer.  When ProgramModules are listed on a page, order them
    # from smallest to largest 'seq' value
    seq = models.IntegerField()
    
    # Must the user supply this ProgramModule with data in order to complete program registration?
    required = models.BooleanField(default=False)

    class Meta:
        app_label = 'program'
        db_table = 'program_programmodule'

    def getFriendlyName(self):
        """ Return a human-readable name that identifies this Program Module """
        return self.admin_title

    def getPythonClass(self):
        """
        Gets the Python class that's associated with this ProgramModule database record

        The file 'esp/program/module/handlers/[self.handler]' must contain
        a class named [self.handler]; we return that class.

        Raises a PrograModule.CannotGetClassException() if the class can't be imported.
        """
        try:
            path = "esp.program.modules.handlers.%s" % (self.handler.lower())
            mod = __import__(path, (), (), [self.handler])
            return getattr(mod, self.handler)
        except ImportError:
            raise ProgramModule.CannotGetClassException('Could not import: '+path)
        except AttributeError:
            raise ProgramModule.CannotGetClassException('Could not get class: '+path)

    class CannotGetClassException(Exception):
        def __init__(self, msg):
            self.msg = msg
            super(ProgramModule.CannotGetClassException, self).__init__(msg)

    def __unicode__(self):
        return u'Program Module: %s' % self.admin_title
    
    
class ArchiveClass(models.Model):
    """ Old classes throughout the years """
    program = models.CharField(max_length=256)
    year = models.CharField(max_length=4)
    date = models.CharField(max_length=128)
    category = models.CharField(max_length=32)
    teacher = models.CharField(max_length=1024)
    title = models.CharField(max_length=1024)
    description = models.TextField()
    teacher_ids = models.CharField(max_length=256, blank=True, null=True)
    student_ids = models.TextField()
    original_id = models.IntegerField(blank=True, null=True)
    
    num_old_students = models.IntegerField(default=0)

    class Meta:
        app_label = 'program'
        db_table = 'program_archiveclass'
        verbose_name_plural = 'archive classes'

    #def __unicode__(self):
    #    return '"%s" taught by "%s"' % (self.title, self.teacher)

    def __cmp__(self, other):
        test = cmp(self.year, other.year)
        if test != 0:
            return test
        test = cmp(self.date, other.date)
        if test != 0:
            return test
        test = cmp(self.title, other.title)
        if test != 0:
            return test
        return 0
    
    def heading(self):
        if len(self.date) > 1:
            year_display = self.year + ' (%s)' % self.date
        else:
            year_display = self.year
            
        return ({'label': 'Teacher', 'value': self.teacher},
            {'label': 'Year', 'value': year_display},
            {'label': 'Program', 'value': self.program},
            {'label': 'Category', 'value': self.category})
    
    def content(self):
        return self.description

    def __unicode__(self):
        from esp.middleware.threadlocalrequest import AutoRequestContext as Context
        from django.template import loader
        t = loader.get_template('program/archive_class.html')
        return t.render(Context({'class': self}, autoescape=True))

    def num_students(self):
        if self.student_ids is not None:
            return len(self.student_ids.strip('|').split('|')) + self.num_old_students
        else:
            return self.num_old_students

    def add_students(self, users):
        if self.student_ids is not None:
            self.student_ids += '%s|' % '|'.join([str(u.id) for u in users])
        else:
            self.student_ids = '|%s|' % '|'.join([str(u.id) for u in users])
            
    def add_teachers(self, users):
        if self.teacher_ids is not None:
            self.teacher_ids += '%s|' % '|'.join([str(u.id) for u in users])
        else:
            self.teacher_ids = '|%s|' % '|'.join([str(u.id) for u in users])
        
    def students(self):
        useridlist = [int(x) for x in self.student_ids.strip('|').split('|')]
        return ESPUser.objects.filter(id__in = useridlist)
    
    def teachers(self):
        useridlist = [int(x) for x in self.teacher_ids.strip('|').split('|')]
        return ESPUser.objects.filter(id__in = useridlist)
    
    @staticmethod
    def getForUser(user):
        """ Get a list of archive classes for a specific user. """
        from django.db.models.query import Q
        Q_ClassTeacher = Q(teacher_ids__icontains = ('|%s|' % user.id))
        Q_ClassStudent = Q(student_ids__icontains = ('|%s|' % user.id))
        #   We want to only show archive classes for teachers.  At least for now.
        Q_Class = Q_ClassTeacher #  | Q_ClassStudent
        return ArchiveClass.objects.filter(Q_Class).order_by('-year','-date','title')

def _get_type_url(type):
    def _really_get_type_url(self):
        if hasattr(self, '_type_url'):
            if type in self._type_url:
                return self._type_url[type]
        else:
            self._type_url = {}

        self._type_url[type] = '/%s/%s/' % (type, self.url)

        return self._type_url[type]

    return _really_get_type_url
    

class Program(models.Model, CustomFormsLinkModel):
    """ An ESP Program, such as HSSP Summer 2006, Splash Fall 2006, Delve 2005, etc. """
    
    #from esp.program.models.class_ import ClassCategories

    #customforms definitions
    form_link_name='Program'
    
    url = models.CharField(max_length=80)
    name = models.CharField(max_length=80)
    grade_min = models.IntegerField()
    grade_max = models.IntegerField()
<<<<<<< HEAD
    director_email = models.EmailField() # director contact email address used for from field and display
    director_cc_email = models.EmailField(blank=True, default='', help_text='If set, automated outgoing mail (except class cancellations) will be sent to this address instead of the director email. Use this if you do not want to spam the director email with teacher class registration emails. Otherwise, leave this field blank.') # "carbon-copy" address for most automated outgoing mail to or CC'd to directors (except class cancellations)
    director_confidential_email = models.EmailField(blank=True, default='', help_text='If set, confidential emails such as financial aid applications will be sent to this address instead of the director email.')
    program_size_max = models.IntegerField(null=True, help_text='Set to 0 for no cap. Student registration performance is best when no cap is set.')
=======
    director_email = models.EmailField(max_length=75) # director contact email address used for from field and display
    director_cc_email = models.EmailField(blank=True, default='', max_length=75, help_text='If set, automated outgoing mail (except class cancellations) will be sent to this address instead of the director email. Use this if you do not want to spam the director email with teacher class registration emails. Otherwise, leave this field blank.') # "carbon-copy" address for most automated outgoing mail to or CC'd to directors (except class cancellations)
    director_confidential_email = models.EmailField(blank=True, default='', max_length=75, help_text='If set, confidential emails such as financial aid applications will be sent to this address instead of the director email.')
    program_size_max = models.IntegerField(null=True)
>>>>>>> 06fca56b
    program_allow_waitlist = models.BooleanField(default=False)
    program_modules = models.ManyToManyField(ProgramModule,
                         help_text='The set of enabled program functionalities. See ' +
                         '<a href="https://github.com/learning-unlimited/ESP-Website/blob/main/docs/admin/program_modules.rst">' +
                         'the documentation</a> for details.')
    class_categories = models.ManyToManyField('ClassCategories')

    #so we don't have to delete old ones and don't end up with
    # 3 seemingly-identical flags in the same program.
    flag_types = models.ManyToManyField('ClassFlagType',
                    blank=True,
                    help_text=format_lazy(
                    'The set of flags that can be used ' +
                    'to tag classes for this program. ' +
                    'Add flag types in <a href="%s">the admin panel</a>.',
                    urlresolvers.reverse_lazy('admin:program_classflagtype_changelist')))

    documents = GenericRelation(Media, content_type_field='owner_type', object_id_field='owner_id')

    class Meta:
        app_label = 'program'
        db_table = 'program_program'

    USER_TYPES_WITH_LIST_FUNCS  = ['Student', 'Teacher', 'Volunteer']   # user types that have ProgramModule user filters
    USER_TYPE_LIST_FUNCS        = [user_type.lower()+'s' for user_type in USER_TYPES_WITH_LIST_FUNCS]   # the names of these filter methods, e.g. students(), teachers(), volunteers()
    USER_TYPE_LIST_NUM_FUNCS    = ['num_'+user_type for user_type in USER_TYPE_LIST_FUNCS]  # the names of the num methods, e.g. num_students(), num_teachers()
    USER_TYPE_LIST_DESC_FUNCS   = [user_type.lower()+'Desc' for user_type in USER_TYPES_WITH_LIST_FUNCS]    # the names of the description methods, e.g. studentDesc(), teacherDesc()

    @classmethod
    def setup_user_filters(cls):
        """
        Setup for the ProgramModule user filters
        """
        if not hasattr(cls, cls.USER_TYPE_LIST_FUNCS[0]):
            for i, user_type in enumerate(cls.USER_TYPE_LIST_FUNCS):
                setattr(cls, user_type, cls.get_users_from_module(user_type))
                setattr(cls, cls.USER_TYPE_LIST_NUM_FUNCS[i], cls.counts_from_query_dict(getattr(cls, user_type)))

    def get_absolute_url(self):
        return "/manage/"+self.url+"/main"
    
    @cache_function
    def isUsingStudentApps(self):
        from esp.program.models.app_ import StudentAppQuestion
        return bool(StudentAppQuestion.objects.filter(program=self) | StudentAppQuestion.objects.filter(subject__parent_program=self))
    isUsingStudentApps.depend_on_model('program.StudentAppQuestion')

    @cache_function
    def checkitems_all_cached(self):
        """  The main Manage page requests checkitems.all() O(n) times in
        the number of classes in the program.  Minimize the number of these
        calls that actually hit the db. """
        return self.checkitems.all()
    checkitems_all_cached.depend_on_row('program.ProgramCheckItem', lambda item: {'self': item.program})

    get_teach_url = _get_type_url("teach")
    get_learn_url = _get_type_url("learn")
    get_manage_url = _get_type_url("manage")
    get_onsite_url = _get_type_url("onsite")

    def save(self, *args, **kwargs):
        
        retVal = super(Program, self).save(*args, **kwargs)
        
        return retVal

    def __unicode__(self):
        return self.niceName()

    def niceName(self):
        return self.name

    def niceSubName(self):
        return self.name

    @property
    def program_type(self):
        return self.url.split('/')[0]

    @property
    def program_instance(self):
        return '/'.join(self.url.split('/')[1:])

    def getUrlBase(self):
        """ gets the base url of this class """
        return self.url

    def getDocuments(self):
        return self.documents.all()

    def get_msg_vars(self, user, key):
        modules = self.getModules(user)
        for module in modules:
            retVal = module.get_msg_vars(user, key)
            if retVal is not None and retVal.strip():
                return retVal

        return u''
    
    @staticmethod
    def get_users_from_module(method_name):
        def get_users(self, QObjects=False):
            modules = self.getModules(None)
            users = OrderedDict()
            for module in modules:
                tmpusers = getattr(module, method_name)(QObjects)
                if tmpusers is not None:
                    users.update(tmpusers)
            return users
        get_users.__name__  = method_name
        get_users.__doc__   = "Returns a dictionary of different sets of %s for this program, as defined by the enabled ProgramModules" % method_name
        return get_users

    @staticmethod
    def counts_from_query_dict(query_func):
        def _get_num(self):
            result = query_func(self, QObjects=False)
            result_dict = {}
            for key, value in result.iteritems():
                if isinstance(value, QuerySet):
                    result_dict[key] = value.count()
                else:
                    result_dict[key] = len(value)
            return result_dict
        _get_num.__name__   = "num_" + query_func.__name__
        _get_num.__doc__    = "Returns a dictionary of the sizes of the various sets of %s that are returned by Program.%s()" % (query_func.__name__, query_func.__name__)
        return _get_num

    @cache_function
    def capacity_by_section_id(self):
        capacities = {}
        for sec in self.sections():
            capacities[sec.id] = sec.capacity
        return capacities
    #   Clear this cache on any ClassSection capacity update... kind of brute force, but oh well.
    #   WARNING: Not sure if this usage is correct, can someone check?
    capacity_by_section_id.depend_on_cache('program.ClassSection._get_capacity', lambda **kwargs: {})

    def checked_in_by_section_id(self):
        from esp.program.models.class_ import sections_in_program_by_id
        section_ids = sections_in_program_by_id(self)
    
        counts = {}
        checked_in_ids = self.students()['attended'].values_list('id', flat=True)
    
        reg_type = RegistrationType.get_map()['Enrolled']

        regs = StudentRegistration.valid_objects().filter(section__parent_class__parent_program=self).filter(user__id__in=checked_in_ids, relationship=reg_type).values('user', 'section')
        for reg in regs:
            if reg['section'] not in counts:
                counts[reg['section']] = 0
            counts[reg['section']] += 1
                
        return counts
        
    def student_counts_by_section_id(self):
        from esp.program.models.class_ import sections_in_program_by_id
        section_ids = sections_in_program_by_id(self)
        
        class_cachekey = "class_size_counter_%d"
        counts = cache.get_many([class_cachekey % x for x in section_ids])

        clean_counts = {}
        missing_secs = set()

        for section_id in section_ids:
            clean_count = counts.get(class_cachekey % section_id, None)
            if not clean_count:
                missing_secs.add(section_id)
            clean_counts[section_id] = clean_count

        if len(missing_secs) != 0:
            initial_catalog_queryset = ClassSubject.objects.filter(sections__in=missing_secs)
            catalog = ClassSubject.objects.catalog(self, initial_queryset = initial_catalog_queryset)
            for subject in catalog:
                for section in subject.get_sections():
                    if int(section.id) in missing_secs:
                        clean_counts[section.id] = section.num_students()  ## Also repopulates the cache.  Magic!

        return clean_counts

    @cache_function
    def getListDescriptions(self):
        desc = {}
        modules = self.getModules()
        for module in modules:
            for func in Program.USER_TYPE_LIST_DESC_FUNCS:
                if hasattr(module, func):
                    tmpdict = getattr(module, func)()
                    if tmpdict is not None:
                        desc.update(tmpdict)
        return desc
    getListDescriptions.depend_on_m2m('program.Program', 'program_modules', lambda program, module: {'self': program})

    def getLists(self, QObjects=False):
        from esp.users.models import ESPUser
        
        lists = self.students(QObjects)
        lists.update(self.teachers(QObjects))
        lists.update(self.volunteers(QObjects))
        learnmodules = self.getModules(None)
        teachmodules = self.getModules(None)

        
        for k, v in lists.items():
            lists[k] = {'list': v,
                        'description':''}

        desc = self.getListDescriptions()
                
        for k, v in desc.items():
            if k in lists:
                lists[k]['description'] = v
                
        for usertype in ESPUser.getTypes():
            lists['all_'+usertype.lower()+'s'] = {'description':
                                   usertype+'s in all of ESP',
                                   'list' : ESPUser.getAllOfType(usertype)}
        # Filtering by students is a really bad idea
        students_Q = lists['all_students']['list']
        # We can restore this one later if someone really needs it. As it is, I wouldn't mind killing
        # lists['all_former_students'] as well.
        del lists['all_students']
        yog_12 = ESPUser.YOGFromGrade(12, ESPUser.program_schoolyear(self))
        # This technically has a bug because of copy-on-write, but the other code has it too, and
        # our copy-on-write system isn't good enough yet to make checking duplicates feasible
        lists['all_current_students'] = {'description': 'Current students in all of ESP',
                'list': students_Q & Q(registrationprofile__student_info__graduation_year__gte = yog_12, registrationprofile__most_recent_profile = True)}
        lists['all_former_students'] = {'description': 'Former students in all of ESP',
                'list': students_Q & Q(registrationprofile__student_info__graduation_year__lt = yog_12, registrationprofile__most_recent_profile = True)}

        lists['emaillist'] = {'description':
                      """All users in our mailing list without an account.""",
                      'list': Q(password = 'emailuser')}
            
        return lists

    def students_union(self, QObject = False):
        import operator
        if len(self.students().values()) == 0:
            if QObject:
                return Q(id = -1)
            else:
                return ESPUser.objects.filter(id = -1)
                    
        union = reduce(operator.or_, [x for x in self.students(True).values() ])
        if QObject:
            return union
        else:
            return ESPUser.objects.filter(union).distinct()

    def teachers_union(self, QObject = False):
        import operator
        if len(self.teachers().values()) == 0:
            if QObject:
                return Q(id = -1)
            else:
                return ESPUser.objects.filter(id = -1)
        union = reduce(operator.or_, [x for x in self.teachers(True).values() ])
        if QObject:
            return union
        else:
            return ESPUser.objects.filter(union).distinct()   
 
    def volunteers_union(self, QObject = False):
        import operator
        if len(self.volunteers().values()) == 0:
            if QObject:
                return Q(id = -1)
            else:
                return ESPUser.objects.filter(id = -1)
        union = reduce(operator.or_, [x for x in self.volunteers(True).values() ])
        if QObject:
            return union
        else:
            return ESPUser.objects.filter(union).distinct()

    @cache_function
    def isFull(self):
        """ Can this program accept any more students? """

        # Some programs don't have caps; this is represented with program_size_max in [ 0, None ]
        if self.program_size_max is None or self.program_size_max == 0:
            return False

        students_dict = self.students(QObjects = True)
        if students_dict.has_key('classreg'):
            students_count = ESPUser.objects.filter(students_dict['classreg']).distinct().count()
        else:
            students_count = ESPUser.objects.filter(record__event="reg_confirmed",record__program=self).distinct().count()

        isfull = ( students_count >= self.program_size_max )

        return isfull
    isFull.depend_on_cache('program.ClassSection.num_students', lambda self=wildcard, **kwargs: {'self': self.parent_class.parent_program})
    isFull.depend_on_row('program.Program', lambda prog: {'self': prog})
    isFull.depend_on_row('users.Record', lambda rec: {}, lambda rec: rec.event == "reg_confirmed") #i'm not sure why the selector is empty, that's how it was for the confirmation dependency when it was a userbit

    @cache_function
    def open_class_registration(self):
        return self.getModuleExtension('ClassRegModuleInfo').open_class_registration
    open_class_registration.depend_on_row('modules.ClassRegModuleInfo', lambda crmi: {'self': crmi.get_program()})
    open_class_registration = property(open_class_registration)

    @cache_function
    def open_class_category(self):
        """Return the name of the open class category, as determined by the program tag.

        This assumes you've already created the Category manually.

        Returns:
          A ClassCategories object if one was found, or None.
        """
        pk = Tag.getProgramTag('open_class_category', self, default=None)
        cc = None
        if pk is not None:
            try:
                pk = int(pk)
                cc = ClassCategories.objects.get(pk=pk)
            except (ValueError, TypeError, ClassCategories.DoesNotExist) as e:
                pass
        if cc is None:
            cc = ClassCategories.objects.get_or_create(category="Walk-in Activity", symbol='W', seq=0)[0]
        return cc
    open_class_category.depend_on_model('tagdict.Tag')
    open_class_category.depend_on_model('program.ClassCategories')
    open_class_category = property(open_class_category)

    @cache_function
    def getScheduleConstraints(self):
        return ScheduleConstraint.objects.filter(program=self).select_related()
    getScheduleConstraints.depend_on_model('program.ScheduleConstraint')
    getScheduleConstraints.depend_on_model('program.BooleanToken')

    def lock_schedule(self, lock_level=1):
        """ Locks all schedule assignments for the program, for convenience
            (e.g. between scheduling some sections manually and running
            automatic scheduling).
        """
        from esp.resources.models import ResourceAssignment
        ResourceAssignment.objects.filter(target__parent_class__parent_program=self, lock_level__lt=lock_level).update(lock_level=lock_level)

    def isConfirmed(self, espuser):
        return Record.objects.filter(event="reg_confirmed",user=espuser,
                                     program=self).exists()
    
    """ These functions have been rewritten.  To avoid confusion, I've changed "ClassRooms" to
    "Classrooms."  So, if you try to call the old functions (which have no point anymore), then 
    you'll get an error and you'll notice that you need to change the call and its associated
    code.               -Michael P
    
    """
    def getClassrooms(self, timeslot=None):
        #   Returns the resources themselves.  See the function below for grouped-by-room.
        from esp.resources.models import ResourceType
        
        if timeslot is not None:
            return self.getResources().filter(event=timeslot, res_type=ResourceType.get_or_create('Classroom')).select_related()
        else:
            return self.getResources().filter(res_type=ResourceType.get_or_create('Classroom')).order_by('event').select_related()
    
    def getAvailableClassrooms(self, timeslot):
        #   Filters down classrooms to those that are not taken.
        return filter(lambda x: x.is_available(), self.getClassrooms(timeslot))
    
    def collapsed_dict(self, resources):
        result = {}
        for c in resources:
            if c.name not in result:
                #   Make a dictionary with some helper variables for each resource.
                result[c.name] = c
                result[c.name].timeslots = [c.event]
                result[c.name].furnishings = c.associated_resources()
                result[c.name].sequence = c.schedule_sequence(self)
                result[c.name].prog_available_times = c.available_times_html(self)
            else:
                result[c.name].timeslots.append(c.event)
            
        for c in result:
            result[c].timegroup = Event.collapse(result[c].timeslots)
        
        return result

    @cache_function
    def groupedClassrooms(self):

        classrooms = self.getClassrooms()
        
        result = self.collapsed_dict(classrooms)
        key_list = result.keys()
        key_list.sort()
        #   Turn this into a list instead of a dictionary.
        ans = [result[key] for key in key_list]

        return ans
    groupedClassrooms.depend_on_row('resources.Resource', lambda res: {'self': res.event.parent_program()})
    groupedClassrooms.depend_on_row(Event, lambda event: {'self': event.parent_program()})
        
    def classes(self):
        return ClassSubject.objects.filter(parent_program = self).order_by('id')        

    @cache_function
    def class_ids_implied(self):
        """ Returns the class ids implied by classes in this program. Returns [-1] for none so the cache doesn't keep getting hit. """
        retVal = set([])
        for c in self.classes():
            for imp in c.classimplication_set.all():
                retVal = retVal.union(imp.member_id_ints)
        if len(retVal) < 1:
            retVal = [-1]
        retVal = list(retVal)
        return retVal
    class_ids_implied.depend_on_row('program.ClassImplication', lambda ci: {'self': ci.cls.parent_program})

    def sections(self):
        return ClassSection.objects.filter(parent_class__parent_program=self).distinct().order_by('id').select_related('parent_class')

    def getTimeSlots(self, types=None, exclude_types=None):
        """ Get the time slots for a program. 
            A flag, exclude_types, allows you to restrict which types of timeslots
            are grabbed.  You can also provide a list of timeslot types to include.
            The default behavior is to include only class time slots.  See the
            install() function in esp/esp/cal/models.py for a list of time slot types.
        """
        qs = Event.objects.filter(program=self)
        if exclude_types is not None:
            qs = qs.exclude(event_type__description__in=exclude_types)
        elif types is not None:
            qs = qs.filter(event_type__description__in=types)
        else:
            qs = qs.filter(event_type__description='Class Time Block')
        return qs.select_related('event_type').order_by('start')

    def num_timeslots(self):
        return len(self.getTimeSlots())

    #   In situations where you just want a list of all time slots in the program,
    #   that can be cached.
    @cache_function
    def getTimeSlotList(self, include_all=False):
        if include_all:
            return list(self.getTimeSlots(exclude_types=[]))
        else:
            return list(self.getTimeSlots())
    getTimeSlotList.depend_on_model('cal.Event')

    def total_duration(self):
        """ Returns the total length of the events in this program, as a timedelta object. """
        ts_list = Event.collapse(list(self.getTimeSlots()), tol=timedelta(minutes=15))
        time_sum = timedelta()
        for t in ts_list:
            time_sum = time_sum + (t.end - t.start)
        return time_sum

    def dates(self):
        result = []
        for ts in self.getTimeSlotList():
            ts_day = date(ts.start.year, ts.start.month, ts.start.day)
            if ts_day not in result:
                result.append(ts_day)
        return result
    
    def date_range(self):
        """ Returns string range from earliest timeslot to latest timeslot, or NoneType if no timeslots set """
        dates = self.getTimeSlots()

        if dates:
            d1 = min(dates).start
            d2 = max(dates).end
            if d1.year == d2.year:
                if d1.month == d2.month:
                    if d1.day == d2.day:
                        return u'%s' % d1.strftime('%b. %d, %Y').decode('utf-8')
                    else:
                        return u'%s - %s' % (d1.strftime('%b. %d').decode('utf-8'), d2.strftime('%d, %Y').decode('utf-8'))
                else:
                    return u'%s - %s' % (d1.strftime('%b. %d').decode('utf-8'), d2.strftime('%b. %d, %Y').decode('utf-8'))
            else:
                return u'%s - %s' % (d1.strftime('%b. %d, %Y').decode('utf-8'), d2.strftime('%b. %d, %Y').decode('utf-8'))
        else:
            return None

    @cache_function
    def getResourceTypes(self, include_classroom=False, include_global=None):
        #   Show all resources pertaining to the program that aren't these two hidden ones.
        from esp.resources.models import ResourceType
        
        if include_classroom:
            exclude_types = []
        else:
            exclude_types = [ResourceType.get_or_create('Classroom')]
        
        if include_global is None:
            include_global = Tag.getTag('allow_global_restypes')

        if include_global:
            Q_filters = Q(program=self) | Q(program__isnull=True)
        else:
            Q_filters = Q(program=self)
        
        return ResourceType.objects.filter(Q_filters).exclude(id__in=[t.id for t in exclude_types]).order_by('priority_default')
    getResourceTypes.depend_on_model('resources.ResourceType')
    getResourceTypes.depend_on_model('tagdict.Tag')

    def getResources(self):
        from esp.resources.models import Resource
        return Resource.objects.filter(event__program=self)
    
    def getFloatingResources(self, timeslot=None, queryset=False):
        from esp.resources.models import ResourceType
        #   Don't include classrooms and teachers in the floating resources.
        exclude_types = [ResourceType.get_or_create('Classroom')]
        
        if timeslot is not None:
            res_list = self.getResources().filter(event=timeslot, is_unique=True).exclude(res_type__in=exclude_types)
        else:
            res_list = self.getResources().filter(is_unique=True).exclude(res_type__in=exclude_types)
            
        if queryset:
            return res_list
        else:
            result = self.collapsed_dict(res_list)
            return [result[c] for c in result]

    def getAvailableResources(self, timeslot):
        #   Filters down the floating resources to those that are not taken.
        return filter(lambda x: x.is_available(), self.getFloatingResources(timeslot))

    def getDurations(self, round=False):
        """ Find all contiguous time blocks and provide a list of duration options. """
        from esp.program.modules.module_ext import ClassRegModuleInfo
        from decimal import Decimal
        
        times = Event.group_contiguous(list(self.getTimeSlots()))
        crmi = self.getModuleExtension(ClassRegModuleInfo)
        if crmi and crmi.class_max_duration is not None:
            max_seconds = crmi.class_max_duration * 60
        else:
            max_seconds = None

        durationDict = {}
        
        #   I hope this isn't too terribly slow... not bothering with a faster way
        for t_list in times:
            n = len(t_list)
            for i in range(0, n):
                for j in range(i, n):
                    time_option = t_list[j].end - t_list[i].start
                    durationSeconds = time_option.seconds
                    #   If desired, round up to the nearest 15 minutes
                    if round:
                        rounded_seconds = int(durationSeconds / 900.0 + 1.0) * 900
                    else:
                        rounded_seconds = durationSeconds
                    if (max_seconds is None) or (durationSeconds <= max_seconds):
                        durationDict[Decimal(durationSeconds) / 3600] = \
                                        str(rounded_seconds / 3600) + ':' + \
                                        str((rounded_seconds / 60) % 60).rjust(2,'0')
            
        durationList = durationDict.items()

        return durationList

    def getSurveys(self):
        from esp.survey.models import Survey
        return Survey.objects.filter(program=self)
    
        
    def getLineItemTypes(self, user=None, required=True):
        from esp.accounting.controllers import ProgramAccountingController
        pac = ProgramAccountingController(self)
        if required:
            li_types = list(pac.get_lineitemtypes(required_only=True))
        else:
            li_types = list(pac.get_lineitemtypes(optional_only=True))

        return li_types

    @cache_function
    def getModules_cached(self, tl = None):
        """ Gets a list of modules for this program. """
        from esp.program.modules import base

        def cmpModules(mod1, mod2):
            """ comparator function for two modules """
            try:
                return cmp(mod1.seq, mod2.seq)
            except AttributeError:
                return 0
        if tl:
            modules =  [ base.ProgramModuleObj.getFromProgModule(self, module)
                 for module in self.program_modules.filter(module_type = tl) ]
        else:
            modules =  [ base.ProgramModuleObj.getFromProgModule(self, module)
                 for module in self.program_modules.all()]

        modules.sort(cmpModules)
        return modules
    getModules_cached.depend_on_row('program.Program', lambda prog: {'self': prog})
    getModules_cached.depend_on_model('program.ProgramModule')
    getModules_cached.depend_on_row('modules.ProgramModuleObj', lambda mod: {'self': mod.program})
    # I've only included the module extensions we still seem to use.
    # Feel free to adjust. -ageng 2010-10-23
    getModules_cached.depend_on_row('modules.ClassRegModuleInfo', lambda modinfo: {'self': modinfo.module.program})
    getModules_cached.depend_on_row('modules.StudentClassRegModuleInfo', lambda modinfo: {'self': modinfo.module.program})

    def getModules(self, user = None, tl = None):
        """ Gets modules for this program, optionally attaching a user. """
        modules = self.getModules_cached(tl)
        if user:
            for module in modules:
                module.setUser(user)
        #   Populate the view attributes so they can be cached
        for module in modules:
            module.get_all_views()
            module.get_main_view()
        return modules

    @cache_function
    def hasModule(self, name):
        """ Tests whether a program has the given module enabled, cachedly. name should be a module name, like 'AvailabilityModule'. """
        return self.program_modules.filter(handler=name).exists()
    hasModule.depend_on_row('program.Program', lambda prog: {'self': prog})
    hasModule.depend_on_model('program.ProgramModule')
    hasModule.depend_on_row('modules.ProgramModuleObj', lambda module: {'self': module.program})
    hasModule.depend_on_m2m('program.Program', 'program_modules', lambda program, module: {'self': program})

    @cache_function
    def getModule(self, name):
        """ Returns the specified module for this program if it is enabled.
            'name' should be a module name like 'AvailabilityModule'. """

        if self.hasModule(name):
            #   Sometimes there are multiple modules with the same handler.
            #   This function is not choosy, since the return value
            #   is typically used just to access a view function.
            return ProgramModuleObj.getFromProgModule(self, self.program_modules.filter(handler=name)[0])
        else:
            return None
    getModule.depend_on_cache(hasModule, lambda self=wildcard, name=wildcard, **kwargs: {'self': self, 'name': name})

    @cache_function
    def getModuleViews(self, main_only=False, tl=None):
        modules = self.getModules_cached(tl)
        result = {}
        for mod in modules:
            tl = mod.module.module_type
            if main_only:
                if mod.main_view:
                    result[(tl, mod.main_view)] = mod
            else:
                for view in mod.views:
                    result[(tl, view)] = mod
        return result
    getModuleViews.depend_on_cache(getModules_cached, lambda **kwargs: {})
    
    def getModuleExtension(self, ext_name_or_cls, module_id=None):
        """ Get the specified extension (e.g. ClassRegModuleInfo) for a program.
        This avoids actually looking up the program module first. """
        # We don't actually want to cache this in memcached:
        # If its value changes in the middle of a page load, we don't want to switch to the new value.
        # Also, the method is called quite often, so it adds cache load.
        # Program objects are assumed to not persist across page loads generally,
        # so the following should be marginally safer:
        
        if not hasattr(self, "_moduleExtension"):
            self._moduleExtension = {}

        key = (ext_name_or_cls, module_id)
        if key in self._moduleExtension:
            return self._moduleExtension[key]
        
        ext_cls = None
        if isinstance(ext_name_or_cls, basestring):
            mod = __import__('esp.program.modules.module_ext', (), (), ext_name_or_cls)
            ext_cls = getattr(mod, ext_name_or_cls)
        else:
            ext_cls = ext_name_or_cls

        if module_id:
            try:
                extension = ext_cls.objects.filter(module__id=module_id).select_related()[0]
            except:
                extension = ext_cls()
                extension.module_id = module_id
                extension.save()
        else:
            try:
                extension = ext_cls.objects.filter(module__program__id=self.id).select_related()[0]
            except:
                extension = None
                
        self._moduleExtension[key] = extension
                
        return extension

    @cache_function
    def getColor(self):
        if hasattr(self, "_getColor"):
            return self._getColor

        modinfo = self.getModuleExtension(ClassRegModuleInfo)
        retVal = None
        if modinfo:
            retVal = modinfo.color_code

        self._getColor = retVal
        return retVal
    getColor.depend_on_row('modules.ClassRegModuleInfo', lambda crmi: {'self': crmi.module.program})
    
    def visibleEnrollments(self):
        """
        Returns whether class enrollments should show up in the catalog.
        This originally returned true if class registration was fully open.
        Now it's just a checkbox in the StudentClassRegModuleInfo.
        """
        options = self.getModuleExtension('StudentClassRegModuleInfo')
        return options.visible_enrollments
        
    def getVolunteerRequests(self):
        return VolunteerRequest.objects.filter(timeslot__program=self).order_by('timeslot__start')
    
    @cache_function
    def getShirtInfo(self):
        shirt_count = defaultdict(lambda: defaultdict(int))
        teacher_dict = self.teachers()
        if teacher_dict.has_key('class_approved'):
            query = teacher_dict['class_approved']
            query = query.filter(registrationprofile__most_recent_profile=True)
            query = query.values_list('registrationprofile__teacher_info__shirt_type',
                                      'registrationprofile__teacher_info__shirt_size')
            query = query.annotate(people=Count('id', distinct=True))

            for row in query:
                shirt_type, shirt_size, count = row
                shirt_count[shirt_type][shirt_size] = count

        shirts = {}
        shirts['teachers'] = [ { 'type': shirt_type[1], 'distribution':[ shirt_count[shirt_type[0]][shirt_size[0]] for shirt_size in shirt_sizes ] } for shirt_type in shirt_types ]

        return {'shirts' : shirts, 'shirt_sizes' : shirt_sizes, 'shirt_types' : shirt_types }
    #   Update cache whenever a class is approved or a teacher changes their profile
    getShirtInfo.depend_on_row('program.ClassSubject', lambda cls: {'self': cls.parent_program})
    getShirtInfo.depend_on_model('users.TeacherInfo')

    @cache_function
    def incrementGrade(self): 
        """
        Get the value of the "increment_default_grade_levels" tag.

        This tag increments the effective school year of the program.
        Also affects how grade ranges for this program are displayed,
        to say "rising Xth grade" rather than just X.

        See ESPUser.program_schoolyear.
        """
        return int(Tag.getBooleanTag('increment_default_grade_levels', self, False))
    incrementGrade.depend_on_row('tagdict.Tag', lambda tag: {'self' :  tag.target})
    
    def priorityLimit(self):
        studentregmodule = self.getModuleExtension('StudentClassRegModuleInfo')
        if studentregmodule and studentregmodule.priority_limit > 0:
            return studentregmodule.priority_limit
        else: 
            return 1
    
    def useGradeRangeExceptions(self):
        studentregmodule = self.getModuleExtension('StudentClassRegModuleInfo')
        if studentregmodule:
            return studentregmodule.use_grade_range_exceptions
        else:
            return False
    
    def getDirectorCCEmail(self):
        if self.director_cc_email:
            return self.director_cc_email
        else:
            return self.director_email

    def getDirectorConfidentialEmail(self):
        if self.director_confidential_email:
            return self.director_confidential_email
        else:
            return self.getDirectorCCEmail()

    @cache_function
    def by_prog_inst(cls, program, instance):
        prog_inst = Program.objects.select_related().get(url='%s/%s' % (program, instance))
        return prog_inst
    by_prog_inst.depend_on_row('program.Program', lambda prog: {'program': prog})
    by_prog_inst = classmethod(by_prog_inst)

    def _sibling_discount_get(self):
        """
        Memoizes and returns the amount of the sibling_discount Tag, defaulting
        to 0.00.
        """
        if hasattr(self, "_sibling_discount"):
            return self._sibling_discount
        self._sibling_discount = Decimal(Tag.getProgramTag('sibling_discount', program=self, default='0.00'))
        return self._sibling_discount

    def _sibling_discount_set(self, value):
        if value is not None:
            self._sibling_discount = Decimal(value)
            Tag.setTag('sibling_discount', target=self, value=self._sibling_discount)
        else:
            self._sibling_discount = Decimal('0.00')
            Tag.objects.filter(key='sibling_discount', object_id=self.id).delete()

    sibling_discount = property(_sibling_discount_get, _sibling_discount_set)

    @property
    def splashinfo_objects(self):
        """
        Memoizes and returns the dictionary of students who have sibling
        discounts for this program.
        """
        if hasattr(self, "_splashinfo_objects"):
            return self._splashinfo_objects
        self._splashinfo_objects = dict(SplashInfo.objects.filter(program=self, siblingdiscount=True).distinct().values_list('student', 'siblingdiscount'))
        return self._splashinfo_objects

Program.setup_user_filters()


class SplashInfo(models.Model):
    """ A model that can be used to track additional student preferences specific to
        a program.  Stanford has used this for lunch selection and a sibling discount.
        The data is manipulated by a separate program module, SplashInfoModule,
        which produces an additional registration step if enabled.
    """
    student = AjaxForeignKey(ESPUser)
    #   Program field may be empty for backwards compatibility with Stanford data
    program = AjaxForeignKey(Program, null=True)
    lunchsat = models.CharField(max_length=32, blank=True, null=True)
    lunchsun = models.CharField(max_length=32, blank=True, null=True)
    siblingdiscount = models.NullBooleanField(default=False, blank=True)
    siblingname = models.CharField(max_length=64, blank=True, null=True)
    submitted = models.NullBooleanField(default=False, blank=True)

    class Meta:
        app_label = 'program'
        db_table = 'program_splashinfo'

    def __unicode__(self):
        return u'Lunch/sibling info for %s at %s' % (self.student, self.program)

    @staticmethod
    def hasForUser(user, program=None):
        if program:
            q = SplashInfo.objects.filter(student=user, program=program)
        else:
            q = SplashInfo.objects.filter(student=user)
        return (q.count() > 0) and q[0].submitted

    @staticmethod
    def getForUser(user, program=None):
        if program:
            q = SplashInfo.objects.filter(student=user, program=program)
        else:
            q = SplashInfo.objects.filter(student=user)
        if q.count() > 0:
            return q[0]
        else:
            n = SplashInfo(student=user, program=program)
            n.save()
            return n    
            
    def pretty_version(self, attr_name):
        #   Look up choices
        tag_data = Tag.getTag('splashinfo_choices', target=self.program)
        if not tag_data: tag_data = Tag.getTag('splashinfo_choices')
        
        #   Check for matching item in list of choices
        if tag_data:
            tag_struct = json.loads(tag_data)
            for item in tag_struct[attr_name]:
                if item[0] == getattr(self, attr_name):
                    return item[1].decode('utf-8')
                    
        return u'N/A'
    
    def pretty_satlunch(self):
        return self.pretty_version('lunchsat')

    def pretty_sunlunch(self):
        return self.pretty_version('lunchsun')

    def execute_sibling_discount(self):
        if self.siblingdiscount:
            from esp.accounting.controllers import IndividualAccountingController
            from esp.accounting.models import Transfer
            iac = IndividualAccountingController(self.program, self.student)
            source_account = iac.default_finaid_account()
            dest_account = iac.default_source_account()
            line_item_type = iac.default_siblingdiscount_lineitemtype()
            transfer, created = Transfer.objects.get_or_create(source=source_account, destination=dest_account, user=self.student, line_item=line_item_type, amount_dec=Decimal('20.00'))
            return transfer

    def save(self):
        from esp.accounting.controllers import IndividualAccountingController

        #   We have two things to put in: "Saturday Lunch" and "Sunday Lunch".  
        #   If they are not there, they will be created.  These names are hard coded.
        from esp.accounting.models import LineItemType
        LineItemType.objects.get_or_create(program=self.program, text='Saturday Lunch')
        LineItemType.objects.get_or_create(program=self.program, text='Sunday Lunch')

        #   Figure out how much everything costs
        cost_info = json.loads(Tag.getProgramTag('splashinfo_costs', self.program, default='{}'))

        #   Save accounting information
        iac = IndividualAccountingController(self.program, self.student)

        if not self.lunchsat or self.lunchsat == 'no':
            iac.set_preference('Saturday Lunch', 0)
        elif 'lunchsat' in cost_info:
            iac.set_preference('Saturday Lunch', 1, cost_info['lunchsat'][self.lunchsat])

        if not self.lunchsun or self.lunchsun == 'no':
            iac.set_preference('Sunday Lunch', 0)
        elif 'lunchsun' in cost_info:
            iac.set_preference('Sunday Lunch', 1, cost_info['lunchsun'][self.lunchsun])
        
        super(SplashInfo, self).save()


class RegistrationProfile(models.Model):
    """ A student registration form """
    user = AjaxForeignKey(ESPUser)
    program = models.ForeignKey(Program, blank=True, null=True)
    contact_user = AjaxForeignKey(ContactInfo, blank=True, null=True, related_name='as_user')
    contact_guardian = AjaxForeignKey(ContactInfo, blank=True, null=True, related_name='as_guardian')
    contact_emergency = AjaxForeignKey(ContactInfo, blank=True, null=True, related_name='as_emergency')
    student_info = AjaxForeignKey(StudentInfo, blank=True, null=True, related_name='as_student')
    teacher_info = AjaxForeignKey(TeacherInfo, blank=True, null=True, related_name='as_teacher')
    guardian_info = AjaxForeignKey(GuardianInfo, blank=True, null=True, related_name='as_guardian')
    educator_info = AjaxForeignKey(EducatorInfo, blank=True, null=True, related_name='as_educator')
    last_ts = models.DateTimeField(default=timezone.now)
    emailverifycode = models.TextField(blank=True, null=True)
    email_verified  = models.BooleanField(default=False, blank=True)
    most_recent_profile = models.BooleanField(default=False)

    old_text_reminder = models.NullBooleanField(db_column='text_reminder')  ## Kept around for database-migration purposes

    ## Oops, I didn't see this field, and I reimplemented its functionality...
    ## Wrap it for backwards compatibility. -- aseering 8/18/2010
    def _get_text_reminder(self):
        if not self.contact_user:
            return None
        return self.contact_user.receive_txt_message
    def _set_text_reminder(self, val):
        if not self.contact_user:
            contact_user = ContactInfo()
            contact_user.first_name = self.user.first_name
            contact_user.last_name = self.user.last_name
            contact_user.save()
            self.contact_user = contact_user
            self.save()
        self.contact_user.receive_txt_message = val
        self.contact_user.save()
    text_reminder = property(_get_text_reminder, _set_text_reminder)

    class Meta:
        app_label = 'program'
        db_table = 'program_registrationprofile'

    @cache_function
    def getLastProfile(user):
        regProf = None
        
        if isinstance(user.id, (int, long)):
            try:
                regProf = RegistrationProfile.objects.filter(user__exact=user).select_related().latest('last_ts')
            except:
                pass

        if regProf != None:
            return regProf
        
        regProf = RegistrationProfile()
        regProf.user = ESPUser(user)

        return regProf
    getLastProfile.depend_on_row('program.RegistrationProfile', lambda profile: {'user': profile.user})
    getLastProfile = staticmethod(getLastProfile) # a bit annoying, but meh

    def save(self, *args, **kwargs):
        """ update the timestamp and clear getLastProfile cache """
        self.last_ts = datetime.now()
        RegistrationProfile.objects.filter(user = self.user, most_recent_profile = True).update(most_recent_profile = False)
        self.most_recent_profile = True
        super(RegistrationProfile, self).save(*args, **kwargs)
        
    @cache_function
    def getLastForProgram(user, program):
        """ Returns the newest RegistrationProfile attached to this user and this program (or any ancestor of this program). """
        if user.is_anonymous():
            regProfList = RegistrationProfile.objects.none()
        else:
            regProfList = (RegistrationProfile.objects
                           .filter(user__exact=user, program__exact=program)
                           .select_related(
                               'user', 'program', 'contact_user',
                               'contact_guardian', 'contact_emergency',
                               'student_info', 'teacher_info', 'guardian_info',
                               'educator_info')
                           .order_by('-last_ts','-id')[:1])
        if len(regProfList) < 1:
            regProf = RegistrationProfile.getLastProfile(user)
            regProf.program = program
            if regProf.id is not None:
                regProf.id = None
                if (datetime.now() - regProf.last_ts).days <= 5:
                    regProf.save()
        else:
            regProf = regProfList[0]
        return regProf
    # Thanks to our attempts to be smart and steal profiles from other programs,
    # the cache can't depend only on profiles with the same (user, program).
    getLastForProgram.depend_on_row('program.RegistrationProfile', lambda rp: {'user': rp.user})
    getLastForProgram = staticmethod(getLastForProgram)
            
    def __unicode__(self):
        if self.program_id == None:
            return u'<Registration for %s>' % unicode(self.user)
        if self.user is not None:
            return u'<Registration for %s in %s>' % (unicode(self.user), unicode(self.program))


    def updateForm(self, form_data, specificInfo = None):
        if self.student_info is not None and (specificInfo is None or specificInfo == 'student'):
            form_data = self.student_info.updateForm(form_data)
        if self.teacher_info is not None and (specificInfo is None or specificInfo == 'teacher'):
            form_data = self.teacher_info.updateForm(form_data)
        if self.guardian_info is not None and (specificInfo is None or specificInfo == 'guardian'):
            form_data = self.guardian_info.updateForm(form_data)
        if self.educator_info is not None and (specificInfo is None or specificInfo == 'educator'):
            form_data = self.educator_info.updateForm(form_data)
        if self.contact_user is not None:
            form_data = self.contact_user.updateForm(form_data)
        if self.contact_guardian is not None:
            form_data = self.contact_guardian.updateForm(form_data, 'guard_')
        if self.contact_emergency is not None:
            form_data = self.contact_emergency.updateForm(form_data, 'emerg_')
        return form_data
    
    #   Note: these functions return ClassSections, not ClassSubjects.
    def preregistered_classes(self,verbs=None):
        return ESPUser(self.user).getSectionsFromProgram(self.program,verbs=verbs)


class TeacherBio(models.Model):
    """ This is the biography of a teacher."""

    program = models.ForeignKey(Program, blank=True, null=True)
    user    = AjaxForeignKey(ESPUser)
    bio     = models.TextField(blank=True, null=True)
    slugbio = models.CharField(max_length=50, blank=True, null=True)
    picture = models.ImageField(height_field = 'picture_height', width_field = 'picture_width', upload_to = "uploaded/bio_pictures/%y_%m/",blank=True, null=True)
    picture_height = models.IntegerField(blank=True, null=True)
    picture_width  = models.IntegerField(blank=True, null=True)
    last_ts = models.DateTimeField(auto_now = True)    
    hidden = models.BooleanField(default=False)

    class Meta:
        app_label = 'program'
        db_table = 'program_teacherbio'

    @staticmethod
    def getLastBio(user):
        bios = TeacherBio.objects.filter(user__exact=user).order_by('-last_ts','-id')
        if len(bios) < 1:
            lastBio = TeacherBio()
            lastBio.user = user
        else:
            lastBio = bios[0]
        return lastBio

    def save(self, *args, **kwargs):
        """ update the timestamp """
        self.last_ts = datetime.now()
        super(TeacherBio, self).save(*args, **kwargs)

    def url(self):
        return '/teach/teachers/%s/bio.html' % self.user.username

    def edit_url(self):
        return '/teach/teachers/%s/bio.edit.html' % self.user.username

    @staticmethod
    def getLastForProgram(user, program):
        bios = TeacherBio.objects.filter(user__exact=user, program__exact=program).order_by('-last_ts','-id')

        if bios.count() < 1:
            lastBio         = TeacherBio()
            lastBio.user    = user
            lastBio.program = program
        else:
            lastBio = bios[0]
        return lastBio


class FinancialAidRequest(models.Model):
    """
    Student financial Aid Request
    """

    program = models.ForeignKey(Program, editable = False)
    user    = AjaxForeignKey(ESPUser, editable = False)

    reduced_lunch = models.BooleanField(verbose_name = 'Do you receive free/reduced lunch at school?', blank=True, default=False)

    household_income = models.CharField(verbose_name = 'Approximately what is your household income (round to the nearest $10,000)?', null=True, blank=True,
                        max_length=12)

    extra_explaination = models.TextField(verbose_name = 'Please describe in detail your financial situation this year', null=True, blank=True)

    student_prepare = models.BooleanField(verbose_name = 'Did anyone besides the student fill out any portions of this form?', blank=True, default=False)

    done = models.BooleanField(default=False, editable=False)

    @property
    def approved(self):
        return (self.financialaidgrant_set.all().count() > 0)

    class Meta:
        app_label = 'program'
        db_table = 'program_financialaidrequest'
        unique_together = ('program', 'user')

    def __unicode__(self):
        """ Represent this as a string. """
        if self.reduced_lunch:
            reducedlunch = u"(Free Lunch)"
        else:
            reducedlunch = u''
            
        explanation = self.extra_explaination
        if explanation is None:
            explanation = u''
        elif len(explanation) > 40:
            explanation = explanation[:40] + u"..."


        string = u"%s (%s@%s) for %s (%s, %s) %s"%\
                 (ESPUser(self.user).name(), self.user.username, settings.DEFAULT_HOST, self.program.niceName(), self.household_income, explanation, reducedlunch)

        if self.done:
            string = u"Finished: [" + string + u"]"

        return string
        
""" Functions for scheduling constraints
    I'm sorry that these are in the same __init__.py file;
    whenever I tried moving them to a separate file, 
    Django wouldn't install the models. 
"""
        
def get_subclass_instance(cls, obj):
    for c in cls.__subclasses__():
        #   Try casting the object into each of the subclasses.
        #   If you find an object, return it.
        result = None
        try:
            result = c.objects.get(id=obj.id)
        except:
            pass
        if result:
            return get_subclass_instance(c, result)
    #   If you couldn't find any, return the original object.
    return obj

class BooleanToken(models.Model):
    """ A true/false value or Boolean operation.
        Meant to be extended to more meaningful Boolean functions operating on
        other models, such as:
        - Whether a user is violating a schedule constraint
        - Whether a user is in a particular age range
        - Whether a user has been e-mailed in the last month
        
        Also meant to be combined into logical expressions for queries/tests
        (see BooleanExpression below).
    """
    exp = models.ForeignKey('BooleanExpression', help_text='The Boolean expression that this token belongs to')
    text = models.TextField(help_text='Boolean value, or text needed to compute it', default='', blank=True)
    seq = models.IntegerField(help_text='Location of this token on the expression stack (larger numbers are higher)', default=0)

    class Meta:
        app_label = 'program'

    def get_expr(self):
        return self.exp.subclass_instance()
    #   Renamed to expr to avoid conflicting with Django SQL evaluator "expression"
    expr = property(get_expr)

    def __unicode__(self):
        return u'[%d] %s' % (self.seq, self.text)

    @cache_function
    def subclass_instance(self):
        return get_subclass_instance(BooleanToken, self)
    subclass_instance.depend_on_row('program.BooleanToken', lambda bt: {'self': bt})

    @staticmethod
    def evaluate(stack, *args, **kwargs):
        """ Evaluate a stack of Boolean tokens. 
            Operations (including the basic ones defined below) take their
            arguments off the stack.
        """
        value = None
        stack = list(stack)
        while (value is None) and (len(stack) > 0):
            token = stack.pop()     #   Used to be .subclass_instance() - this is now in BooleanExpression.get_stack()
            
            # Handle possibilities for what the token might be:
            if (token.text == '||') or (token.text.lower() == 'or'):
                # - or operator
                (value1, stack) = BooleanToken.evaluate(stack, *args, **kwargs)
                (value2, stack) = BooleanToken.evaluate(stack, *args, **kwargs)
                value = (value1 or value2)
            elif (token.text == '&&') or (token.text.lower() == 'and'):
                # - and operator
                (value1, stack) = BooleanToken.evaluate(stack, *args, **kwargs)
                (value2, stack) = BooleanToken.evaluate(stack, *args, **kwargs)
                value = (value1 and value2)
            elif (token.text == '!') or (token.text == '~') or (token.text.lower() == 'not'):
                # - not operator
                (value1, stack) = BooleanToken.evaluate(stack, *args, **kwargs)
                value = (not value1)
            else:
                # - direct boolean value
                # Pass along arguments
                value = token.boolean_value(*args, **kwargs)
                
        return (value, stack)

    """ This function is meant to take extra arguments so subclasses can use additional
        information in order to compute their value (i.e. schedule information) """
    def boolean_value(self, *args, **kwargs):
        if (self.text == '1') or (self.text.lower() == 't') or (self.text.lower() == 'true'):
            return True
        else:
            return False
            
            
class BooleanExpression(models.Model):
    """ A combination of BooleanTokens that can be manipulated and evaluated. 
        Arbitrary arguments can be supplied to the evaluate function in order
        to help subclassed tokens do their thing.
    """

    class Meta:
        app_label = 'program'

    label = models.CharField(max_length=80, help_text='Description of the expression')

    def __unicode__(self):
        return u'(%d tokens) %s' % (len(self.get_stack()), self.label)

    def subclass_instance(self):
        return get_subclass_instance(BooleanExpression, self)

    @cache_function
    def get_stack(self):
        return [s.subclass_instance() for s in self.booleantoken_set.all().order_by('seq')]
    get_stack.depend_on_row('program.BooleanToken', lambda token: {'self': token.exp})
        
    def reset(self):
        self.booleantoken_set.all().delete()

    def add_token(self, token_or_value, seq=None, duplicate=True):
        my_stack = self.get_stack()
        if isinstance(token_or_value, basestring):
            new_token = BooleanToken(text=token_or_value)
        elif duplicate:
            token_type = type(token_or_value)
            #   print 'Adding duplicate of token %s, type %s, to %s' % (token_or_value.id, token_type.__name__, unicode(self))
            new_token = token_type()
            #   Copy over fields that don't describe relations
            for item in new_token._meta.fields:
                if not item.__class__.__name__ in ['AutoField', 'OneToOneField']:
                    setattr(new_token, item.name, getattr(token_or_value, item.name))
        else:
            new_token = token_or_value
        if seq is None:
            if len(my_stack) > 0:
                new_token.seq = self.get_stack()[-1].seq + 10
            else:
                new_token.seq = 0
        else:
            new_token.seq = seq
        new_token.exp = self
        new_token.save()
        return new_token
    
    def evaluate(self, *args, **kwargs):
        stack = self.get_stack()
        (value, post_stack) = BooleanToken.evaluate(stack, *args, **kwargs)
        return value


class ScheduleMap:
    """ The schedule map is a dictionary mapping Event IDs to lists of class sections.
        It can be generated and cached for a user, then modified
        (by adding/removing values) to quickly model the effect of a particular
        schedule change.
    """
    def __init__(self, user, program):
        if not isinstance(user, ESPUser):
            user = ESPUser(user)
        self.program = program
        self.user = user
        self.populate()

    def populate(self):
        result = {}
        for t in self.program.getTimeSlotList():
            result[t.id] = []
        sl = self.user.getEnrolledSectionsFromProgram(self.program)
        for s in sl:
            for m in s._timeslot_ids:
                result[m].append(s)
        self.map = result
        return self.map

    def add_section(self, sec):
        for t in sec.timeslot_ids():
            self.map[t].append(sec)
            
    def remove_section(self, sec):
        for t in sec.timeslot_ids():
            if sec in self.map[t]:
                self.map[t].remove(sec)

    def __marinade__(self):
        import hashlib
        import pickle
        return 'ScheduleMap_%s' % hashlib.md5(pickle.dumps(self)).hexdigest()[:8]
        
    def __unicode__(self):
        return u'%s' % self.map

class ScheduleConstraint(models.Model):
    """ A scheduling constraint that can be tested: 
        IF [condition] THEN [requirement]
        
        This constraint requires that [requirement] be true in order
        for [condition] to be true.  Examples:
        - IF [all other blocks are non-lunch] THEN [this block must be lunch]
        - IF [student taking class B] THEN [student took class A beforehand]
        
        The input to this calculation is a ScheduleMap (see above).
        ScheduleConstraint.evaluate([map]) returns:
        - False if the provided [map] would violate the constraint
        - True if the provided [map] would satisfy the constraint
    """
    program = models.ForeignKey(Program)

    condition = models.ForeignKey(BooleanExpression, related_name='condition_constraint')
    requirement = models.ForeignKey(BooleanExpression, related_name='requirement_constraint')
    #   This is a function of one argument, schedule_map, which returns an updated schedule_map.
    on_failure = models.TextField()

    class Meta:
        app_label = 'program'
    
    def __unicode__(self):
        return u'%s: "%s" requires "%s"' % (self.program.niceName(), unicode(self.condition), unicode(self.requirement))
    
    def evaluate(self, smap, recursive=True):
        self.schedule_map = smap
        cond_state = self.condition.evaluate(map=self.schedule_map.map)
        if cond_state:
            result = self.requirement.evaluate(map=self.schedule_map.map)
            if result:
                return True
            else:
                if recursive:
                    #   Try using the execution hook for arbitrary code... and running again to see if it helped.
                    (fail_result, data) = self.handle_failure()
                    if isinstance(fail_result, ScheduleMap):
                        self.schedule_map = fail_result
                    #   raise AjaxError('ScheduleConstraint says %s' % data)
                    return self.evaluate(self.schedule_map, recursive=False)
                else:
                    return False
        else:
            return True

    def handle_failure(self):
        #   Try the on_failure callback but be very lenient about it (fail silently)
        try:
            func_str = """def _f(schedule_map):
%s""" % ('\n'.join('    %s' % l.rstrip() for l in self.on_failure.strip().split('\n')))
            exec func_str
            result = _f(self.schedule_map)
            return result
        except Exception, inst:
            #   raise ESPError('Schedule constraint handler error: %s' % inst, log=False)
            pass
        #   If we got nothing from the on_failure function, just provide Nones.
        return (None, None)

class ScheduleTestTimeblock(BooleanToken):
    """ A boolean value that keeps track of a timeblock. 
        This is an abstract base class that doesn't define
        the boolean_value function.
    """
    timeblock = models.ForeignKey(Event, help_text='The timeblock that this schedule test pertains to')

    class Meta:
        app_label = 'program'

class ScheduleTestOccupied(ScheduleTestTimeblock):
    """ Boolean value testing: Does the schedule contain at least one
        section at the specified time?
    """
    class Meta:
        app_label = 'program'

    def boolean_value(self, *args, **kwargs):
        timeblock_id = self.timeblock.id
        user_schedule = kwargs['map']
        if timeblock_id in user_schedule:
            if len(user_schedule[timeblock_id]) > 0:
                return True
        return False

class ScheduleTestCategory(ScheduleTestTimeblock):
    """ Boolean value testing: Does the schedule contain at least one section 
        in the specified category at the specified time?
    """
    category = models.ForeignKey('ClassCategories', help_text='The class category that must be selected for this timeblock')
    def boolean_value(self, *args, **kwargs):
        timeblock_id = self.timeblock.id
        user_schedule = kwargs['map']
        if timeblock_id in user_schedule:
            for sec in user_schedule[timeblock_id]:
                if sec.category == self.category:
                    return True
        return False

    class Meta:
        app_label = 'program'
            
class ScheduleTestSectionList(ScheduleTestTimeblock):
    """ Boolean value testing: Does the schedule contain one of the specified
        sections at the specified time?
    """
    section_ids = models.TextField(help_text='A comma separated list of ClassSection IDs that can be selected for this timeblock')

    class Meta:
        app_label = 'program'
    
    def boolean_value(self, *args, **kwargs):
        timeblock_id = self.timeblock.id
        user_schedule = kwargs['map']
        section_id_list = [int(a) for a in self.section_ids.split(',')]
        if timeblock_id in user_schedule:
            for sec in user_schedule[timeblock_id]:
                if sec.id in section_id_list:
                    return True
        return False
        
    @classmethod
    def filter_by_section(cls, section):
        return cls.filter_by_sections([section])

    @classmethod
    def filter_by_sections(cls, sections):
        import operator
        q_list = []
        for section in sections:
            q_list.append(Q(Q(section_ids='%s' % section.id) | Q(section_ids__startswith='%s,' % section.id) | Q(section_ids__contains=',%s,' % section.id) | Q(section_ids__endswith=',%s' % section.id)))

        return cls.objects.filter( reduce(operator.or_, q_list) )
           

class VolunteerRequest(models.Model):
    program = models.ForeignKey(Program)
    timeslot = models.ForeignKey('cal.Event')
    num_volunteers = models.PositiveIntegerField()

    class Meta:
        app_label = 'program'
    
    def num_offers(self):
        return self.volunteeroffer_set.count()
        
    def get_offers(self):
        return self.volunteeroffer_set.all()

    def __unicode__(self):
        return u'%s (%s)' % (self.timeslot.description, self.timeslot.short_time())

class VolunteerOffer(models.Model):
    request = models.ForeignKey(VolunteerRequest)
    confirmed = models.BooleanField(default=False)

    #   Fill out this if you're logged in...
    user = AjaxForeignKey(ESPUser, blank=True, null=True)
    
    #   ...or this if you haven't.
    email = models.EmailField(blank=True, null=True, max_length=75)
    name = models.CharField(max_length=80, blank=True, null=True)
    phone = PhoneNumberField(blank=True, null=True)
    
    shirt_size = models.CharField(max_length=5, blank=True, choices=shirt_sizes, null=True)
    shirt_type = models.CharField(max_length=20, blank=True, choices=shirt_types, null=True)
    
    comments = models.TextField(blank=True, null=True)

    class Meta:
        app_label = 'program'
    
    def __unicode__(self):
        return u'%s (%s, %s) for %s' % (self.name, self.email, self.phone, self.request)
    

""" This class provides the information that was provided by the DataTree
    anchor of each Userbit.  For example:
        URI V/Flags/Registration/Enrolled (name = 'Enrolled') -> 'name'
        Friendly name 'Student is enrolled in the class' -> 'description'
    In general, intermediate models for many-to-many relationships can 
    include a foreign key to this model unless it the relationships are
    inherently unambiguous.  There are too many different ways
    for students to be associated with a class for there to be a
    separate relationship for each (i.e. 'enrolled_students' field,
    'applied_students', etc.)
    
    Note: These models fit better in class_.py but cause validation errors
    due to Django's import scheme if they are placed there.
"""
class RegistrationType(models.Model):
    #   The 'key' (not really the primary key since we may want duplicate names)
    name = models.CharField(max_length=32)
    
    #   A more understandable name that is displayed by default, but has no effect on behavior
    displayName = models.CharField(max_length=32, blank=True, null=True)
    
    #   A more detailed description
    description = models.TextField(blank=True, null=True)
    
    #   Purely for bookkeeping on the part of administrators 
    #   without reading the whole description
    category = models.CharField(max_length=32)
    
    class Meta:
        unique_together = (("name", "category"),)
        app_label = 'program'
    
    @cache_function
    def get_cached(name, category):
        rt, created = RegistrationType.objects.get_or_create(name=name, defaults = {'category': category})
        return rt
    get_cached.depend_on_model('program.RegistrationType')
    get_cached = staticmethod(get_cached)

    @cache_function
    def get_map(include=None, category=None):
        #   If 'include' is specified, make sure we have keys named in that list
        if include:
            if not isinstance(category, str):
                raise ESPError('Need to supply category to RegistrationType.get_map() when passing include arguments', log=True)
            for name in include:
                type, created = RegistrationType.objects.get_or_create(name=name, category=category)
        
        #   Build a dictionary where names point to RegistrationType objects
        result = {}
        for item in RegistrationType.objects.all():
            result[item.name] = item
        return result
    get_map.depend_on_model('program.RegistrationType')
    get_map = staticmethod(get_map)

    def __unicode__(self):
        if self.displayName is not None and self.displayName != u"":
            return self.displayName
        else:
            return self.name

class StudentRegistration(ExpirableModel):
    """
    Model relating a student with a class section (interest, priority,
    enrollment, etc.).
    """
    section = AjaxForeignKey('ClassSection')
    user = AjaxForeignKey(ESPUser)
    relationship = models.ForeignKey(RegistrationType)

    class Meta:
        app_label = 'program'
    
    def __unicode__(self):
        return u'%s %s in %s' % (self.user, self.relationship, self.section)

class StudentSubjectInterest(ExpirableModel):
    """
    Model indicating a student interest in a class section.
    """
    subject = AjaxForeignKey('ClassSubject')
    user = AjaxForeignKey(ESPUser)

    class Meta:
        app_label = 'program'

    def __unicode__(self):
        return u'%s interest in %s' % (self.user, self.subject)

# Needed for app loading, don't delete
from esp.program.models.class_ import *
from esp.program.models.app_ import *
from esp.program.models.flags import *

def install():
    from esp.program.models.class_ import install as install_class
    print "Installing esp.program initial data..."
    if not RegistrationType.objects.exists():
        RegistrationType.objects.create(name='Enrolled', category='student')
    install_class()

# The following are only so that we can refer to them in caching
from esp.program.modules.base import ProgramModuleObj
from esp.program.modules.module_ext import ClassRegModuleInfo, StudentClassRegModuleInfo
from esp.resources.models import ResourceType<|MERGE_RESOLUTION|>--- conflicted
+++ resolved
@@ -243,17 +243,10 @@
     name = models.CharField(max_length=80)
     grade_min = models.IntegerField()
     grade_max = models.IntegerField()
-<<<<<<< HEAD
-    director_email = models.EmailField() # director contact email address used for from field and display
-    director_cc_email = models.EmailField(blank=True, default='', help_text='If set, automated outgoing mail (except class cancellations) will be sent to this address instead of the director email. Use this if you do not want to spam the director email with teacher class registration emails. Otherwise, leave this field blank.') # "carbon-copy" address for most automated outgoing mail to or CC'd to directors (except class cancellations)
-    director_confidential_email = models.EmailField(blank=True, default='', help_text='If set, confidential emails such as financial aid applications will be sent to this address instead of the director email.')
-    program_size_max = models.IntegerField(null=True, help_text='Set to 0 for no cap. Student registration performance is best when no cap is set.')
-=======
     director_email = models.EmailField(max_length=75) # director contact email address used for from field and display
     director_cc_email = models.EmailField(blank=True, default='', max_length=75, help_text='If set, automated outgoing mail (except class cancellations) will be sent to this address instead of the director email. Use this if you do not want to spam the director email with teacher class registration emails. Otherwise, leave this field blank.') # "carbon-copy" address for most automated outgoing mail to or CC'd to directors (except class cancellations)
     director_confidential_email = models.EmailField(blank=True, default='', max_length=75, help_text='If set, confidential emails such as financial aid applications will be sent to this address instead of the director email.')
-    program_size_max = models.IntegerField(null=True)
->>>>>>> 06fca56b
+    program_size_max = models.IntegerField(null=True, help_text='Set to 0 for no cap. Student registration performance is best when no cap is set.')
     program_allow_waitlist = models.BooleanField(default=False)
     program_modules = models.ManyToManyField(ProgramModule,
                          help_text='The set of enabled program functionalities. See ' +
