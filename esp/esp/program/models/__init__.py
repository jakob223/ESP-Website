__author__    = "MIT ESP"
__date__      = "$DATE$"
__rev__       = "$REV$"
__license__   = "GPL v.2"
__copyright__ = """
This file is part of the ESP Web Site
Copyright (c) 2007 MIT ESP

The ESP Web Site is free software; you can redistribute it and/or
modify it under the terms of the GNU General Public License
as published by the Free Software Foundation; either version 2
of the License, or (at your option) any later version.

This program is distributed in the hope that it will be useful,
but WITHOUT ANY WARRANTY; without even the implied warranty of
MERCHANTABILITY or FITNESS FOR A PARTICULAR PURPOSE.  See the
GNU General Public License for more details.

You should have received a copy of the GNU General Public License
along with this program; if not, write to the Free Software
Foundation, Inc., 51 Franklin Street, Fifth Floor, Boston, MA  02110-1301, USA.

Contact Us:
ESP Web Group
MIT Educational Studies Program,
84 Massachusetts Ave W20-467, Cambridge, MA 02139
Phone: 617-253-4882
Email: web@esp.mit.edu
"""
from django.db import models
from django.contrib.auth.models import User, AnonymousUser
from esp.cal.models import Event
from esp.datatree.models import *
from esp.users.models import UserBit, ContactInfo, StudentInfo, TeacherInfo, EducatorInfo, GuardianInfo, ESPUser
from datetime import datetime, timedelta
from django.core.cache import cache
from django.db.models import Q
from esp.db.fields import AjaxForeignKey
from esp.middleware import ESPError
from esp.cache import cache_function

#   A function to lazily import models that is occasionally needed for cache dependencies.
def get_model(module_name, model_name):
    parent_module_name = '.'.join(module_name.split('.')[:-1])
    module = __import__(module_name, (), (), parent_module_name)
    try:
        module_class = getattr(module, model_name)
        if issubclass(module_class, models.Model):
            return module_class
    except:
        pass
    return None

# Create your models here.
class ProgramModule(models.Model):
    """ Program Modules for a Program """

    # Title for the link displayed for this Program Module in the Programs form
    link_title = models.CharField(max_length=64, blank=True, null=True)

    # Human-readable name for the Program Module
    admin_title = models.CharField(max_length=128)

    # Main view function associated with this Program Module
    #   Not all program modules have main calls!
    main_call  = models.CharField(max_length=32, blank=True, null=True)

    # One of teach/learn/etc.; What is this module typically used for?
    module_type = models.CharField(max_length=32)

    # self.__name__, stored neatly in the database
    handler    = models.CharField(max_length=32)

    # Sequence orderer.  When ProgramModules are listed on a page, order them
    # from smallest to largest 'seq' value
    seq = models.IntegerField()

    # Secondary view functions associated with this ProgramModule
    aux_calls = models.CharField(max_length=1024, blank=True, null=True)

    # Summary view functions, that summarize data for all instances of this ProgramModule
    summary_calls = models.CharField(max_length=512, blank=True, null=True)

    # Must the user supply this ProgramModule with data in order to complete program registration?
    required = models.BooleanField()

    class Meta:
        app_label = 'program'
        db_table = 'program_programmodule'

    def getFriendlyName(self):
        """ Return a human-readable name that identifies this Program Module """
        return self.admin_title

    def getSummaryCalls(self):
        """
        Returns a list of the summary view functions for the specified module

        Only returns functions that are both listed in summary_calls,
        and that are valid functions for this class.

        Returns an empty list if no calls are found.
        """
        callNames = this.summary_calls.split(',')

        calls = []
        myClass = this.getPythonClass()



        for i in callNames:
            try:
                calls.append(getattr(myClass, i))
            except:
                pass

        return calls


    def getPythonClass(self):
        """
        Gets the Python class that's associated with this ProgramModule database record

        The file 'esp/program/module/handlers/[self.handler]' must contain
        a class named [self.handler]; we return that class.

        Raises a PrograModule.CannotGetClassException() if the class can't be imported.
        """
        try:
            path = "esp.program.modules.handlers.%s" % (self.handler.lower())
            mod = __import__(path, (), (), [self.handler])
            return getattr(mod, self.handler)
        except ImportError:
            raise ProgramModule.CannotGetClassException('Could not import: '+path)
        except AttributeError:
            raise ProgramModule.CannotGetClassException('Could not get class: '+path)

    class CannotGetClassException(Exception):
        def __init__(self, msg):
            self.msg = msg

        def __unicode__(self):
            return self.msg

    def __unicode__(self):
        return 'Program Module: %s' % self.admin_title


class ArchiveClass(models.Model):
    """ Old classes throughout the years """
    program = models.CharField(max_length=256)
    year = models.CharField(max_length=4)
    date = models.CharField(max_length=128)
    category = models.CharField(max_length=16)
    teacher = models.CharField(max_length=1024)
    title = models.CharField(max_length=1024)
    description = models.TextField()
    teacher_ids = models.CharField(max_length=256, blank=True, null=True)
    student_ids = models.TextField()
    original_id = models.IntegerField(blank=True, null=True)

    num_old_students = models.IntegerField(default=0)

    class Meta:
        app_label = 'program'
        db_table = 'program_archiveclass'
        verbose_name_plural = 'archive classes'

    #def __unicode__(self):
    #    return '"%s" taught by "%s"' % (self.title, self.teacher)

    def __cmp__(self, other):
        test = cmp(self.year, other.year)
        if test != 0:
            return test
        test = cmp(self.date, other.date)
        if test != 0:
            return test
        test = cmp(self.title, other.title)
        if test != 0:
            return test
        return 0

    def heading(self):
        if len(self.date) > 1:
            year_display = self.year + ' (%s)' % self.date
        else:
            year_display = self.year

        return ({'label': 'Teacher', 'value': self.teacher},
            {'label': 'Year', 'value': year_display},
            {'label': 'Program', 'value': self.program},
            {'label': 'Category', 'value': self.category})

    def content(self):
        return self.description

    def __unicode__(self):
        from django.template import loader, Context
        t = loader.get_template('models/ArchiveClass.html')
        return t.render(Context({'class': self}, autoescape=True))

    def num_students(self):
        if self.student_ids is not None:
            return len(self.student_ids.strip('|').split('|')) + self.num_old_students
        else:
            return self.num_old_students

    def add_students(self, users):
        if self.student_ids is not None:
            self.student_ids += '%s|' % '|'.join([str(u.id) for u in users])
        else:
            self.student_ids = '|%s|' % '|'.join([str(u.id) for u in users])

    def add_teachers(self, users):
        if self.teacher_ids is not None:
            self.teacher_ids += '%s|' % '|'.join([str(u.id) for u in users])
        else:
            self.teacher_ids = '|%s|' % '|'.join([str(u.id) for u in users])

    def students(self):
        from esp.users.models import ESPUser
        useridlist = [int(x) for x in self.student_ids.strip('|').split('|')]
        return ESPUser.objects.filter(id__in = useridlist)

    def teachers(self):
        from esp.users.models import ESPUser
        useridlist = [int(x) for x in self.teacher_ids.strip('|').split('|')]
        return User.objects.filter(id__in = useridlist)

    @staticmethod
    def getForUser(user):
        """ Get a list of archive classes for a specific user. """
        from django.db.models.query import Q
        Q_ClassTeacher = Q(teacher__icontains = (user.first_name + ' ' + user.last_name)) |\
               Q(teacher_ids__icontains = ('|%s|' % user.id))
        Q_ClassStudent = Q(student_ids__icontains = ('|%s|' % user.id))
        #   We want to only show archive classes for teachers.  At least for now.
        Q_Class = Q_ClassTeacher #  | Q_ClassStudent
        return ArchiveClass.objects.filter(Q_Class).order_by('-year','-date','title')

def _get_type_url(type):
    def _really_get_type_url(self):
        if hasattr(self, '_type_url'):
            if type in self._type_url:
                return self._type_url[type]
        else:
            self._type_url = {}

        self._type_url[type] = '/%s/%s/' % (type, '/'.join(self.anchor.tree_encode()[-2:]))

        return self._type_url[type]

    return _really_get_type_url




class Program(models.Model):
    """ An ESP Program, such as HSSP Summer 2006, Splash Fall 2006, Delve 2005, etc. """

    anchor = AjaxForeignKey(DataTree) # Series containing all events in the program, probably including an event that spans the full duration of the program, to represent this program
    grade_min = models.IntegerField()
    grade_max = models.IntegerField()
    director_email = models.EmailField()
    class_size_min = models.IntegerField()
    class_size_max = models.IntegerField()
    program_size_max = models.IntegerField(null=True)
    program_modules = models.ManyToManyField(ProgramModule)
    class_categories = models.ManyToManyField('ClassCategories')

    class Meta:
        app_label = 'program'
        db_table = 'program_program'

    @cache_function
    def checkitems_all_cached(self):
        """  The main Manage page requests checkitems.all() O(n) times in
        the number of classes in the program.  Minimize the number of these
        calls that actually hit the db. """
        return self.checkitems.all()
    checkitems_all_cached.depend_on_row(lambda:ProgramCheckItem, lambda item: {'self': item.program})

    get_teach_url = _get_type_url("teach")
    get_learn_url = _get_type_url("learn")
    get_manage_url = _get_type_url("manage")
    get_onsite_url = _get_type_url("onsite")

    def save(self, *args, **kwargs):

        retVal = super(Program, self).save(*args, **kwargs)

        return retVal

    def url(self):
        str_array = self.anchor.tree_encode()
        return '/'.join(str_array[-2:])

    def __unicode__(self):
        return self.niceName()

    def parent(self):
        return self.anchor.parent

    def niceName(self):
        if not hasattr(self, "_nice_name"):
            # Separate this so that in-memory and memcache are used in the right order
            self._nice_name = self._niceName_memcache()
        return self._nice_name

    @cache_function
    def _niceName_memcache(self):
        return str(self.anchor.parent.friendly_name) + ' ' + str(self.anchor.friendly_name)
    # this stuff never really changes

    def niceSubName(self):
        return self.anchor.name.replace('_', ' ')

    def getUrlBase(self):
        """ gets the base url of this class """
        return self.url() # This makes looking up subprograms by name work; I've left it so that it can be undone without too much effort
        tmpnode = self.anchor
        urllist = []
        while tmpnode.name != 'Programs':
            urllist.insert(0,tmpnode.name)
            tmpnode = tmpnode.parent
        return "/".join(urllist)


    def teacherSubscribe(self, user):
        v = GetNode('V/Subscribe')
        qsc = self.anchor.tree_create(['Announcements',
                           'Teachers'])

        if UserBit.objects.filter(user = user,
                      qsc = qsc,
                      verb = v).count() > 0:
            return False

        ub, created = UserBit.objects.get_or_create(user = user,
                                qsc = qsc,
                                verb = v)
        return True


    def get_msg_vars(self, user, key):
        modules = self.getModules(user)
        for module in modules:
            retVal = module.get_msg_vars(user, key)
            if retVal is not None and len(str(retVal).strip()) > 0:
                return retVal

        return ''

    def teachers(self, QObjects = False):
        modules = self.getModules(None)
        teachers = {}
        for module in modules:
            tmpteachers = module.teachers(QObjects)
            if tmpteachers is not None:
                teachers.update(tmpteachers)
        return teachers

    def students(self, QObjects=False):
        modules = self.getModules(None)
        students = {}
        for module in modules:
            tmpstudents = module.students(QObjects)
            if tmpstudents is not None:
                students.update(tmpstudents)
        return students

    def getLists(self, QObjects=False):
        from esp.users.models import ESPUser

        lists = self.students(QObjects)
        lists.update(self.teachers(QObjects))
        learnmodules = self.getModules(None)
        teachmodules = self.getModules(None)


        for k, v in lists.items():
            lists[k] = {'list': v,
                        'description':''}

        desc  = {}
        for module in learnmodules:
            tmpdict = module.studentDesc()
            if tmpdict is not None:
                desc.update(tmpdict)
        for module in teachmodules:
            tmpdict = module.teacherDesc()
            if tmpdict is not None:
                desc.update(tmpdict)

        for k, v in desc.items():
            lists[k]['description'] = v
        usertypes = ['Student', 'Teacher', 'Guardian', 'Educator']



        for usertype in usertypes:
            lists['all_'+usertype.lower()+'s'] = {'description':
                                   usertype+'s in all of ESP',
                                   'list' : ESPUser.getAllOfType(usertype)}
        # Filtering by students is a really bad idea
        students_Q = lists['all_students']['list']
        # We can restore this one later if someone really needs it. As it is, I wouldn't mind killing
        # lists['all_former_students'] as well.
        del lists['all_students']
        yog_12 = ESPUser.YOGFromGrade(12)
        # This technically has a bug because of copy-on-write, but the other code has it too, and
        # our copy-on-write system isn't good enough yet to make checking duplicates feasible
        lists['all_current_students'] = {'description': 'Current students in all of ESP',
                'list': students_Q & Q(registrationprofile__student_info__graduation_year__lte = yog_12)}
        lists['all_former_students'] = {'description': 'Former students in all of ESP',
                'list': students_Q & Q(registrationprofile__student_info__graduation_year__gt = yog_12)}

        lists['emaillist'] = {'description':
                      """All users in our mailing list without an account.""",
                      'list': Q(password = 'emailuser')}

        return lists

    def students_union(self, QObject = False):
        import operator
        if len(self.students().values()) == 0:
            if QObject:
                return Q(id = -1)
            else:
                return User.objects.filter(id = -1)

        union = reduce(operator.or_, [x for x in self.students(True).values() ])
        if QObject:
            return union
        else:
            return User.objects.filter(union).distinct()


    def teachers_union(self, QObject = False):
        import operator
        if len(self.teachers().values()) == 0:
            return []
        union = reduce(operator.or_, [x for x in self.teachers(True).values() ])
        if QObject:
            return union
        else:
            return User.objects.filter(union).distinct()

    def num_students(self):
        modules = self.getModules(None, 'learn')
        students = {}
        for module in modules:
            tmpstudents = module.students()
            if tmpstudents is not None:
                for k, v in tmpstudents.items():
                    if type(v) == list:
                        students[k] = len(v)
                    else:
                        students[k] = v.count()
        return students

    def isFull(self, use_cache=True):
        """ Can this program accept any more students? """
        CACHE_KEY = "PROGRAM__ISFULL_%s" % self.id
        CACHE_DURATION = 10

        if use_cache:
            isfull = cache.get(CACHE_KEY)
            if isfull != None:
                return isfull

        # Some programs don't have caps; this is represented with program_size_max in [ 0, None ]
        if self.program_size_max is None or self.program_size_max == 0:
            return False

        students_dict = self.students(QObjects = True)
        if students_dict.has_key('classreg'):
            students_count = User.objects.filter(students_dict['classreg']).distinct().count()
        else:
            students_count = User.objects.filter(userbit__qsc=self.anchor['Confirmation']).distinct().count()
#            students_count = 0
#            for c in self.classes():
#                students_count += c.num_students(use_cache=True)

        isfull = ( students_count >= self.program_size_max )

        if use_cache:
            cache.set(CACHE_KEY, isfull, CACHE_DURATION)

        return isfull

    def classes_node(self):
        return DataTree.objects.get(parent = self.anchor, name = 'Classes')

    def isConfirmed(self, espuser):
        v = GetNode('V/Flags/Public')
        userbits = UserBit.objects.filter(verb = v, user = espuser,
                         qsc = self.anchor.tree_create(['Confirmation']))

        userbits = userbits.filter(enddate__gte=datetime.now())

        if len(userbits) < 1:
            return False

        return True

    """ These functions have been rewritten.  To avoid confusion, I've changed "ClassRooms" to
    "Classrooms."  So, if you try to call the old functions (which have no point anymore), then
    you'll get an error and you'll notice that you need to change the call and its associated
    code.               -Michael P

    """
    def getClassrooms(self, timeslot=None):
        #   Returns the resources themselves.  See the function below for grouped-by-room.
        from esp.resources.models import ResourceType

        if timeslot is not None:
            return self.getResources().filter(event=timeslot, res_type=ResourceType.get_or_create('Classroom'))
        else:
            return self.getResources().filter(res_type=ResourceType.get_or_create('Classroom')).order_by('event')

    def getAvailableClassrooms(self, timeslot):
        #   Filters down classrooms to those that are not taken.
        return filter(lambda x: x.is_available(), self.getClassrooms(timeslot))

    def collapsed_dict(self, resources):
        result = {}
        for c in resources:
            if c.name not in result:
                #   Make a dictionary with some helper variables for each resource.
                result[c.name] = c
                result[c.name].timeslots = [c.event]

                result[c.name].furnishings = c.associated_resources()
                result[c.name].sequence = c.schedule_sequence(self)
                result[c.name].prog_available_times = c.available_times(self.anchor)
            else:
                result[c.name].timeslots.append(c.event)

        for c in result:
            result[c].timegroup = Event.collapse(result[c].timeslots)

        return result

    def classroom_group_key(self):
        return 'program__groupedclassrooms:%d' % self.id

    def clear_classroom_cache(self):
        from django.core.cache import cache

        cache_key = self.classroom_group_key()
        cache.delete(cache_key)

    def groupedClassrooms(self):
        from django.core.cache import cache

        cache_key = self.classroom_group_key()
        result = cache.get(cache_key)
        if result is not None:
            return result

        classrooms = self.getClassrooms()

        result = self.collapsed_dict(list(classrooms))
        key_list = result.keys()
        key_list.sort()
        #   Turn this into a list instead of a dictionary.
        ans = [result[key] for key in key_list]
        cache.set(cache_key, ans)
        return ans

    def addClassroom(self, classroom_form):
        from esp.program.modules.forms.resources import ClassroomForm

        #   Parse classroom form to create classroom and associated resources, group them,
        #   and save them.
        assert False, 'todo'

    def classes(self):
        return ClassSubject.objects.filter(parent_program = self).order_by('id')

    def class_ids_implied(self, use_cache=True):
        """ Returns the class ids implied by classes in this program. Returns [-1] for none so the cache doesn't keep getting hit. """
        cache_key = 'PROGRAM__CLASS_IDS_IMPLIED__%s' % self.id
        retVal = cache.get(cache_key)
        if retVal and use_cache:
            return retVal
        retVal = set([])
        for c in self.classes():
            for imp in c.classimplication_set.all():
                retVal = retVal.union(imp.member_id_ints)
        if len(retVal) < 1:
            retVal = [-1]
        retVal = list(retVal)
        cache.set(cache_key, retVal, 9999)
        return retVal

    def sections(self, use_cache=True):
        return ClassSection.objects.filter(parent_class__parent_program=self).distinct().order_by('id').select_related('parent_class')

    def getTimeSlots(self, exclude_types=['Compulsory']):
        """ Get the time slots for a program. 
            A flag, exclude_types, allows you to restrict which types of timeslots
            are grabbed.  The default excludes 'compulsory' events, which are
            not intended to be used for classes (they're for lunch, photos, etc.)
        """
        return Event.objects.filter(anchor=self.anchor).exclude(event_type__description__in=exclude_types).order_by('start')

    def total_duration(self):
        """ Returns the total length of the events in this program, as a timedelta object. """
        ts_list = Event.collapse(list(self.getTimeSlots()), tol=timedelta(minutes=15))
        time_sum = timedelta()
        for t in ts_list:
            time_sum = time_sum + (t.end - t.start)
        return time_sum

    def date_range(self):
        dates = self.getTimeSlots()
        d1 = min(dates).start
        d2 = max(dates).end
        if d1.year == d2.year:
            if d1.month == d2.month:
                return '%s - %s' % (d1.strftime('%b. %d'), d2.strftime('%d, %Y'))
            else:
                return '%s - %s' % (d1.strftime('%b. %d'), d2.strftime('%b. %d, %Y'))
        else:
            return '%s - %s' % (d1.strftime('%b. %d, %Y'), d2.strftime('%b. %d, %Y'))

    def getResourceTypes(self):
        #   Show all resources pertaining to the program that aren't these two hidden ones.
        from esp.resources.models import ResourceType
        exclude_types = [ResourceType.get_or_create('Classroom'), ResourceType.get_or_create('Teacher Availability')]

        Q_filters = Q(program=self) | Q(program__isnull=True)

        #   Inherit resource types from parent programs.
        parent_program = self.getParentProgram()
        if parent_program is not None:
            Q_parent = Q(id__in=[rt.id for rt in parent_program.getResourceTypes()])
            Q_filters = Q_filters | Q_parent

        return ResourceType.objects.filter(Q_filters).exclude(id__in=[t.id for t in exclude_types])

    def getResources(self):
        from esp.resources.models import Resource
        return Resource.objects.filter(event__anchor=self.anchor)

    def getFloatingResources(self, timeslot=None, queryset=False):
        from esp.resources.models import ResourceType
        #   Don't include classrooms and teachers in the floating resources.
        exclude_types = [ResourceType.get_or_create('Classroom'), ResourceType.get_or_create('Teacher Availability')]

        if timeslot is not None:
            res_list = self.getResources().filter(event=timeslot, is_unique=True).exclude(res_type__in=exclude_types)
        else:
            res_list = self.getResources().filter(is_unique=True).exclude(res_type__in=exclude_types)

        if queryset:
            return res_list
        else:
            result = self.collapsed_dict(res_list)
            return [result[c] for c in result]

    def getAvailableResources(self, timeslot):
        #   Filters down the floating resources to those that are not taken.
        return filter(lambda x: x.is_available(), self.getFloatingResources(timeslot))

    def getDurations(self, round=False):
        """ Find all contiguous time blocks and provide a list of duration options. """
        from esp.program.modules.module_ext import ClassRegModuleInfo
        from decimal import Decimal

        times = Event.group_contiguous(list(self.getTimeSlots()))
        info_list = ClassRegModuleInfo.objects.filter(module__program=self)
        if info_list.count() == 1 and type(info_list[0].class_max_duration) == int:
            max_seconds = info_list[0].class_max_duration * 60
        else:
            max_seconds = None

        durationDict = {}

        #   I hope this isn't too terribly slow... not bothering with a faster way
        for t_list in times:
            n = len(t_list)
            for i in range(0, n):
                for j in range(i, n):
                    time_option = t_list[j].end - t_list[i].start
                    durationSeconds = time_option.seconds
                    #   If desired, round up to the nearest 15 minutes
                    if round:
                        rounded_seconds = int(durationSeconds / 900.0 + 1.0) * 900
                    else:
                        rounded_seconds = durationSeconds
                    if (max_seconds is None) or (durationSeconds <= max_seconds):
                        durationDict[Decimal(durationSeconds) / 3600] = \
                                        str(rounded_seconds / 3600) + ':' + \
                                        str((rounded_seconds / 60) % 60).rjust(2,'0')

        durationList = durationDict.items()

        return durationList

    def getSurveys(self):
        from esp.survey.models import Survey
        return Survey.objects.filter(anchor=self.anchor)

    def getSubprograms(self):
        if not self.anchor.has_key('Subprograms'):
            return Program.objects.filter(id=-1)
        return Program.objects.filter(anchor__parent__in=self.anchor['Subprograms'].children())

    def getParentProgram(self):
        #   Ridiculous syntax is actually correct for our subprograms scheme.
        pl = []
        if self.anchor.parent.parent.name == 'Subprograms':
            pl = Program.objects.filter(anchor=self.anchor.parent.parent.parent)
        if len(pl) == 1:
            return pl[0]
        else:
            return None

    def getLineItemTypes(self, user=None, required=True):
        from esp.accounting_core.models import LineItemType, Balance

        if required:
            li_types = list(LineItemType.objects.filter(anchor=GetNode(self.anchor.get_uri()+'/LineItemTypes/Required')))
        else:
            li_types = list(LineItemType.objects.filter(anchor__parent=GetNode(self.anchor.get_uri()+'/LineItemTypes/Optional')))

        #   OK, nevermind... Add in *parent program* line items that have not been paid for.
        parent_li_types = []
        cur_anchor = self.anchor
        parent_prog = self.getParentProgram()
        #   Check if there's a parent program and the student is registered for it.
        if (parent_prog is not None) and (user is not None) and (User.objects.filter(parent_prog.students(QObjects=True)['classreg']).filter(id=user.id).count() != 0):
            cur_anchor = parent_prog.anchor
            parent_li_types += list(LineItemType.objects.filter(anchor=GetNode(parent_prog.anchor.get_uri()+'/LineItemTypes/Required')))
        for li in parent_li_types:
            li.bal = Balance.get_current_balance(user, li)
            if Balance.get_current_balance(user, li)[0] == 0:
                li_types.append(li)

        return li_types

    def getModules(self, user = None, tl = None):
        """ Gets a list of modules for this program. """
        from esp.program.modules import base

        cache_key = "PROGRAMMODULES__%s__%s" % (self.id, tl)

        retVal = cache.get(cache_key)

        if not retVal:

            def cmpModules(mod1, mod2):
                """ comparator function for two modules """
                try:
                    return cmp(mod1.seq, mod2.seq)
                except AttributeError:
                    return 0
            if tl:
                modules =  [ base.ProgramModuleObj.getFromProgModule(self, module)
                     for module in self.program_modules.filter(module_type = tl) ]
            else:
                modules =  [ base.ProgramModuleObj.getFromProgModule(self, module)
                     for module in self.program_modules.all()]

            modules.sort(cmpModules)

            cache.set(cache_key, modules, 9999)
        else:
            modules = retVal

        if user:
            for module in modules:
                module.setUser(user)
        return modules

    @cache_function
    def getModuleExtension(self, ext_name_or_cls, module_id=None):
        """ Get the specified extension (e.g. ClassRegModuleInfo) for a program.
        This avoids actually looking up the program module first. """

        ext_cls = None
        if type(ext_name_or_cls) == str or type(ext_name_or_cls) == unicode:
            mod = __import__('esp.program.modules.module_ext', (), (), ext_name_or_cls)
            ext_cls = getattr(mod, ext_name_or_cls)
        else:
            ext_cls = ext_name_or_cls

        if module_id:
            try:
                extension = ext_cls.objects.filter(module__id=module_id)[0]
            except:
                extension = ext_cls()
                extension.module_id = module_id
                extension.save()
        else:
            try:
                extension = ext_cls.objects.filter(module__program__id=self.id)[0]
            except:
                extension = None

        return extension
    #   Depend on all module extensions (kind of ugly, but at least we don't change those too frequently).
    #   Ideally this could be autodetected by importing everything from module_ext first, but I ran into
    #   a circular import problem.   -Michael P
    getModuleExtension.depend_on_model(lambda: get_model('esp.program.modules.module_ext', 'ClassRegModuleInfo'))
    getModuleExtension.depend_on_model(lambda: get_model('esp.program.modules.module_ext', 'StudentClassRegModuleInfo'))
    getModuleExtension.depend_on_model(lambda: get_model('esp.program.modules.module_ext', 'SATPrepAdminModuleInfo'))
    getModuleExtension.depend_on_model(lambda: get_model('esp.program.modules.module_ext', 'CreditCardModuleInfo'))
    getModuleExtension.depend_on_model(lambda: get_model('esp.program.modules.module_ext', 'SATPrepTeacherModuleInfo'))

    def getColor(self):
        if hasattr(self, "_getColor"):
            return self._getColor

        cache_key = 'PROGRAM__COLOR_%s' % self.id
        retVal = cache.get(cache_key)

        if not retVal:
            mod = self.programmoduleobj_set.filter(module__admin_title='Teacher Signup Classes')
            if mod.count() == 1:
                modinfo = mod[0].classregmoduleinfo_set.all()
                if modinfo.count() == 1:
                    retVal = modinfo[0].color_code
                    if retVal == None:
                        retVal = -1 # store None as -1 because we read None as the absence of a cached value
                    cache.set(cache_key, retVal, 9999)
        if retVal == -1:
            return None

        self._getColor = retVal
        return retVal

    def visibleEnrollments(self):
        """
        Returns whether class enrollments should show up in the catalog.
        This originally returned true if class registration was fully open.
        Now it's just a checkbox in the StudentClassRegModuleInfo.
        """
<<<<<<< HEAD
        if hasattr(self, "_visibleEnrollments"):
            return self._visibleEnrollments

        cache_key = 'PROGRAM_VISIBLEENROLLMENTS_%s' % self.id
        retVal = cache.get(cache_key)

        if retVal is None:
            reg_verb = GetNode('V/Deadline/Registration/Student/Classes/OneClass')
            retVal = False
            if UserBit.objects.filter(user__isnull=True, qsc=self.anchor_id, verb=reg_verb, startdate__lte=datetime.now()).count() > 0:
                retVal = True
            else:
                if UserBit.objects.filter(QTree(qsc__above=self.anchor_id, verb__above=reg_verb), user__isnull=True, recursive=True, startdate__lte=datetime.now()).count() > 0:
                    retVal = True
            cache.set(cache_key, retVal, 9999)

        self._visibleEnrollments = retVal
        return retVal

=======
        options = self.getModuleExtension('StudentClassRegModuleInfo')
        return options.visible_enrollments
    
>>>>>>> 428ab527
    def archive(self):
        archived_classes = []
        #   I think we should delete resources and user bits, but I'm afraid to.
        #   So, just archive all of the classes.
        for c in self.classes():
            archived_classes.append(c.archive())
            print 'Archived: %s' % c.title()

        return archived_classes

    @staticmethod
    def find_by_perms(user, verb):
        """ Fetch a list of relevant programs for a given user and verb """
        return UserBit.find_by_anchor_perms(Program,user,verb)

    @classmethod
    def by_prog_inst(cls, program, instance):
        CACHE_KEY = "PROGRAM__BY_PROG_INST__%s__%s" % (program, instance)
        prog_inst = cache.get(CACHE_KEY)
        if prog_inst:
            return prog_inst
        else:
            prog_inst = Program.objects.select_related().get(anchor__name=instance, anchor__parent__name=program)
            cache.add(CACHE_KEY, prog_inst, timeout=86400)
            return prog_inst


class BusSchedule(models.Model):
    """ A scheduled bus journey associated with a program """
    program = models.ForeignKey(Program)
    src_dst = models.CharField(max_length=128)
    departs = models.DateTimeField()
    arrives = models.DateTimeField()

    class Meta:
        app_label = 'program'
        db_table = 'program_busschedule'


class TeacherParticipationProfile(models.Model):
    """ Profile properties associated with a teacher in a program """
    teacher = AjaxForeignKey(User)
    program = models.ForeignKey(Program)
    unique_together = (('teacher', 'program'),)
    bus_schedule = models.ManyToManyField(BusSchedule)
    can_help = models.BooleanField()

    class Meta:
        app_label = 'program'
        db_table = 'program_teacherparticipationprofile'

    def __unicode__(self):
        return 'Profile for ' + str(self.teacher) + ' in ' + str(self.program)



class SplashInfo(models.Model):
    student = AjaxForeignKey(User)
    lunchsat = models.CharField(max_length=32, blank=True, null=True)
    lunchsun = models.CharField(max_length=32, blank=True, null=True)
    siblingdiscount = models.NullBooleanField(default=False, blank=True)
    siblingname = models.CharField(max_length=64, blank=True, null=True)
    submitted = models.NullBooleanField(default=False, blank=True)

    class Meta:
        app_label = 'program'
        db_table = 'program_splashinfo'

    def __str__(self):
        return 'SplashInfo for ' + str(self.student) + ' in ' + str(self.program)

    @staticmethod
    def hasForUser(user):
        q = SplashInfo.objects.filter(student=user)
        return (q.count() > 0) and q[0].submitted

    @staticmethod
    def getForUser(user):
        q = SplashInfo.objects.filter(student=user)
        if q.count() > 0:
            return q[0]
        else:
            n = SplashInfo(student=user)
            n.save()
            return n

    def pretty_satlunch(self):
        foodmap = {}
        foodmap['no'] = ''
        foodmap['none'] = ''
        foodmap[''] = ''
        foodmap[None] = ''
        foodmap['classic_club'] = 'Classic Club Sandwich'
        foodmap['honey_chicken'] = 'Honey Chicken Sandwich'
        foodmap['veggie'] = 'Veggie Sandwich'
        foodmap['cheese'] = 'Cheese Pizza'
        foodmap['pepperoni'] = 'Pepperoni Pizza'
        return foodmap[self.lunchsat]

    def pretty_sunlunch(self):
        foodmap = {}
        foodmap['no'] = ''
        foodmap['none'] = ''
        foodmap[None] = ''
        foodmap[''] = ''
        foodmap['classic_club'] = 'Classic Club Sandwich'
        foodmap['honey_chicken'] = 'Honey Chicken Sandwich'
        foodmap['veggie'] = 'Veggie Sandwich'
        foodmap['cheese'] = 'Cheese Pizza'
        foodmap['pepperoni'] = 'Pepperoni Pizza'
        return foodmap[self.lunchsun]


class SATPrepRegInfo(models.Model):
    """ SATPrep Registration Info """
    old_math_score = models.IntegerField(blank=True, null=True)
    old_verb_score = models.IntegerField(blank=True, null=True)
    old_writ_score = models.IntegerField(blank=True, null=True)
    diag_math_score = models.IntegerField(blank=True, null=True)
    diag_verb_score = models.IntegerField(blank=True, null=True)
    diag_writ_score = models.IntegerField(blank=True, null=True)
    prac_math_score = models.IntegerField(blank=True, null=True)
    prac_verb_score = models.IntegerField(blank=True, null=True)
    prac_writ_score = models.IntegerField(blank=True, null=True)
    heard_by = models.CharField(max_length=128, blank=True, null=True)
    user = AjaxForeignKey(User)
    program = models.ForeignKey(Program)

    class Meta:
        app_label = 'program'
        db_table = 'program_satprepreginfo'
        verbose_name = 'SATPrep Registration Info'

    def __unicode__(self):
<<<<<<< HEAD
        return 'SATPrep regisration info for ' +str(self.user) + ' in '+str(self.program)

=======
        return 'SATPrep registration info for ' +str(self.user) + ' in '+str(self.program)
    
>>>>>>> 428ab527
    @staticmethod
    def getLastForProgram(user, program):
        satPrepList = SATPrepRegInfo.objects.filter(user=user,program=program).order_by('-id')
        if len(satPrepList) < 1:
            satPrep = SATPrepRegInfo()
            satPrep.user = user
            satPrep.program = program
        else:
            satPrep = satPrepList[0]
        return satPrep


class RegistrationProfile(models.Model):
    """ A student registration form """
    user = AjaxForeignKey(User)
    program = models.ForeignKey(Program)
    contact_user = AjaxForeignKey(ContactInfo, blank=True, null=True, related_name='as_user')
    contact_guardian = AjaxForeignKey(ContactInfo, blank=True, null=True, related_name='as_guardian')
    contact_emergency = AjaxForeignKey(ContactInfo, blank=True, null=True, related_name='as_emergency')
    student_info = AjaxForeignKey(StudentInfo, blank=True, null=True, related_name='as_student')
    teacher_info = AjaxForeignKey(TeacherInfo, blank=True, null=True, related_name='as_teacher')
    guardian_info = AjaxForeignKey(GuardianInfo, blank=True, null=True, related_name='as_guardian')
    educator_info = AjaxForeignKey(EducatorInfo, blank=True, null=True, related_name='as_educator')
    last_ts = models.DateTimeField(default=datetime.now())
    emailverifycode = models.TextField(blank=True, null=True)
    email_verified  = models.BooleanField(default=False, blank=True)
    text_reminder = models.NullBooleanField()

    class Meta:
        app_label = 'program'
        db_table = 'program_registrationprofile'

    @cache_function
    def getLastProfile(user):
        regProf = None

        if isinstance(user.id, int):
            try:
                regProf = RegistrationProfile.objects.filter(user__exact=user).latest('last_ts')
            except:
                pass

        if regProf != None:
            return regProf

        regProf = RegistrationProfile()
        regProf.user = user

        return regProf
    getLastProfile.depend_on_row(lambda:RegistrationProfile, lambda profile: {'user': profile.user})
    getLastProfile = staticmethod(getLastProfile) # a bit annoying, but meh

    def confirmStudentReg(self, user):
        """ Confirm the specified user's registration in the program """
        bits = UserBit.objects.filter(user=user, verb=GetNode("V/Flags/Public"), qsc=GetNode("/".join(self.anchor.tree_encode()) + "/Confirmation")).filter(enddate__gte=datetime.now())
        if bits.count() == 0:
            bit = UserBit.objects.create(user=self.user, verb=GetNode("V/Flags/Public"), qsc=GetNode("/".join(prog.anchor.tree_encode()) + "/Confirmation"))

    def cancelStudentRegConfirmation(self, user):
        """ Cancel the registration confirmation for the specified student """
        raise ESPError(), "Error: You can't cancel a registration confirmation!  Confirmations are final!"
        #for bit in UserBit.objects.filter(user=user, verb=GetNode("V/Flags/Public"), qsc__parent=self.anchor, qsc__name="Confirmation").filter(enddate__gte=datetime.now()):
        #    bit.expire()

    def save(self, *args, **kwargs):
        """ update the timestamp and clear getLastProfile cache """
        self.last_ts = datetime.now()
        super(RegistrationProfile, self).save(*args, **kwargs)

    @staticmethod
    def getLastForProgram(user, program):
        """ Returns the newest RegistrationProfile attached to this user and this program (or any ancestor of this program). """
        regProfList = RegistrationProfile.objects.filter(user__exact=user,program__exact=program).order_by('-last_ts','-id')[:1]
        if len(regProfList) < 1:
            # Has this user already filled out a profile for the parent program?
            parent_program = program.getParentProgram()
            if parent_program is not None:
                regProf = RegistrationProfile.getLastForProgram(user, parent_program)
                regProf.program = program
                # If they've filled out a profile for the parent program, use a copy of that.
                if regProf.id is not None:
                    regProf.id = None
                    regProf.save()
            else:
                regProf = RegistrationProfile.getLastProfile(user)
                if (datetime.now() - regProf.last_ts).days > 5:
                    regProf = RegistrationProfile()
                    regProf.user = user
                regProf.program = program
        else:
            regProf = regProfList[0]
        return regProf

    def __unicode__(self):
        if self.program is None:
            return '<Registration for '+str(self.user)+'>'
        if self.user is not None:
            return '<Registration for ' + str(self.user) + ' in ' + str(self.program) + '>'


    def updateForm(self, form_data, specificInfo = None):
        if self.student_info is not None and (specificInfo is None or specificInfo == 'student'):
            form_data = self.student_info.updateForm(form_data)
        if self.teacher_info is not None and (specificInfo is None or specificInfo == 'teacher'):
            form_data = self.teacher_info.updateForm(form_data)
        if self.guardian_info is not None and (specificInfo is None or specificInfo == 'guardian'):
            form_data = self.guardian_info.updateForm(form_data)
        if self.educator_info is not None and (specificInfo is None or specificInfo == 'educator'):
            form_data = self.educator_info.updateForm(form_data)
        if self.contact_user is not None:
            form_data = self.contact_user.updateForm(form_data)
        if self.contact_guardian is not None:
            form_data = self.contact_guardian.updateForm(form_data, 'guard_')
        if self.contact_emergency is not None:
            form_data = self.contact_emergency.updateForm(form_data, 'emerg_')
        return form_data

    #   Note: these functions return ClassSections, not ClassSubjects.
    def preregistered_classes(self):
        return ESPUser(self.user).getSections(program=self.program)

    def registered_classes(self):
        return ESPUser(self.user).getEnrolledSections(program=self.program)


class TeacherBio(models.Model):
    """ This is the biography of a teacher."""

    program = models.ForeignKey(Program)
    user    = AjaxForeignKey(User)
    bio     = models.TextField(blank=True, null=True)
    slugbio = models.CharField(max_length=50, blank=True, null=True)
    picture = models.ImageField(height_field = 'picture_height', width_field = 'picture_width', upload_to = "uploaded/bio_pictures/%y_%m/",blank=True, null=True)
    picture_height = models.IntegerField(blank=True, null=True)
    picture_width  = models.IntegerField(blank=True, null=True)
    last_ts = models.DateTimeField(auto_now = True)

    class Meta:
        app_label = 'program'
        db_table = 'program_teacherbio'

    @staticmethod
    def getLastBio(user):
        bios = TeacherBio.objects.filter(user__exact=user).order_by('-last_ts','-id')
        if len(bios) < 1:
            lastBio = TeacherBio()
            lastBio.user = user
        else:
            lastBio = bios[0]
        return lastBio

    def save(self, *args, **kwargs):
        """ update the timestamp """
        self.last_ts = datetime.now()
        if self.program_id is None:
            try:
                self.program = Program.objects.get(anchor = GetNode("Q/Programs/Dummy_Programs/Profile_Storage"))
            except:
                raise ESPError(), 'Error: There needs to exist an administrive program anchored at Q/Programs/Dummy_Programs/Profile_Storage.'

        super(TeacherBio, self).save(*args, **kwargs)

    def url(self):
        return '/teach/teachers/%s/bio.html' % self.user.username



    def edit_url(self):
        return '/teach/teachers/%s/bio.edit.html' % self.user.username

    @staticmethod
    def getLastForProgram(user, program):
        bios = TeacherBio.objects.filter(user__exact=user, program__exact=program).order_by('-last_ts','-id')

        if bios.count() < 1:
            lastBio         = TeacherBio()
            lastBio.user    = user
            lastBio.program = program
        else:
            lastBio = bios[0]
        return lastBio


class FinancialAidRequest(models.Model):
    """
    Student financial Aid Request
    """

    program = models.ForeignKey(Program, editable = False)
    user    = AjaxForeignKey(User, editable = False)

    approved = models.DateTimeField(blank=True, null=True)

    reduced_lunch = models.BooleanField(verbose_name = 'Do you receive free/reduced lunch at school?', blank=True, default=False)

    household_income = models.CharField(verbose_name = 'Approximately what is your household income (round to the nearest $10,000)?', null=True, blank=True,
                        max_length=12)

    extra_explaination = models.TextField(verbose_name = 'Please describe in detail your financial situation this year', null=True, blank=True)

    student_prepare = models.BooleanField(verbose_name = 'Did anyone besides the student fill out any portions of this form?', blank=True, default=False)

    done = models.BooleanField(default=False, editable=False)

    reviewed = models.BooleanField(default=False, verbose_name='Reviewed by Directors')

    amount_received = models.IntegerField(blank=True,null=True, verbose_name='Amount granted')
    amount_needed = models.IntegerField(blank=True,null=True, verbose_name='Amount due from student')

    class Meta:
        app_label = 'program'
        db_table = 'program_financialaidrequest'

    def save(self, *args, **kwargs):
        """ If possible, find the student's invoice and update it to reflect the
        financial aid that has been granted. """

        #   By default, the amount received is 0.  If this is the case, don't do
        #   any extra work.
        models.Model.save(self, *args, **kwargs)
        if (not self.amount_received) or (self.amount_received <= 0):
            return

        from esp.accounting_docs.models import Document
        from esp.accounting_core.models import LineItemType
        from decimal import Decimal

        #   Take the 'root' program for the tree anchors.
        pp = self.program.getParentProgram()
        if pp:
            anchor = pp.anchor
        else:
            anchor = self.program.anchor

        inv = Document.get_invoice(self.user, anchor)
        txn = inv.txn
        funding_node = anchor['Accounts']

        #   Find the amount we're charging the student for the program and ensure
        #   that we don't award more financial aid than charges.
        charges = txn.lineitem_set.filter(QTree(anchor__below=anchor), anchor__parent__name='LineItemTypes',)

        chg_amt = 0
        for li in charges:
            chg_amt += li.amount
        if self.amount_received > (-chg_amt):
            self.amount_received = -chg_amt

        #   Reverse all financial aid awards and add a new line item for this one.
        finaids = txn.lineitem_set.filter(QTree(anchor__below=anchor), anchor__parent__name='Accounts')
        rev_li_type, unused = LineItemType.objects.get_or_create(text='Financial Aid Reversal',anchor=funding_node['FinancialAid'])
        fwd_li_type, unused = LineItemType.objects.get_or_create(text='Financial Aid',anchor=funding_node['FinancialAid'])
        for li in finaids:
            if li.amount != 0:
                txn.add_item(self.user, rev_li_type, amount=-(li.amount))
        txn.add_item(self.user, fwd_li_type, amount=Decimal(str(self.amount_received)))
    
    def __unicode__(self):
        """ Represent this as a string. """
        accepted_verb = GetNode('V/Flags/Registration/Accepted')
        if self.reduced_lunch:
            reducedlunch = "(Free Lunch)"
        else:
            reducedlunch = ''

        explanation = self.extra_explaination
        if explanation is None:
            explanation = ''
        elif len(explanation) > 40:
            explanation = explanation[:40] + "..."


        string = "%s (%s@esp.mit.edu) for %s (%s, %s) %s"%\
                 (ESPUser(self.user).name(), self.user.username, self.program.niceName(), self.household_income, explanation, reducedlunch)

        if self.done:
            string = "Finished: [" + string + "]"

        if self.reviewed:
            string += " (REVIEWED)"

        return string
        
""" Functions for scheduling constraints
    I'm sorry that these are in the same __init__.py file;
    whenever I tried moving them to a separate file, 
    Django wouldn't install the models. 
"""
        
def get_subclass_instance(cls, obj):
    for c in cls.__subclasses__():
        #   Try casting the object into each of the subclasses.
        #   If you find an object, return it.
        result = None
        try:
            result = c.objects.get(id=obj.id)
        except:
            pass
        if result:
            return get_subclass_instance(c, result)
    #   If you couldn't find any, return the original object.
    return obj

class BooleanToken(models.Model):
    """ A true/false value or Boolean operation.
        Meant to be extended to more meaningful Boolean functions operating on
        other models, such as:
        - Whether a user is violating a schedule constraint
        - Whether a user is in a particular age range
        - Whether a user has been e-mailed in the last month
        
        Also meant to be combined into logical expressions for queries/tests
        (see BooleanExpression below).
    """
    exp = models.ForeignKey('BooleanExpression', help_text='The Boolean expression that this token belongs to')
    text = models.TextField(help_text='Boolean value, or text needed to compute it', default='', blank=True)
    seq = models.IntegerField(help_text='Location of this token on the expression stack (larger numbers are higher)', default=0)

    def get_expr(self):
        return self.exp.subclass_instance()
    #   Renamed to expr to avoid conflicting with Django SQL evaluator "expression"
    expr = property(get_expr)

    def __unicode__(self):
        return '[%d] %s' % (self.seq, self.text)

    def subclass_instance(self):
        return get_subclass_instance(BooleanToken, self)

    @staticmethod
    def evaluate(stack, *args, **kwargs):
        """ Evaluate a stack of Boolean tokens. 
            Operations (including the basic ones defined below) take their
            arguments off the stack.
        """
        value = None
        stack = list(stack)
        while (value is None) and (len(stack) > 0):
            token = stack.pop().subclass_instance()
            #   print 'Popped token: %s' % token.text
            
            # Handle possibilities for what the token might be:
            if (token.text == '||') or (token.text.lower() == 'or'):
                # - or operator
                (value1, stack) = BooleanToken.evaluate(stack, *args, **kwargs)
                (value2, stack) = BooleanToken.evaluate(stack, *args, **kwargs)
                value = (value1 or value2)
            elif (token.text == '&&') or (token.text.lower() == 'and'):
                # - and operator
                (value1, stack) = BooleanToken.evaluate(stack, *args, **kwargs)
                (value2, stack) = BooleanToken.evaluate(stack, *args, **kwargs)
                value = (value1 and value2)
            elif (token.text == '!') or (token.text == '~') or (token.text.lower() == 'not'):
                # - not operator
                (value1, stack) = BooleanToken.evaluate(stack, *args, **kwargs)
                value = (not value1)
            else:
                # - direct boolean value
                # Pass along arguments
                value = token.boolean_value(*args, **kwargs)
                
        #   print 'Returning value: %s, stack: %s' % (value, [s.text for s in stack])
        return (value, stack)

    """ This function is meant to take extra arguments so subclasses can use additional
        information in order to compute their value (i.e. schedule information) """
    def boolean_value(self, *args, **kwargs):
        if (self.text == '1') or (self.text.lower() == 't') or (self.text.lower() == 'true'):
            return True
        else:
            return False
            
            
class BooleanExpression(models.Model):
    """ A combination of BooleanTokens that can be manipulated and evaluated. 
        Arbitrary arguments can be supplied to the evaluate function in order
        to help subclassed tokens do their thing.
    """
    label = models.CharField(max_length=80, help_text='Description of the expression')

    def __unicode__(self):
        return '(%d tokens) %s' % (self.get_stack().count(), self.label)

    def subclass_instance(self):
        return get_subclass_instance(BooleanExpression, self)

    def get_stack(self):
        return self.booleantoken_set.all().order_by('seq')

    def add_token(self, token_or_value, seq=None, duplicate=True):
        my_stack = self.get_stack()
        if type(token_or_value) == str:
            new_token = BooleanToken(text=token_or_value)
        elif duplicate:
            new_token = BooleanToken(text=token_or_value.text)
        else:
            new_token = token_or_value
        if seq is None:
            if my_stack.count() > 0:
                new_token.seq = self.get_stack().order_by('-seq').values('seq')[0]['seq'] + 10
            else:
                new_token.seq = 0
        else:
            new_token.seq = seq
        new_token.exp = self
        new_token.save()
        return new_token
    
    def evaluate(self, *args, **kwargs):
        stack = self.get_stack()
        (value, post_stack) = BooleanToken.evaluate(stack, *args, **kwargs)
        return value


class ScheduleMap:
    """ The schedule map is a dictionary mapping Event IDs to lists of class sections.
        It can be generated and cached for a user, then modified
        (by adding/removing values) to quickly model the effect of a particular
        schedule change.
    """
    @cache_function
    def __init__(self, user, program):
        if type(user) is not ESPUser:
            user = ESPUser(user)
        self.program = program
        self.user = user
        self.populate()
    __init__.depend_on_row(lambda: UserBit, lambda bit: {'user': bit.user}, lambda bit: bit.verb.uri.startswith('V/Flags/Registration'))

    @cache_function
    def populate(self):
        result = {}
        for t in self.program.getTimeSlots():
            result[t.id] = []
        sl = self.user.getEnrolledSections(self.program)
        for s in sl:
            for m in s.meeting_times.all():
                result[m.id].append(s)
        self.map = result
        return self.map
    populate.depend_on_row(lambda: UserBit, lambda bit: {}, lambda bit: bit.verb.uri.startswith('V/Flags/Registration'))

    def __marinade__(self):
        import hashlib
        import pickle
        return 'ScheduleMap_%s' % hashlib.md5(pickle.dumps(self)).hexdigest()[:8]
        
    def __unicode__(self):
        return '%s' % self.map

class ScheduleConstraint(models.Model):
    """ A scheduling constraint that can be tested: 
        IF [condition] THEN [requirement]
        
        This constraint requires that [requirement] be true in order
        for [condition] to be true.  Examples:
        - IF [all other blocks are non-lunch] THEN [this block must be lunch]
        - IF [student taking class B] THEN [student took class A beforehand]
        
        The input to this calculation is a ScheduleMap (see above).
        ScheduleConstraint.evaluate([map]) returns:
        - False if the provided [map] would violate the constraint
        - True if the provided [map] would satisfy the constraint
    """
    program = models.ForeignKey(Program)

    condition = models.ForeignKey(BooleanExpression, related_name='condition_constraint')
    requirement = models.ForeignKey(BooleanExpression, related_name='requirement_constraint')
    
    def __unicode__(self):
        return '%s: "%s" requires "%s"' % (self.program.niceName(), unicode(self.condition), unicode(self.requirement))
    
    @cache_function
    def evaluate(self, smap):
        self.schedule_map = smap.map
        cond_state = self.condition.evaluate(map=self.schedule_map)
        if cond_state:
            return self.requirement.evaluate(map=self.schedule_map)
        else:
            return True
    # It's okay to flush the cache if any of the boolean expressions change, since
    # that isn't very frequent.
    evaluate.depend_on_model(lambda: BooleanToken)
    evaluate.depend_on_model(lambda: BooleanExpression)

class ScheduleTestTimeblock(BooleanToken):
    """ A boolean value that keeps track of a timeblock. 
        This is an abstract base class that doesn't define
        the boolean_value function.
    """
    timeblock = models.ForeignKey(Event, help_text='The timeblock that this schedule test pertains to')

class ScheduleTestOccupied(ScheduleTestTimeblock):
    """ Boolean value testing: Does the schedule contain at least one
        section at the specified time?
    """
    def boolean_value(self, *args, **kwargs):
        timeblock_id = self.timeblock.id
        user_schedule = kwargs['map']
        if timeblock_id in user_schedule:
            if len(user_schedule[timeblock_id]) > 0:
                return True
        return False

class ScheduleTestCategory(ScheduleTestTimeblock):
    """ Boolean value testing: Does the schedule contain at least one section 
        in the specified category at the specified time?
    """
    category = models.ForeignKey('ClassCategories', help_text='The class category that must be selected for this timeblock')
    def boolean_value(self, *args, **kwargs):
        timeblock_id = self.timeblock.id
        user_schedule = kwargs['map']
        if timeblock_id in user_schedule:
            for sec in user_schedule[timeblock_id]:
                if sec.category == self.category:
                    return True
        return False
            
class ScheduleTestSectionList(ScheduleTestTimeblock):
    """ Boolean value testing: Does the schedule contain one of the specified
        sections at the specified time?
    """
    section_ids = models.TextField(help_text='A comma separated list of ClassSection IDs that can be selected for this timeblock')
    def boolean_value(self, *args, **kwargs):
        timeblock_id = self.timeblock.id
        user_schedule = kwargs['map']
        section_id_list = [int(a) for a in self.section_ids.split(',')]
        if timeblock_id in user_schedule:
            for sec in user_schedule[timeblock_id]:
                if sec.id in section_id_list:
                    return True
        return False
        
    @classmethod
    def filter_by_section(cls, section):
        return cls.filter_by_sections([section])

    @classmethod
    def filter_by_sections(cls, sections):
        import operator
        q_list = []
        for section in sections:
            q_list.append(Q(Q(section_ids='%s' % section.id) | Q(section_ids__startswith='%s,' % section.id) | Q(section_ids__contains=',%s,' % section.id) | Q(section_ids__endswith=',%s' % section.id)))

        return cls.objects.filter( reduce(operator.or_, q_list) )
           
def schedule_constraint_test(prog):
    sc = ScheduleConstraint(program=prog)
    return True
    
    
from esp.program.models.class_ import *
from esp.program.models.app_ import *

def install():
    """ Setup for program. """
    from esp.program.dummy_program import init_dummy_program
    init_dummy_program()<|MERGE_RESOLUTION|>--- conflicted
+++ resolved
@@ -840,31 +840,9 @@
         This originally returned true if class registration was fully open.
         Now it's just a checkbox in the StudentClassRegModuleInfo.
         """
-<<<<<<< HEAD
-        if hasattr(self, "_visibleEnrollments"):
-            return self._visibleEnrollments
-
-        cache_key = 'PROGRAM_VISIBLEENROLLMENTS_%s' % self.id
-        retVal = cache.get(cache_key)
-
-        if retVal is None:
-            reg_verb = GetNode('V/Deadline/Registration/Student/Classes/OneClass')
-            retVal = False
-            if UserBit.objects.filter(user__isnull=True, qsc=self.anchor_id, verb=reg_verb, startdate__lte=datetime.now()).count() > 0:
-                retVal = True
-            else:
-                if UserBit.objects.filter(QTree(qsc__above=self.anchor_id, verb__above=reg_verb), user__isnull=True, recursive=True, startdate__lte=datetime.now()).count() > 0:
-                    retVal = True
-            cache.set(cache_key, retVal, 9999)
-
-        self._visibleEnrollments = retVal
-        return retVal
-
-=======
         options = self.getModuleExtension('StudentClassRegModuleInfo')
         return options.visible_enrollments
     
->>>>>>> 428ab527
     def archive(self):
         archived_classes = []
         #   I think we should delete resources and user bits, but I'm afraid to.
@@ -999,13 +977,8 @@
         verbose_name = 'SATPrep Registration Info'
 
     def __unicode__(self):
-<<<<<<< HEAD
-        return 'SATPrep regisration info for ' +str(self.user) + ' in '+str(self.program)
-
-=======
         return 'SATPrep registration info for ' +str(self.user) + ' in '+str(self.program)
-    
->>>>>>> 428ab527
+
     @staticmethod
     def getLastForProgram(user, program):
         satPrepList = SATPrepRegInfo.objects.filter(user=user,program=program).order_by('-id')
