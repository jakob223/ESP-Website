__author__    = "MIT ESP"
__date__      = "$DATE$"
__rev__       = "$REV$"
__license__   = "GPL v.2"
__copyright__ = """
This file is part of the ESP Web Site
Copyright (c) 2007 MIT ESP

The ESP Web Site is free software; you can redistribute it and/or
modify it under the terms of the GNU General Public License
as published by the Free Software Foundation; either version 2
of the License, or (at your option) any later version.

This program is distributed in the hope that it will be useful,
but WITHOUT ANY WARRANTY; without even the implied warranty of
MERCHANTABILITY or FITNESS FOR A PARTICULAR PURPOSE.  See the
GNU General Public License for more details.

You should have received a copy of the GNU General Public License
along with this program; if not, write to the Free Software
Foundation, Inc., 51 Franklin Street, Fifth Floor, Boston, MA  02110-1301, USA.

Contact Us:
ESP Web Group
MIT Educational Studies Program,
84 Massachusetts Ave W20-467, Cambridge, MA 02139
Phone: 617-253-4882
Email: web@esp.mit.edu
"""
from django.db import models
from django.contrib.auth.models import User, AnonymousUser
from esp.cal.models import Event
from esp.datatree.models import *
from esp.users.models import UserBit, ContactInfo, StudentInfo, TeacherInfo, EducatorInfo, GuardianInfo, ESPUser
from datetime import datetime, timedelta
from django.core.cache import cache
from django.db.models import Q
from esp.db.fields import AjaxForeignKey
from esp.middleware import ESPError
from esp.cache import cache_function

# Create your models here.
class ProgramModule(models.Model):
    """ Program Modules for a Program """

    # Title for the link displayed for this Program Module in the Programs form
    link_title = models.CharField(max_length=64, blank=True, null=True)

    # Human-readable name for the Program Module
    admin_title = models.CharField(max_length=128)

    # Main view function associated with this Program Module
    #   Not all program modules have main calls!
    main_call  = models.CharField(max_length=32, blank=True, null=True)

    # One of teach/learn/etc.; What is this module typically used for?
    module_type = models.CharField(max_length=32)

    # self.__name__, stored neatly in the database
    handler    = models.CharField(max_length=32)

    # Sequence orderer.  When ProgramModules are listed on a page, order them
    # from smallest to largest 'seq' value
    seq = models.IntegerField()

    # Secondary view functions associated with this ProgramModule
    aux_calls = models.CharField(max_length=1024, blank=True, null=True)

    # Summary view functions, that summarize data for all instances of this ProgramModule
    summary_calls = models.CharField(max_length=512, blank=True, null=True)

    # Must the user supply this ProgramModule with data in order to complete program registration?
    required = models.BooleanField()

    class Meta:
        app_label = 'program'
        db_table = 'program_programmodule'

    def getFriendlyName(self):
        """ Return a human-readable name that identifies this Program Module """
        return self.admin_title

    def getSummaryCalls(self):
        """
        Returns a list of the summary view functions for the specified module

        Only returns functions that are both listed in summary_calls,
        and that are valid functions for this class.

        Returns an empty list if no calls are found.
        """
        callNames = this.summary_calls.split(',')

        calls = []
        myClass = this.getPythonClass()



        for i in callNames:
            try:
                calls.append(getattr(myClass, i))
            except:
                pass

        return calls


    def getPythonClass(self):
        """
        Gets the Python class that's associated with this ProgramModule database record

        The file 'esp/program/module/handlers/[self.handler]' must contain
        a class named [self.handler]; we return that class.

        Raises a PrograModule.CannotGetClassException() if the class can't be imported.
        """
        try:
            path = "esp.program.modules.handlers.%s" % (self.handler.lower())
            mod = __import__(path, (), (), [self.handler])
            return getattr(mod, self.handler)
        except ImportError:
            raise ProgramModule.CannotGetClassException('Could not import: '+path)
        except AttributeError:
            raise ProgramModule.CannotGetClassException('Could not get class: '+path)

    class CannotGetClassException(Exception):
        def __init__(self, msg):
            self.msg = msg

        def __unicode__(self):
            return self.msg

    def __unicode__(self):
        return 'Program Module: %s' % self.admin_title


class ArchiveClass(models.Model):
    """ Old classes throughout the years """
    program = models.CharField(max_length=256)
    year = models.CharField(max_length=4)
    date = models.CharField(max_length=128)
    category = models.CharField(max_length=16)
    teacher = models.CharField(max_length=1024)
    title = models.CharField(max_length=1024)
    description = models.TextField()
    teacher_ids = models.CharField(max_length=256, blank=True, null=True)
    student_ids = models.TextField()
    original_id = models.IntegerField(blank=True, null=True)

    num_old_students = models.IntegerField(default=0)

    class Meta:
        app_label = 'program'
        db_table = 'program_archiveclass'
        verbose_name_plural = 'archive classes'

    #def __unicode__(self):
    #    return '"%s" taught by "%s"' % (self.title, self.teacher)

    def __cmp__(self, other):
        test = cmp(self.year, other.year)
        if test != 0:
            return test
        test = cmp(self.date, other.date)
        if test != 0:
            return test
        test = cmp(self.title, other.title)
        if test != 0:
            return test
        return 0

    def heading(self):
        if len(self.date) > 1:
            year_display = self.year + ' (%s)' % self.date
        else:
            year_display = self.year

        return ({'label': 'Teacher', 'value': self.teacher},
            {'label': 'Year', 'value': year_display},
            {'label': 'Program', 'value': self.program},
            {'label': 'Category', 'value': self.category})

    def content(self):
        return self.description

    def __unicode__(self):
        from django.template import loader, Context
        t = loader.get_template('models/ArchiveClass.html')
        return t.render(Context({'class': self}, autoescape=True))

    def num_students(self):
        if self.student_ids is not None:
            return len(self.student_ids.strip('|').split('|')) + self.num_old_students
        else:
            return self.num_old_students

    def add_students(self, users):
        if self.student_ids is not None:
            self.student_ids += '%s|' % '|'.join([str(u.id) for u in users])
        else:
            self.student_ids = '|%s|' % '|'.join([str(u.id) for u in users])

    def add_teachers(self, users):
        if self.teacher_ids is not None:
            self.teacher_ids += '%s|' % '|'.join([str(u.id) for u in users])
        else:
            self.teacher_ids = '|%s|' % '|'.join([str(u.id) for u in users])

    def students(self):
        from esp.users.models import ESPUser
        useridlist = [int(x) for x in self.student_ids.strip('|').split('|')]
        return ESPUser.objects.filter(id__in = useridlist)

    def teachers(self):
        from esp.users.models import ESPUser
        useridlist = [int(x) for x in self.teacher_ids.strip('|').split('|')]
        return User.objects.filter(id__in = useridlist)

    @staticmethod
    def getForUser(user):
        """ Get a list of archive classes for a specific user. """
        from django.db.models.query import Q
        Q_ClassTeacher = Q(teacher__icontains = (user.first_name + ' ' + user.last_name)) |\
               Q(teacher_ids__icontains = ('|%s|' % user.id))
        Q_ClassStudent = Q(student_ids__icontains = ('|%s|' % user.id))
        #   We want to only show archive classes for teachers.  At least for now.
        Q_Class = Q_ClassTeacher #  | Q_ClassStudent
        return ArchiveClass.objects.filter(Q_Class).order_by('-year','-date','title')

def _get_type_url(type):
    def _really_get_type_url(self):
        if hasattr(self, '_type_url'):
            if type in self._type_url:
                return self._type_url[type]
        else:
            self._type_url = {}

        self._type_url[type] = '/%s/%s/' % (type, '/'.join(self.anchor.tree_encode()[-2:]))

        return self._type_url[type]

    return _really_get_type_url




class Program(models.Model):
    """ An ESP Program, such as HSSP Summer 2006, Splash Fall 2006, Delve 2005, etc. """

    anchor = AjaxForeignKey(DataTree) # Series containing all events in the program, probably including an event that spans the full duration of the program, to represent this program
    grade_min = models.IntegerField()
    grade_max = models.IntegerField()
    director_email = models.EmailField()
    class_size_min = models.IntegerField()
    class_size_max = models.IntegerField()
    program_size_max = models.IntegerField(null=True)
    program_modules = models.ManyToManyField(ProgramModule)
    class_categories = models.ManyToManyField('ClassCategories')

    class Meta:
        app_label = 'program'
        db_table = 'program_program'

    @cache_function
    def checkitems_all_cached(self):
        """  The main Manage page requests checkitems.all() O(n) times in
        the number of classes in the program.  Minimize the number of these
        calls that actually hit the db. """
        return self.checkitems.all()
    checkitems_all_cached.depend_on_row(lambda:ProgramCheckItem, lambda item: {'self': item.program})

    get_teach_url = _get_type_url("teach")
    get_learn_url = _get_type_url("learn")
    get_manage_url = _get_type_url("manage")
    get_onsite_url = _get_type_url("onsite")

    def save(self, *args, **kwargs):

        retVal = super(Program, self).save(*args, **kwargs)

        return retVal

    def url(self):
        str_array = self.anchor.tree_encode()
        return '/'.join(str_array[-2:])

    def __unicode__(self):
        return self.niceName()

    def parent(self):
        return self.anchor.parent

    def niceName(self):
        if not hasattr(self, "_nice_name"):
            # Separate this so that in-memory and memcache are used in the right order
            self._nice_name = self._niceName_memcache()
        return self._nice_name

    @cache_function
    def _niceName_memcache(self):
        return str(self.anchor.parent.friendly_name) + ' ' + str(self.anchor.friendly_name)
    # this stuff never really changes

    def niceSubName(self):
        return self.anchor.name.replace('_', ' ')

    def getUrlBase(self):
        """ gets the base url of this class """
        return self.url() # This makes looking up subprograms by name work; I've left it so that it can be undone without too much effort
        tmpnode = self.anchor
        urllist = []
        while tmpnode.name != 'Programs':
            urllist.insert(0,tmpnode.name)
            tmpnode = tmpnode.parent
        return "/".join(urllist)


    def teacherSubscribe(self, user):
        v = GetNode('V/Subscribe')
        qsc = self.anchor.tree_create(['Announcements',
                           'Teachers'])

        if UserBit.objects.filter(user = user,
                      qsc = qsc,
                      verb = v).count() > 0:
            return False

        ub, created = UserBit.objects.get_or_create(user = user,
                                qsc = qsc,
                                verb = v)
        return True


    def get_msg_vars(self, user, key):
        modules = self.getModules(user)
        for module in modules:
            retVal = module.get_msg_vars(user, key)
            if retVal is not None and len(str(retVal).strip()) > 0:
                return retVal

        return ''

    def teachers(self, QObjects = False):
        modules = self.getModules(None)
        teachers = {}
        for module in modules:
            tmpteachers = module.teachers(QObjects)
            if tmpteachers is not None:
                teachers.update(tmpteachers)
        return teachers

    def students(self, QObjects=False):
        modules = self.getModules(None)
        students = {}
        for module in modules:
            tmpstudents = module.students(QObjects)
            if tmpstudents is not None:
                students.update(tmpstudents)
        return students

    def getLists(self, QObjects=False):
        from esp.users.models import ESPUser

        lists = self.students(QObjects)
        lists.update(self.teachers(QObjects))
        learnmodules = self.getModules(None)
        teachmodules = self.getModules(None)


        for k, v in lists.items():
            lists[k] = {'list': v,
                        'description':''}

        desc  = {}
        for module in learnmodules:
            tmpdict = module.studentDesc()
            if tmpdict is not None:
                desc.update(tmpdict)
        for module in teachmodules:
            tmpdict = module.teacherDesc()
            if tmpdict is not None:
                desc.update(tmpdict)

        for k, v in desc.items():
            lists[k]['description'] = v
        usertypes = ['Student', 'Teacher', 'Guardian', 'Educator']



        for usertype in usertypes:
            lists['all_'+usertype.lower()+'s'] = {'description':
                                   usertype+'s in all of ESP',
                                   'list' : ESPUser.getAllOfType(usertype)}
        # Filtering by students is a really bad idea
        students_Q = lists['all_students']['list']
        # We can restore this one later if someone really needs it. As it is, I wouldn't mind killing
        # lists['all_former_students'] as well.
        del lists['all_students']
        yog_12 = ESPUser.YOGFromGrade(12)
        # This technically has a bug because of copy-on-write, but the other code has it too, and
        # our copy-on-write system isn't good enough yet to make checking duplicates feasible
        lists['all_current_students'] = {'description': 'Current students in all of ESP',
                'list': students_Q & Q(registrationprofile__student_info__graduation_year__lte = yog_12)}
        lists['all_former_students'] = {'description': 'Former students in all of ESP',
                'list': students_Q & Q(registrationprofile__student_info__graduation_year__gt = yog_12)}

        lists['emaillist'] = {'description':
                      """All users in our mailing list without an account.""",
                      'list': Q(password = 'emailuser')}

        return lists

    def students_union(self, QObject = False):
        import operator
        if len(self.students().values()) == 0:
            if QObject:
                return Q(id = -1)
            else:
                return User.objects.filter(id = -1)

        union = reduce(operator.or_, [x for x in self.students(True).values() ])
        if QObject:
            return union
        else:
            return User.objects.filter(union).distinct()


    def teachers_union(self, QObject = False):
        import operator
        if len(self.teachers().values()) == 0:
            return []
        union = reduce(operator.or_, [x for x in self.teachers(True).values() ])
        if QObject:
            return union
        else:
            return User.objects.filter(union).distinct()

    def num_students(self):
        modules = self.getModules(None, 'learn')
        students = {}
        for module in modules:
            tmpstudents = module.students()
            if tmpstudents is not None:
                for k, v in tmpstudents.items():
                    if type(v) == list:
                        students[k] = len(v)
                    else:
                        students[k] = v.count()
        return students

    def isFull(self, use_cache=True):
        """ Can this program accept any more students? """
        CACHE_KEY = "PROGRAM__ISFULL_%s" % self.id
        CACHE_DURATION = 10

        if use_cache:
            isfull = cache.get(CACHE_KEY)
            if isfull != None:
                return isfull

        # Some programs don't have caps; this is represented with program_size_max in [ 0, None ]
        if self.program_size_max is None or self.program_size_max == 0:
            return False

        students_dict = self.students(QObjects = True)
        if students_dict.has_key('classreg'):
            students_count = User.objects.filter(students_dict['classreg']).distinct().count()
        else:
            students_count = User.objects.filter(userbit__qsc=self.anchor['Confirmation']).distinct().count()
#            students_count = 0
#            for c in self.classes():
#                students_count += c.num_students(use_cache=True)

        isfull = ( students_count >= self.program_size_max )

        if use_cache:
            cache.set(CACHE_KEY, isfull, CACHE_DURATION)

        return isfull

    def classes_node(self):
        return DataTree.objects.get(parent = self.anchor, name = 'Classes')

    def isConfirmed(self, espuser):
        v = GetNode('V/Flags/Public')
        userbits = UserBit.objects.filter(verb = v, user = espuser,
                         qsc = self.anchor.tree_create(['Confirmation']))

        userbits = userbits.filter(enddate__gte=datetime.now())

        if len(userbits) < 1:
            return False

        return True

    """ These functions have been rewritten.  To avoid confusion, I've changed "ClassRooms" to
    "Classrooms."  So, if you try to call the old functions (which have no point anymore), then
    you'll get an error and you'll notice that you need to change the call and its associated
    code.               -Michael P

    """
    def getClassrooms(self, timeslot=None):
        #   Returns the resources themselves.  See the function below for grouped-by-room.
        from esp.resources.models import ResourceType

        if timeslot is not None:
            return self.getResources().filter(event=timeslot, res_type=ResourceType.get_or_create('Classroom'))
        else:
            return self.getResources().filter(res_type=ResourceType.get_or_create('Classroom')).order_by('event')

    def getAvailableClassrooms(self, timeslot):
        #   Filters down classrooms to those that are not taken.
        return filter(lambda x: x.is_available(), self.getClassrooms(timeslot))

    def collapsed_dict(self, resources):
        result = {}
        for c in resources:
            if c.name not in result:
                #   Make a dictionary with some helper variables for each resource.
                result[c.name] = c
                result[c.name].timeslots = [c.event]

                result[c.name].furnishings = c.associated_resources()
                result[c.name].sequence = c.schedule_sequence(self)
                result[c.name].prog_available_times = c.available_times(self.anchor)
            else:
                result[c.name].timeslots.append(c.event)

        for c in result:
            result[c].timegroup = Event.collapse(result[c].timeslots)

        return result

    def classroom_group_key(self):
        return 'program__groupedclassrooms:%d' % self.id

    def clear_classroom_cache(self):
        from django.core.cache import cache

        cache_key = self.classroom_group_key()
        cache.delete(cache_key)

    def groupedClassrooms(self):
        from django.core.cache import cache

        cache_key = self.classroom_group_key()
        result = cache.get(cache_key)
        if result is not None:
            return result

        classrooms = self.getClassrooms()

        result = self.collapsed_dict(list(classrooms))
        key_list = result.keys()
        key_list.sort()
        #   Turn this into a list instead of a dictionary.
        ans = [result[key] for key in key_list]
        cache.set(cache_key, ans)
        return ans

    def addClassroom(self, classroom_form):
        from esp.program.modules.forms.resources import ClassroomForm

        #   Parse classroom form to create classroom and associated resources, group them,
        #   and save them.
        assert False, 'todo'

    def classes(self):
        return ClassSubject.objects.filter(parent_program = self).order_by('id')

    def class_ids_implied(self, use_cache=True):
        """ Returns the class ids implied by classes in this program. Returns [-1] for none so the cache doesn't keep getting hit. """
        cache_key = 'PROGRAM__CLASS_IDS_IMPLIED__%s' % self.id
        retVal = cache.get(cache_key)
        if retVal and use_cache:
            return retVal
        retVal = set([])
        for c in self.classes():
            for imp in c.classimplication_set.all():
                retVal = retVal.union(imp.member_id_ints)
        if len(retVal) < 1:
            retVal = [-1]
        retVal = list(retVal)
        cache.set(cache_key, retVal, 9999)
        return retVal

    def sections(self, use_cache=True):
        return ClassSection.objects.filter(parent_class__parent_program=self).distinct().order_by('id').select_related('parent_class')

    def getTimeSlots(self):
        return Event.objects.filter(anchor=self.anchor).order_by('start')

    def total_duration(self):
        """ Returns the total length of the events in this program, as a timedelta object. """
        ts_list = Event.collapse(list(self.getTimeSlots()), tol=timedelta(minutes=15))
        time_sum = timedelta()
        for t in ts_list:
            time_sum = time_sum + (t.end - t.start)
        return time_sum

    def date_range(self):
        dates = self.getTimeSlots()
        d1 = min(dates).start
        d2 = max(dates).end
        if d1.year == d2.year:
            if d1.month == d2.month:
                return '%s - %s' % (d1.strftime('%b. %d'), d2.strftime('%d, %Y'))
            else:
                return '%s - %s' % (d1.strftime('%b. %d'), d2.strftime('%b. %d, %Y'))
        else:
            return '%s - %s' % (d1.strftime('%b. %d, %Y'), d2.strftime('%b. %d, %Y'))

    def getResourceTypes(self):
        #   Show all resources pertaining to the program that aren't these two hidden ones.
        from esp.resources.models import ResourceType
        exclude_types = [ResourceType.get_or_create('Classroom'), ResourceType.get_or_create('Teacher Availability')]

        Q_filters = Q(program=self) | Q(program__isnull=True)

        #   Inherit resource types from parent programs.
        parent_program = self.getParentProgram()
        if parent_program is not None:
            Q_parent = Q(id__in=[rt.id for rt in parent_program.getResourceTypes()])
            Q_filters = Q_filters | Q_parent

        return ResourceType.objects.filter(Q_filters).exclude(id__in=[t.id for t in exclude_types])

    def getResources(self):
        from esp.resources.models import Resource
        return Resource.objects.filter(event__anchor=self.anchor)

    def getFloatingResources(self, timeslot=None, queryset=False):
        from esp.resources.models import ResourceType
        #   Don't include classrooms and teachers in the floating resources.
        exclude_types = [ResourceType.get_or_create('Classroom'), ResourceType.get_or_create('Teacher Availability')]

        if timeslot is not None:
            res_list = self.getResources().filter(event=timeslot, is_unique=True).exclude(res_type__in=exclude_types)
        else:
            res_list = self.getResources().filter(is_unique=True).exclude(res_type__in=exclude_types)

        if queryset:
            return res_list
        else:
            result = self.collapsed_dict(res_list)
            return [result[c] for c in result]

    def getAvailableResources(self, timeslot):
        #   Filters down the floating resources to those that are not taken.
        return filter(lambda x: x.is_available(), self.getFloatingResources(timeslot))

    def getDurations(self, round=False):
        """ Find all contiguous time blocks and provide a list of duration options. """
        from esp.program.modules.module_ext import ClassRegModuleInfo
        from decimal import Decimal

        times = Event.group_contiguous(list(self.getTimeSlots()))
        info_list = ClassRegModuleInfo.objects.filter(module__program=self)
        if info_list.count() == 1 and type(info_list[0].class_max_duration) == int:
            max_seconds = info_list[0].class_max_duration * 60
        else:
            max_seconds = None

        durationDict = {}

        #   I hope this isn't too terribly slow... not bothering with a faster way
        for t_list in times:
            n = len(t_list)
            for i in range(0, n):
                for j in range(i, n):
                    time_option = t_list[j].end - t_list[i].start
                    durationSeconds = time_option.seconds
                    #   If desired, round up to the nearest 15 minutes
                    if round:
                        rounded_seconds = int(durationSeconds / 900.0 + 1.0) * 900
                    else:
                        rounded_seconds = durationSeconds
                    if (max_seconds is None) or (durationSeconds <= max_seconds):
                        durationDict[Decimal(durationSeconds) / 3600] = \
                                        str(rounded_seconds / 3600) + ':' + \
                                        str((rounded_seconds / 60) % 60).rjust(2,'0')

        durationList = durationDict.items()

        return durationList

    def getSurveys(self):
        from esp.survey.models import Survey
        return Survey.objects.filter(anchor=self.anchor)

    def getSubprograms(self):
        if not self.anchor.has_key('Subprograms'):
            return Program.objects.filter(id=-1)
        return Program.objects.filter(anchor__parent__in=self.anchor['Subprograms'].children())

    def getParentProgram(self):
        #   Ridiculous syntax is actually correct for our subprograms scheme.
        pl = []
        if self.anchor.parent.parent.name == 'Subprograms':
            pl = Program.objects.filter(anchor=self.anchor.parent.parent.parent)
        if len(pl) == 1:
            return pl[0]
        else:
            return None

    def getLineItemTypes(self, user=None, required=True):
        from esp.accounting_core.models import LineItemType, Balance

        if required:
            li_types = list(LineItemType.objects.filter(anchor=GetNode(self.anchor.get_uri()+'/LineItemTypes/Required')))
        else:
            li_types = list(LineItemType.objects.filter(anchor__parent=GetNode(self.anchor.get_uri()+'/LineItemTypes/Optional')))

        #   OK, nevermind... Add in *parent program* line items that have not been paid for.
        parent_li_types = []
        cur_anchor = self.anchor
        parent_prog = self.getParentProgram()
        #   Check if there's a parent program and the student is registered for it.
        if (parent_prog is not None) and (user is not None) and (User.objects.filter(parent_prog.students(QObjects=True)['classreg']).filter(id=user.id).count() != 0):
            cur_anchor = parent_prog.anchor
            parent_li_types += list(LineItemType.objects.filter(anchor=GetNode(parent_prog.anchor.get_uri()+'/LineItemTypes/Required')))
        for li in parent_li_types:
            li.bal = Balance.get_current_balance(user, li)
            if Balance.get_current_balance(user, li)[0] == 0:
                li_types.append(li)

        return li_types

    def getModules(self, user = None, tl = None):
        """ Gets a list of modules for this program. """
        from esp.program.modules import base

        cache_key = "PROGRAMMODULES__%s__%s" % (self.id, tl)

        retVal = cache.get(cache_key)

        if not retVal:

            def cmpModules(mod1, mod2):
                """ comparator function for two modules """
                try:
                    return cmp(mod1.seq, mod2.seq)
                except AttributeError:
                    return 0
            if tl:
                modules =  [ base.ProgramModuleObj.getFromProgModule(self, module)
                     for module in self.program_modules.filter(module_type = tl) ]
            else:
                modules =  [ base.ProgramModuleObj.getFromProgModule(self, module)
                     for module in self.program_modules.all()]

            modules.sort(cmpModules)

            cache.set(cache_key, modules, 9999)
        else:
            modules = retVal

        if user:
            for module in modules:
                module.setUser(user)
        return modules

    def getModuleExtension(self, ext_name_or_cls, module_id=None):
        """ Get the specified extension (e.g. ClassRegModuleInfo) for a program.
        This avoids actually looking up the program module first. """

        ext_cls = None
        if type(ext_name_or_cls) == str or type(ext_name_or_cls) == unicode:
            mod = __import__('esp.program.modules.module_ext', (), (), ext_name_or_cls)
            ext_cls = getattr(mod, ext_name_or_cls)
        else:
            ext_cls = ext_name_or_cls

        if module_id:
            try:
                extension = ext_cls.objects.filter(module__id=module_id)[0]
            except:
                extension = ext_cls()
                extension.module_id = module_id
                extension.save()
        else:
            try:
                extension = ext_cls.objects.filter(module__program__id=self.id)[0]
            except:
                extension = None

        return extension

    def getColor(self):
        if hasattr(self, "_getColor"):
            return self._getColor

        cache_key = 'PROGRAM__COLOR_%s' % self.id
        retVal = cache.get(cache_key)

        if not retVal:
            mod = self.programmoduleobj_set.filter(module__admin_title='Teacher Signup Classes')
            if mod.count() == 1:
                modinfo = mod[0].classregmoduleinfo_set.all()
                if modinfo.count() == 1:
                    retVal = modinfo[0].color_code
                    if retVal == None:
                        retVal = -1 # store None as -1 because we read None as the absence of a cached value
                    cache.set(cache_key, retVal, 9999)
        if retVal == -1:
            return None

        self._getColor = retVal
        return retVal

    def visibleEnrollments(self):
        """
        Returns whether class enrollments should show up in the catalog.
        Current policy is that after everybody can sign up for one class, this returns True.
        """
        if hasattr(self, "_visibleEnrollments"):
            return self._visibleEnrollments

        cache_key = 'PROGRAM_VISIBLEENROLLMENTS_%s' % self.id
        retVal = cache.get(cache_key)

        if retVal is None:
            reg_verb = GetNode('V/Deadline/Registration/Student/Classes/OneClass')
            retVal = False
            if UserBit.objects.filter(user__isnull=True, qsc=self.anchor_id, verb=reg_verb, startdate__lte=datetime.now()).count() > 0:
                retVal = True
            else:
                if UserBit.objects.filter(QTree(qsc__above=self.anchor_id, verb__above=reg_verb), user__isnull=True, recursive=True, startdate__lte=datetime.now()).count() > 0:
                    retVal = True
            cache.set(cache_key, retVal, 9999)

        self._visibleEnrollments = retVal
        return retVal

    def archive(self):
        archived_classes = []
        #   I think we should delete resources and user bits, but I'm afraid to.
        #   So, just archive all of the classes.
        for c in self.classes():
            archived_classes.append(c.archive())
            print 'Archived: %s' % c.title()

        return archived_classes

    @staticmethod
    def find_by_perms(user, verb):
        """ Fetch a list of relevant programs for a given user and verb """
        return UserBit.find_by_anchor_perms(Program,user,verb)

    @classmethod
    def by_prog_inst(cls, program, instance):
        CACHE_KEY = "PROGRAM__BY_PROG_INST__%s__%s" % (program, instance)
        prog_inst = cache.get(CACHE_KEY)
        if prog_inst:
            return prog_inst
        else:
            prog_inst = Program.objects.select_related().get(anchor__name=instance, anchor__parent__name=program)
            cache.add(CACHE_KEY, prog_inst, timeout=86400)
            return prog_inst


class BusSchedule(models.Model):
    """ A scheduled bus journey associated with a program """
    program = models.ForeignKey(Program)
    src_dst = models.CharField(max_length=128)
    departs = models.DateTimeField()
    arrives = models.DateTimeField()

    class Meta:
        app_label = 'program'
        db_table = 'program_busschedule'


class TeacherParticipationProfile(models.Model):
    """ Profile properties associated with a teacher in a program """
    teacher = AjaxForeignKey(User)
    program = models.ForeignKey(Program)
    unique_together = (('teacher', 'program'),)
    bus_schedule = models.ManyToManyField(BusSchedule)
    can_help = models.BooleanField()

    class Meta:
        app_label = 'program'
        db_table = 'program_teacherparticipationprofile'

    def __unicode__(self):
        return 'Profile for ' + str(self.teacher) + ' in ' + str(self.program)



class SplashInfo(models.Model):
    student = AjaxForeignKey(User)
    lunchsat = models.CharField(max_length=32, blank=True, null = True)
    lunchsun = models.CharField(max_length=32, blank=True, null = True)
    siblingdiscount = models.BooleanField(default=False, blank=True, null=True)
    siblingname = models.CharField(max_length=64, blank=True, null=True)
    submitted = models.BooleanField(default=False, blank=True, null = True)

    class Meta:
        app_label = 'program'
        db_table = 'program_splashinfo'

    def __str__(self):
        return 'SplashInfo for ' + str(self.student) + ' in ' + str(self.program)

    @staticmethod
    def hasForUser(user):
        q = SplashInfo.objects.filter(student=user)
        return (q.count() > 0) and q[0].submitted

    @staticmethod
    def getForUser(user):
        q = SplashInfo.objects.filter(student=user)
        if q.count() > 0:
            return q[0]
        else:
            n = SplashInfo(student=user)
            n.save()
            return n

    def pretty_satlunch(self):
        foodmap = {}
        foodmap['no'] = ''
        foodmap['none'] = ''
        foodmap[''] = ''
        foodmap[None] = ''
        foodmap['classic_club'] = 'Classic Club Sandwich'
        foodmap['honey_chicken'] = 'Honey Chicken Sandwich'
        foodmap['veggie'] = 'Veggie Sandwich'
        foodmap['cheese'] = 'Cheese Pizza'
        foodmap['pepperoni'] = 'Pepperoni Pizza'
        return foodmap[self.lunchsat]

    def pretty_sunlunch(self):
        foodmap = {}
        foodmap['no'] = ''
        foodmap['none'] = ''
        foodmap[None] = ''
        foodmap[''] = ''
        foodmap['classic_club'] = 'Classic Club Sandwich'
        foodmap['honey_chicken'] = 'Honey Chicken Sandwich'
        foodmap['veggie'] = 'Veggie Sandwich'
        foodmap['cheese'] = 'Cheese Pizza'
        foodmap['pepperoni'] = 'Pepperoni Pizza'
        return foodmap[self.lunchsun]


class SATPrepRegInfo(models.Model):
    """ SATPrep Registration Info """
    old_math_score = models.IntegerField(blank=True, null=True)
    old_verb_score = models.IntegerField(blank=True, null=True)
    old_writ_score = models.IntegerField(blank=True, null=True)
    diag_math_score = models.IntegerField(blank=True, null=True)
    diag_verb_score = models.IntegerField(blank=True, null=True)
    diag_writ_score = models.IntegerField(blank=True, null=True)
    prac_math_score = models.IntegerField(blank=True, null=True)
    prac_verb_score = models.IntegerField(blank=True, null=True)
    prac_writ_score = models.IntegerField(blank=True, null=True)
    heard_by = models.CharField(max_length=128, blank=True, null=True)
    user = AjaxForeignKey(User)
    program = models.ForeignKey(Program)

    class Meta:
        app_label = 'program'
        db_table = 'program_satprepreginfo'
        verbose_name = 'SATPrep Registration Info'

    def __unicode__(self):
        return 'SATPrep regisration info for ' +str(self.user) + ' in '+str(self.program)

    @staticmethod
    def getLastForProgram(user, program):
        satPrepList = SATPrepRegInfo.objects.filter(user=user,program=program).order_by('-id')
        if len(satPrepList) < 1:
            satPrep = SATPrepRegInfo()
            satPrep.user = user
            satPrep.program = program
        else:
            satPrep = satPrepList[0]
        return satPrep


class RegistrationProfile(models.Model):
    """ A student registration form """
    user = AjaxForeignKey(User)
    program = models.ForeignKey(Program)
    contact_user = AjaxForeignKey(ContactInfo, blank=True, null=True, related_name='as_user')
    contact_guardian = AjaxForeignKey(ContactInfo, blank=True, null=True, related_name='as_guardian')
    contact_emergency = AjaxForeignKey(ContactInfo, blank=True, null=True, related_name='as_emergency')
    student_info = AjaxForeignKey(StudentInfo, blank=True, null=True, related_name='as_student')
    teacher_info = AjaxForeignKey(TeacherInfo, blank=True, null=True, related_name='as_teacher')
    guardian_info = AjaxForeignKey(GuardianInfo, blank=True, null=True, related_name='as_guardian')
    educator_info = AjaxForeignKey(EducatorInfo, blank=True, null=True, related_name='as_educator')
    last_ts = models.DateTimeField(default=datetime.now())
    emailverifycode = models.TextField(blank=True, null=True)
    email_verified  = models.BooleanField(default=False, blank=True)

    class Meta:
        app_label = 'program'
        db_table = 'program_registrationprofile'

    @cache_function
    def getLastProfile(user):
        regProf = None

        if isinstance(user.id, int):
            try:
                regProf = RegistrationProfile.objects.filter(user__exact=user).latest('last_ts')
            except:
                pass

        if regProf != None:
            return regProf

        regProf = RegistrationProfile()
        regProf.user = user

        return regProf
    getLastProfile.depend_on_row(lambda:RegistrationProfile, lambda profile: {'user': profile.user})
    getLastProfile = staticmethod(getLastProfile) # a bit annoying, but meh

    def confirmStudentReg(self, user):
        """ Confirm the specified user's registration in the program """
        bits = UserBit.objects.filter(user=user, verb=GetNode("V/Flags/Public"), qsc=GetNode("/".join(self.anchor.tree_encode()) + "/Confirmation")).filter(enddate__gte=datetime.now())
        if bits.count() == 0:
            bit = UserBit.objects.create(user=self.user, verb=GetNode("V/Flags/Public"), qsc=GetNode("/".join(prog.anchor.tree_encode()) + "/Confirmation"))

    def cancelStudentRegConfirmation(self, user):
        """ Cancel the registration confirmation for the specified student """
        raise ESPError(), "Error: You can't cancel a registration confirmation!  Confirmations are final!"
        #for bit in UserBit.objects.filter(user=user, verb=GetNode("V/Flags/Public"), qsc__parent=self.anchor, qsc__name="Confirmation").filter(enddate__gte=datetime.now()):
        #    bit.expire()

    def save(self, *args, **kwargs):
        """ update the timestamp and clear getLastProfile cache """
        self.last_ts = datetime.now()
        super(RegistrationProfile, self).save(*args, **kwargs)

    @staticmethod
    def getLastForProgram(user, program):
        """ Returns the newest RegistrationProfile attached to this user and this program (or any ancestor of this program). """
        regProfList = RegistrationProfile.objects.filter(user__exact=user,program__exact=program).order_by('-last_ts','-id')[:1]
        if len(regProfList) < 1:
            # Has this user already filled out a profile for the parent program?
            parent_program = program.getParentProgram()
            if parent_program is not None:
                regProf = RegistrationProfile.getLastForProgram(user, parent_program)
                regProf.program = program
                # If they've filled out a profile for the parent program, use a copy of that.
                if regProf.id is not None:
                    regProf.id = None
                    regProf.save()
            else:
                regProf = RegistrationProfile.getLastProfile(user)
                if (datetime.now() - regProf.last_ts).days > 5:
                    regProf = RegistrationProfile()
                    regProf.user = user
                regProf.program = program
        else:
            regProf = regProfList[0]
        return regProf

    def __unicode__(self):
        if self.program is None:
            return '<Registration for '+str(self.user)+'>'
        if self.user is not None:
            return '<Registration for ' + str(self.user) + ' in ' + str(self.program) + '>'


    def updateForm(self, form_data, specificInfo = None):
        if self.student_info is not None and (specificInfo is None or specificInfo == 'student'):
            form_data = self.student_info.updateForm(form_data)
        if self.teacher_info is not None and (specificInfo is None or specificInfo == 'teacher'):
            form_data = self.teacher_info.updateForm(form_data)
        if self.guardian_info is not None and (specificInfo is None or specificInfo == 'guardian'):
            form_data = self.guardian_info.updateForm(form_data)
        if self.educator_info is not None and (specificInfo is None or specificInfo == 'educator'):
            form_data = self.educator_info.updateForm(form_data)
        if self.contact_user is not None:
            form_data = self.contact_user.updateForm(form_data)
        if self.contact_guardian is not None:
            form_data = self.contact_guardian.updateForm(form_data, 'guard_')
        if self.contact_emergency is not None:
            form_data = self.contact_emergency.updateForm(form_data, 'emerg_')
        return form_data

    #   Note: these functions return ClassSections, not ClassSubjects.
    def preregistered_classes(self):
        return ESPUser(self.user).getSections(program=self.program)

    def registered_classes(self):
        return ESPUser(self.user).getEnrolledSections(program=self.program)


class TeacherBio(models.Model):
    """ This is the biography of a teacher."""

    program = models.ForeignKey(Program)
    user    = AjaxForeignKey(User)
    bio     = models.TextField(blank=True, null=True)
    slugbio = models.CharField(max_length=50, blank=True, null=True)
    picture = models.ImageField(height_field = 'picture_height', width_field = 'picture_width', upload_to = "uploaded/bio_pictures/%y_%m/",blank=True, null=True)
    picture_height = models.IntegerField(blank=True, null=True)
    picture_width  = models.IntegerField(blank=True, null=True)
    last_ts = models.DateTimeField(auto_now = True)

    class Meta:
        app_label = 'program'
        db_table = 'program_teacherbio'

    @staticmethod
    def getLastBio(user):
        bios = TeacherBio.objects.filter(user__exact=user).order_by('-last_ts','-id')
        if len(bios) < 1:
            lastBio = TeacherBio()
            lastBio.user = user
        else:
            lastBio = bios[0]
        return lastBio

    def save(self, *args, **kwargs):
        """ update the timestamp """
        self.last_ts = datetime.now()
        if self.program_id is None:
            try:
                self.program = Program.objects.get(anchor = GetNode("Q/Programs/Dummy_Programs/Profile_Storage"))
            except:
                raise ESPError(), 'Error: There needs to exist an administrive program anchored at Q/Programs/Dummy_Programs/Profile_Storage.'

        super(TeacherBio, self).save(*args, **kwargs)

    def url(self):
        return '/teach/teachers/%s/bio.html' % self.user.username



    def edit_url(self):
        return '/teach/teachers/%s/bio.edit.html' % self.user.username

    @staticmethod
    def getLastForProgram(user, program):
        bios = TeacherBio.objects.filter(user__exact=user, program__exact=program).order_by('-last_ts','-id')

        if bios.count() < 1:
            lastBio         = TeacherBio()
            lastBio.user    = user
            lastBio.program = program
        else:
            lastBio = bios[0]
        return lastBio


class FinancialAidRequest(models.Model):
    """
    Student financial Aid Request
    """

    program = models.ForeignKey(Program, editable = False)
    user    = AjaxForeignKey(User, editable = False)

    approved = models.DateTimeField(blank=True, null=True)

    reduced_lunch = models.BooleanField(verbose_name = 'Do you receive free/reduced lunch at school?', blank=True, default=False)

    household_income = models.CharField(verbose_name = 'Approximately what is your household income (round to the nearest $10,000)?', null=True, blank=True,
                        max_length=12)

    extra_explaination = models.TextField(verbose_name = 'Please describe in detail your financial situation this year', null=True, blank=True)

    student_prepare = models.BooleanField(verbose_name = 'Did anyone besides the student fill out any portions of this form?', blank=True, default=False)

    done = models.BooleanField(default=False, editable=False)

    reviewed = models.BooleanField(default=False, verbose_name='Reviewed by Directors')

    amount_received = models.IntegerField(blank=True,null=True, verbose_name='Amount granted')
    amount_needed = models.IntegerField(blank=True,null=True, verbose_name='Amount due from student')

    class Meta:
        app_label = 'program'
        db_table = 'program_financialaidrequest'

    def save(self, *args, **kwargs):
        """ If possible, find the student's invoice and update it to reflect the
        financial aid that has been granted. """

        #   By default, the amount received is 0.  If this is the case, don't do
        #   any extra work.
        models.Model.save(self, *args, **kwargs)
        if (not self.amount_received) or (self.amount_received <= 0):
            return

        from esp.accounting_docs.models import Document
        from esp.accounting_core.models import LineItemType
        from decimal import Decimal

        #   Take the 'root' program for the tree anchors.
        pp = self.program.getParentProgram()
        if pp:
            anchor = pp.anchor
        else:
            anchor = self.program.anchor

        inv = Document.get_invoice(self.user, anchor)
        txn = inv.txn
        funding_node = anchor['Accounts']

        #   Find the amount we're charging the student for the program and ensure
        #   that we don't award more financial aid than charges.
        charges = txn.lineitem_set.filter(QTree(anchor__below=anchor), anchor__parent__name='LineItemTypes',)

        chg_amt = 0
        for li in charges:
            chg_amt += li.amount
        if self.amount_received > (-chg_amt):
            self.amount_received = -chg_amt

        #   Reverse all financial aid awards and add a new line item for this one.
        finaids = txn.lineitem_set.filter(QTree(anchor__below=anchor), anchor__parent__name='Accounts')
        rev_li_type, unused = LineItemType.objects.get_or_create(text='Financial Aid Reversal',anchor=funding_node['FinancialAid'])
        fwd_li_type, unused = LineItemType.objects.get_or_create(text='Financial Aid',anchor=funding_node['FinancialAid'])
        for li in finaids:
            if li.amount != 0:
                txn.add_item(self.user, rev_li_type, amount=-(li.amount))
        txn.add_item(self.user, fwd_li_type, amount=Decimal(str(self.amount_received)))
<<<<<<< HEAD



=======
    
>>>>>>> 4d7d978a
    def __unicode__(self):
        """ Represent this as a string. """
        accepted_verb = GetNode('V/Flags/Registration/Accepted')
        if self.reduced_lunch:
            reducedlunch = "(Free Lunch)"
        else:
            reducedlunch = ''

        explanation = self.extra_explaination
        if explanation is None:
            explanation = ''
        elif len(explanation) > 40:
            explanation = explanation[:40] + "..."


        string = "%s (%s@esp.mit.edu) for %s (%s, %s) %s"%\
                 (ESPUser(self.user).name(), self.user.username, self.program.niceName(), self.household_income, explanation, reducedlunch)

        if self.done:
            string = "Finished: [" + string + "]"

        if self.reviewed:
            string += " (REVIEWED)"

        return string
        
""" Functions for scheduling constraints
    I'm sorry that these are in the same __init__.py file;
    whenever I tried moving them to a separate file, 
    Django wouldn't install the models. 
"""
        
def get_subclass_instance(cls, obj):
    for c in cls.__subclasses__():
        #   Try casting the object into each of the subclasses.
        #   If you find an object, return it.
        result = None
        try:
            result = c.objects.get(id=obj.id)
        except:
            pass
        if result:
            return get_subclass_instance(c, result)
    #   If you couldn't find any, return the original object.
    return obj

class BooleanToken(models.Model):
    """ A true/false value or Boolean operation.
        Meant to be extended to more meaningful Boolean functions operating on
        other models, such as:
        - Whether a user is violating a schedule constraint
        - Whether a user is in a particular age range
        - Whether a user has been e-mailed in the last month
        
        Also meant to be combined into logical expressions for queries/tests
        (see BooleanExpression below).
    """
    exp = models.ForeignKey('BooleanExpression', help_text='The Boolean expression that this token belongs to')
    text = models.TextField(help_text='Boolean value, or text needed to compute it', default='', blank=True)
    seq = models.IntegerField(help_text='Location of this token on the expression stack (larger numbers are higher)', default=0)

    def get_expr(self):
        return self.exp.subclass_instance()
    #   Renamed to expr to avoid conflicting with Django SQL evaluator "expression"
    expr = property(get_expr)

    def __unicode__(self):
        return '[%d] %s' % (self.seq, self.text)

    def subclass_instance(self):
        return get_subclass_instance(BooleanToken, self)

    @staticmethod
    def evaluate(stack, *args, **kwargs):
        """ Evaluate a stack of Boolean tokens. 
            Operations (including the basic ones defined below) take their
            arguments off the stack.
        """
        value = None
        stack = list(stack)
        while (value is None) and (len(stack) > 0):
            token = stack.pop().subclass_instance()
            #   print 'Popped token: %s' % token.text
            
            # Handle possibilities for what the token might be:
            if (token.text == '||') or (token.text.lower() == 'or'):
                # - or operator
                (value1, stack) = BooleanToken.evaluate(stack, *args, **kwargs)
                (value2, stack) = BooleanToken.evaluate(stack, *args, **kwargs)
                value = (value1 or value2)
            elif (token.text == '&&') or (token.text.lower() == 'and'):
                # - and operator
                (value1, stack) = BooleanToken.evaluate(stack, *args, **kwargs)
                (value2, stack) = BooleanToken.evaluate(stack, *args, **kwargs)
                value = (value1 and value2)
            elif (token.text == '!') or (token.text == '~') or (token.text.lower() == 'not'):
                # - not operator
                (value1, stack) = BooleanToken.evaluate(stack, *args, **kwargs)
                value = (not value1)
            else:
                # - direct boolean value
                # Pass along arguments
                value = token.boolean_value(*args, **kwargs)
                
        #   print 'Returning value: %s, stack: %s' % (value, [s.text for s in stack])
        return (value, stack)

    """ This function is meant to take extra arguments so subclasses can use additional
        information in order to compute their value (i.e. schedule information) """
    def boolean_value(self, *args, **kwargs):
        if (self.text == '1') or (self.text.lower() == 't') or (self.text.lower() == 'true'):
            return True
        else:
            return False
            
            
class BooleanExpression(models.Model):
    """ A combination of BooleanTokens that can be manipulated and evaluated. 
        Arbitrary arguments can be supplied to the evaluate function in order
        to help subclassed tokens do their thing.
    """
    label = models.CharField(max_length=80, help_text='Description of the expression')

    def __unicode__(self):
        return '(%d tokens) %s' % (self.get_stack().count(), self.label)

    def subclass_instance(self):
        return get_subclass_instance(BooleanExpression, self)

    def get_stack(self):
        return self.booleantoken_set.all().order_by('seq')

    def add_token(self, token_or_value, seq=None, duplicate=True):
        my_stack = self.get_stack()
        if type(token_or_value) == str:
            new_token = BooleanToken(text=token_or_value)
        elif duplicate:
            new_token = BooleanToken(text=token_or_value.text)
        else:
            new_token = token_or_value
        if seq is None:
            if my_stack.count() > 0:
                new_token.seq = self.get_stack().order_by('-seq').values('seq')[0]['seq'] + 10
            else:
                new_token.seq = 0
        else:
            new_token.seq = seq
        new_token.exp = self
        new_token.save()
        return new_token
    
    def evaluate(self, *args, **kwargs):
        stack = self.get_stack()
        (value, post_stack) = BooleanToken.evaluate(stack, *args, **kwargs)
        return value


class ScheduleMap:
    """ The schedule map is a dictionary mapping Event IDs to lists of class sections.
        It can be generated and cached for a user, then modified
        (by adding/removing values) to quickly model the effect of a particular
        schedule change.
    """
    @cache_function
    def __init__(self, user, program):
        if type(user) is not ESPUser:
            user = ESPUser(user)
        self.program = program
        self.user = user
        self.populate()
    __init__.depend_on_row(lambda: UserBit, lambda bit: {'user': bit.user}, lambda bit: bit.verb.uri.startswith('V/Flags/Registration'))

    @cache_function
    def populate(self):
        result = {}
        for t in self.program.getTimeSlots():
            result[t.id] = []
        sl = self.user.getEnrolledSections(self.program)
        for s in sl:
            for m in s.meeting_times.all():
                result[m.id].append(s)
        self.map = result
        return self.map
    populate.depend_on_row(lambda: UserBit, lambda bit: {}, lambda bit: bit.verb.uri.startswith('V/Flags/Registration'))

    def __marinade__(self):
        import hashlib
        import pickle
        return 'ScheduleMap_%s' % hashlib.md5(pickle.dumps(self)).hexdigest()[:8]
        
    def __unicode__(self):
        return '%s' % self.map

class ScheduleConstraint(models.Model):
    """ A scheduling constraint that can be tested: 
        IF [condition] THEN [requirement]
        
        This constraint requires that [requirement] be true in order
        for [condition] to be true.  Examples:
        - IF [all other blocks are non-lunch] THEN [this block must be lunch]
        - IF [student taking class B] THEN [student took class A beforehand]
        
        The input to this calculation is a ScheduleMap (see above).
        ScheduleConstraint.evaluate([map]) returns:
        - False if the provided [map] would violate the constraint
        - True if the provided [map] would satisfy the constraint
    """
    program = models.ForeignKey(Program)

    condition = models.ForeignKey(BooleanExpression, related_name='condition_constraint')
    requirement = models.ForeignKey(BooleanExpression, related_name='requirement_constraint')
    
    def __unicode__(self):
        return '%s: %s -> %s' % (self.program.niceName(), unicode(self.condition), unicode(self.requirement))
    
    @cache_function
    def evaluate(self, smap):
        self.schedule_map = smap.map
        cond_state = self.condition.evaluate(map=self.schedule_map)
        if cond_state:
            return self.requirement.evaluate(map=self.schedule_map)
        else:
            return True
    # It's okay to flush the cache if any of the boolean expressions change, since
    # that isn't very frequent.
    evaluate.depend_on_model(lambda: BooleanToken)
    evaluate.depend_on_model(lambda: BooleanExpression)

class ScheduleTestTimeblock(BooleanToken):
    """ A boolean value that keeps track of a timeblock. 
        This is an abstract base class that doesn't define
        the boolean_value function.
    """
    timeblock = models.ForeignKey(Event, help_text='The timeblock that this schedule test pertains to')

class ScheduleTestOccupied(ScheduleTestTimeblock):
    """ Boolean value testing: Does the schedule contain at least one
        section at the specified time?
    """
    def boolean_value(self, *args, **kwargs):
        timeblock_id = self.timeblock.id
        user_schedule = kwargs['map']
        if timeblock_id in user_schedule:
            if len(user_schedule[timeblock_id]) > 0:
                return True
        return False

class ScheduleTestCategory(ScheduleTestTimeblock):
    """ Boolean value testing: Does the schedule contain at least one section 
        in the specified category at the specified time?
    """
    category = models.ForeignKey('ClassCategories', help_text='The class category that must be selected for this timeblock')
    def boolean_value(self, *args, **kwargs):
        timeblock_id = self.timeblock.id
        user_schedule = kwargs['map']
        if timeblock_id in user_schedule:
            for sec in user_schedule[timeblock_id]:
                if sec.category == self.category:
                    return True
        return False
            
class ScheduleTestSectionList(ScheduleTestTimeblock):
    """ Boolean value testing: Does the schedule contain one of the specified
        sections at the specified time?
    """
    section_ids = models.TextField(help_text='A comma separated list of ClassSection IDs that can be selected for this timeblock')
    def boolean_value(self, *args, **kwargs):
        timeblock_id = self.timeblock.id
        user_schedule = kwargs['map']
        section_id_list = [int(a) for a in self.section_ids.split(',')]
        if timeblock_id in user_schedule:
            for sec in user_schedule[timeblock_id]:
                if sec.id in section_id_list:
                    return True
        return False
           
def schedule_constraint_test(prog):
    sc = ScheduleConstraint(program=prog)
    return True
    
    
from esp.program.models.class_ import *
from esp.program.models.app_ import *

def install():
    """ Setup for program. """
    from esp.program.dummy_program import init_dummy_program
    init_dummy_program()<|MERGE_RESOLUTION|>--- conflicted
+++ resolved
@@ -1223,13 +1223,7 @@
             if li.amount != 0:
                 txn.add_item(self.user, rev_li_type, amount=-(li.amount))
         txn.add_item(self.user, fwd_li_type, amount=Decimal(str(self.amount_received)))
-<<<<<<< HEAD
-
-
-
-=======
     
->>>>>>> 4d7d978a
     def __unicode__(self):
         """ Represent this as a string. """
         accepted_verb = GetNode('V/Flags/Registration/Accepted')
