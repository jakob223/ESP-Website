__author__    = "Individual contributors (see AUTHORS file)"
__date__      = "$DATE$"
__rev__       = "$REV$"
__license__   = "AGPL v.3"
__copyright__ = """
This file is part of the ESP Web Site
Copyright (c) 2007 by the individual contributors
  (see AUTHORS file)

The ESP Web Site is free software; you can redistribute it and/or
modify it under the terms of the GNU Affero General Public License
as published by the Free Software Foundation; either version 3
of the License, or (at your option) any later version.

This program is distributed in the hope that it will be useful,
but WITHOUT ANY WARRANTY; without even the implied warranty of
MERCHANTABILITY or FITNESS FOR A PARTICULAR PURPOSE.  See the
GNU Affero General Public License for more details.

You should have received a copy of the GNU Affero General Public
License along with this program; if not, write to the Free Software
Foundation, Inc., 51 Franklin Street, Fifth Floor, Boston, MA 02110-1301, USA.

Contact information:
MIT Educational Studies Program
  84 Massachusetts Ave W20-467, Cambridge, MA 02139
  Phone: 617-253-4882
  Email: esp-webmasters@mit.edu
Learning Unlimited, Inc.
  527 Franklin St, Cambridge, MA 02139
  Phone: 617-379-0178
  Email: web-team@learningu.org
"""

import copy
from collections import defaultdict, OrderedDict
from datetime import datetime, timedelta, date
from decimal import Decimal
import random
import json

from django.conf import settings
from django.contrib.auth.models import User
from django.contrib.contenttypes import generic
<<<<<<< HEAD
from localflavor.us.models import PhoneNumberField
=======
from django.contrib.localflavor.us.models import PhoneNumberField
from django.core import urlresolvers
>>>>>>> 5edcfd47
from django.core.cache import cache
from django.db import models
from django.db.models import Count
from django.db.models import Q
from django.db.models.query import QuerySet

from esp.cache import cache_function
from esp.cache.key_set import wildcard
from esp.cal.models import Event
from esp.customforms.linkfields import CustomFormsLinkModel
from esp.datatree.models import *
from esp.db.fields import AjaxForeignKey
from esp.middleware import ESPError, AjaxError
from esp.tagdict.models import Tag
from esp.users.models import ContactInfo, StudentInfo, TeacherInfo, EducatorInfo, GuardianInfo, ESPUser, shirt_sizes, shirt_types, Record
from esp.utils.expirable_model import ExpirableModel
from esp.utils.formats import format_lazy
from esp.qsdmedia.models import Media


#   A function to lazily import models that is occasionally needed for cache dependencies.
def get_model(module_name, model_name):
    parent_module_name = '.'.join(module_name.split('.')[:-1])
    module = __import__(module_name, (), (), parent_module_name)
    try:
        module_class = getattr(module, model_name)
        if issubclass(module_class, models.Model):
            return module_class
    except:
        pass
    return None

# Create your models here.
class ProgramModule(models.Model):
    """ Program Modules for a Program """

    # Title for the link displayed for this Program Module in the Programs form
    link_title = models.CharField(max_length=64, blank=True, null=True)

    # Human-readable name for the Program Module
    admin_title = models.CharField(max_length=128)

    #   A module can have an inline template (whose context is filled by prepare())
    #   independently of its main view.
    inline_template = models.CharField(max_length=32, blank=True, null=True)

    # One of teach/learn/etc.; What is this module typically used for?
    module_type = models.CharField(max_length=32)

    # self.__name__, stored neatly in the database
    handler    = models.CharField(max_length=32)

    # Sequence orderer.  When ProgramModules are listed on a page, order them
    # from smallest to largest 'seq' value
    seq = models.IntegerField()
    
    # Must the user supply this ProgramModule with data in order to complete program registration?
    required = models.BooleanField()

    class Meta:
        app_label = 'program'
        db_table = 'program_programmodule'

    def getFriendlyName(self):
        """ Return a human-readable name that identifies this Program Module """
        return self.admin_title

    def getSummaryCalls(self):
        """
        Returns a list of the summary view functions for the specified module

        Only returns functions that are both listed in summary_calls,
        and that are valid functions for this class.

        Returns an empty list if no calls are found.
        """
        callNames = this.summary_calls.split(',')

        calls = []
        myClass = this.getPythonClass()

             

        for i in callNames:
            try:
                calls.append(getattr(myClass, i))
            except:
                pass

        return calls


    def getPythonClass(self):
        """
        Gets the Python class that's associated with this ProgramModule database record

        The file 'esp/program/module/handlers/[self.handler]' must contain
        a class named [self.handler]; we return that class.

        Raises a PrograModule.CannotGetClassException() if the class can't be imported.
        """
        try:
            path = "esp.program.modules.handlers.%s" % (self.handler.lower())
            mod = __import__(path, (), (), [self.handler])
            return getattr(mod, self.handler)
        except ImportError:
            raise ProgramModule.CannotGetClassException('Could not import: '+path)
        except AttributeError:
            raise ProgramModule.CannotGetClassException('Could not get class: '+path)

    class CannotGetClassException(Exception):
        def __init__(self, msg):
            self.msg = msg
            super(ProgramModule.CannotGetClassException, self).__init__(msg)

    def __unicode__(self):
        return u'Program Module: %s' % self.admin_title
    
    
class ArchiveClass(models.Model):
    """ Old classes throughout the years """
    program = models.CharField(max_length=256)
    year = models.CharField(max_length=4)
    date = models.CharField(max_length=128)
    category = models.CharField(max_length=32)
    teacher = models.CharField(max_length=1024)
    title = models.CharField(max_length=1024)
    description = models.TextField()
    teacher_ids = models.CharField(max_length=256, blank=True, null=True)
    student_ids = models.TextField()
    original_id = models.IntegerField(blank=True, null=True)
    
    num_old_students = models.IntegerField(default=0)

    class Meta:
        app_label = 'program'
        db_table = 'program_archiveclass'
        verbose_name_plural = 'archive classes'

    #def __unicode__(self):
    #    return '"%s" taught by "%s"' % (self.title, self.teacher)

    def __cmp__(self, other):
        test = cmp(self.year, other.year)
        if test != 0:
            return test
        test = cmp(self.date, other.date)
        if test != 0:
            return test
        test = cmp(self.title, other.title)
        if test != 0:
            return test
        return 0
    
    def heading(self):
        if len(self.date) > 1:
            year_display = self.year + ' (%s)' % self.date
        else:
            year_display = self.year
            
        return ({'label': 'Teacher', 'value': self.teacher},
            {'label': 'Year', 'value': year_display},
            {'label': 'Program', 'value': self.program},
            {'label': 'Category', 'value': self.category})
    
    def content(self):
        return self.description

    def __unicode__(self):
        from esp.middleware.threadlocalrequest import AutoRequestContext as Context
        from django.template import loader
        t = loader.get_template('program/archive_class.html')
        return t.render(Context({'class': self}, autoescape=True))

    def num_students(self):
        if self.student_ids is not None:
            return len(self.student_ids.strip('|').split('|')) + self.num_old_students
        else:
            return self.num_old_students

    def add_students(self, users):
        if self.student_ids is not None:
            self.student_ids += '%s|' % '|'.join([str(u.id) for u in users])
        else:
            self.student_ids = '|%s|' % '|'.join([str(u.id) for u in users])
            
    def add_teachers(self, users):
        if self.teacher_ids is not None:
            self.teacher_ids += '%s|' % '|'.join([str(u.id) for u in users])
        else:
            self.teacher_ids = '|%s|' % '|'.join([str(u.id) for u in users])
        
    def students(self):
        useridlist = [int(x) for x in self.student_ids.strip('|').split('|')]
        return ESPUser.objects.filter(id__in = useridlist)
    
    def teachers(self):
        useridlist = [int(x) for x in self.teacher_ids.strip('|').split('|')]
        return ESPUser.objects.filter(id__in = useridlist)
    
    @staticmethod
    def getForUser(user):
        """ Get a list of archive classes for a specific user. """
        from django.db.models.query import Q
        Q_ClassTeacher = Q(teacher_ids__icontains = ('|%s|' % user.id))
        Q_ClassStudent = Q(student_ids__icontains = ('|%s|' % user.id))
        #   We want to only show archive classes for teachers.  At least for now.
        Q_Class = Q_ClassTeacher #  | Q_ClassStudent
        return ArchiveClass.objects.filter(Q_Class).order_by('-year','-date','title')

def _get_type_url(type):
    def _really_get_type_url(self):
        if hasattr(self, '_type_url'):
            if type in self._type_url:
                return self._type_url[type]
        else:
            self._type_url = {}

        self._type_url[type] = '/%s/%s/' % (type, self.url)

        return self._type_url[type]

    return _really_get_type_url
    

class Program(models.Model, CustomFormsLinkModel):
    """ An ESP Program, such as HSSP Summer 2006, Splash Fall 2006, Delve 2005, etc. """
    
    #from esp.program.models.class_ import ClassCategories

    #customforms definitions
    form_link_name='Program'
    
    anchor = AjaxForeignKey(DataTree, unique=True, blank=True, null=True) # Series containing all events in the program, probably including an event that spans the full duration of the program, to represent this program
    url = models.CharField(max_length=80)
    name = models.CharField(max_length=80)
    grade_min = models.IntegerField()
    grade_max = models.IntegerField()
    director_email = models.EmailField() # director contact email address used for from field and display
    director_cc_email = models.EmailField(blank=True, default='', help_text='If set, automated outgoing mail (except class cancellations) will be sent to this address instead of the director email. Use this if you do not want to spam the director email with teacher class registration emails. Otherwise, leave this field blank.') # "carbon-copy" address for most automated outgoing mail to or CC'd to directors (except class cancellations)
    director_confidential_email = models.EmailField(blank=True, default='', help_text='If set, confidential emails such as financial aid applications will be sent to this address instead of the director email.')
    program_size_max = models.IntegerField(null=True)
    program_allow_waitlist = models.BooleanField(default=False)
    program_modules = models.ManyToManyField(ProgramModule,
                         help_text='The set of enabled program functionalities. See ' +
                         '<a href="https://github.com/learning-unlimited/ESP-Website/blob/main/docs/admin/program_modules.rst">' +
                         'the documentation</a> for details.')
    class_categories = models.ManyToManyField('ClassCategories')

    #so we don't have to delete old ones and don't end up with
    # 3 seemingly-identical flags in the same program.
    flag_types = models.ManyToManyField('ClassFlagType',
                    blank=True,
                    help_text=format_lazy(
                    'The set of flags that can be used ' +
                    'to tag classes for this program. ' +
                    'Add flag types in <a href="%s">the admin panel</a>.',
                    urlresolvers.reverse_lazy('admin:program_classflagtype_changelist')))

    documents = generic.GenericRelation(Media, content_type_field='owner_type', object_id_field='owner_id')

    class Meta:
        app_label = 'program'
        db_table = 'program_program'

    USER_TYPES_WITH_LIST_FUNCS  = ['Student', 'Teacher', 'Volunteer']   # user types that have ProgramModule user filters
    USER_TYPE_LIST_FUNCS        = [user_type.lower()+'s' for user_type in USER_TYPES_WITH_LIST_FUNCS]   # the names of these filter methods, e.g. students(), teachers(), volunteers()
    USER_TYPE_LIST_NUM_FUNCS    = ['num_'+user_type for user_type in USER_TYPE_LIST_FUNCS]  # the names of the num methods, e.g. num_students(), num_teachers()
    USER_TYPE_LIST_DESC_FUNCS   = [user_type.lower()+'Desc' for user_type in USER_TYPES_WITH_LIST_FUNCS]    # the names of the description methods, e.g. studentDesc(), teacherDesc()

    @classmethod
    def setup_user_filters(cls):
        """
        Setup for the ProgramModule user filters
        """
        if not hasattr(cls, cls.USER_TYPE_LIST_FUNCS[0]):
            for i, user_type in enumerate(cls.USER_TYPE_LIST_FUNCS):
                setattr(cls, user_type, cls.get_users_from_module(user_type))
                setattr(cls, cls.USER_TYPE_LIST_NUM_FUNCS[i], cls.counts_from_query_dict(getattr(cls, user_type)))

    @cache_function
    def isUsingStudentApps(self):
        from esp.program.models.app_ import StudentAppQuestion
        return bool(StudentAppQuestion.objects.filter(program=self) | StudentAppQuestion.objects.filter(subject__parent_program=self))
    isUsingStudentApps.depend_on_model('program.StudentAppQuestion')

    @cache_function
    def checkitems_all_cached(self):
        """  The main Manage page requests checkitems.all() O(n) times in
        the number of classes in the program.  Minimize the number of these
        calls that actually hit the db. """
        return self.checkitems.all()
    checkitems_all_cached.depend_on_row('program.ProgramCheckItem', lambda item: {'self': item.program})

    get_teach_url = _get_type_url("teach")
    get_learn_url = _get_type_url("learn")
    get_manage_url = _get_type_url("manage")
    get_onsite_url = _get_type_url("onsite")

    def save(self, *args, **kwargs):
        
        retVal = super(Program, self).save(*args, **kwargs)
        
        return retVal

    def __unicode__(self):
        return self.niceName()

    def niceName(self):
        return self.name

    def niceSubName(self):
        return self.name

    @property
    def program_type(self):
        return self.url.split('/')[0]

    @property
    def program_instance(self):
        return '/'.join(self.url.split('/')[1:])

    def getUrlBase(self):
        """ gets the base url of this class """
        return self.url

    def getDocuments(self):
        return self.documents.all()

    def get_msg_vars(self, user, key):
        modules = self.getModules(user)
        for module in modules:
            retVal = module.get_msg_vars(user, key)
            if retVal is not None and retVal.strip():
                return retVal

        return u''
    
    @staticmethod
    def get_users_from_module(method_name):
        def get_users(self, QObjects=False):
            modules = self.getModules(None)
            users = OrderedDict()
            for module in modules:
                tmpusers = getattr(module, method_name)(QObjects)
                if tmpusers is not None:
                    users.update(tmpusers)
            return users
        get_users.__name__  = method_name
        get_users.__doc__   = "Returns a dictionary of different sets of %s for this program, as defined by the enabled ProgramModules" % method_name
        return get_users

    @staticmethod
    def counts_from_query_dict(query_func):
        def _get_num(self):
            result = query_func(self, QObjects=False)
            result_dict = {}
            for key, value in result.iteritems():
                if isinstance(value, QuerySet):
                    result_dict[key] = value.count()
                else:
                    result_dict[key] = len(value)
            return result_dict
        _get_num.__name__   = "num_" + query_func.__name__
        _get_num.__doc__    = "Returns a dictionary of the sizes of the various sets of %s that are returned by Program.%s()" % (query_func.__name__, query_func.__name__)
        return _get_num

    @cache_function
    def capacity_by_section_id(self):
        capacities = {}
        for sec in self.sections():
            capacities[sec.id] = sec.capacity
        return capacities
    #   Clear this cache on any ClassSection capacity update... kind of brute force, but oh well.
    #   WARNING: Not sure if this usage is correct, can someone check?
    capacity_by_section_id.depend_on_cache('program.ClassSection._get_capacity', lambda **kwargs: {})

    def checked_in_by_section_id(self):
        from esp.program.models.class_ import sections_in_program_by_id
        section_ids = sections_in_program_by_id(self)
    
        counts = {}
        checked_in_ids = self.students()['attended'].values_list('id', flat=True)
    
        reg_type = RegistrationType.get_map()['Enrolled']

        regs = StudentRegistration.valid_objects().filter(section__parent_class__parent_program=self).filter(user__id__in=checked_in_ids, relationship=reg_type).values('user', 'section')
        for reg in regs:
            if reg['section'] not in counts:
                counts[reg['section']] = 0
            counts[reg['section']] += 1
                
        return counts
        
    def student_counts_by_section_id(self):
        from esp.program.models.class_ import sections_in_program_by_id
        section_ids = sections_in_program_by_id(self)
        
        class_cachekey = "class_size_counter_%d"
        counts = cache.get_many([class_cachekey % x for x in section_ids])

        clean_counts = {}
        missing_secs = set()

        for section_id in section_ids:
            clean_count = counts.get(class_cachekey % section_id, None)
            if not clean_count:
                missing_secs.add(section_id)
            clean_counts[section_id] = clean_count

        if len(missing_secs) != 0:
            initial_catalog_queryset = ClassSubject.objects.filter(sections__in=missing_secs)
            catalog = ClassSubject.objects.catalog(self, initial_queryset = initial_catalog_queryset)
            for subject in catalog:
                for section in subject.get_sections():
                    if int(section.id) in missing_secs:
                        clean_counts[section.id] = section.num_students()  ## Also repopulates the cache.  Magic!

        return clean_counts

    @cache_function
    def getListDescriptions(self):
        desc = {}
        modules = self.getModules()
        for module in modules:
            for func in Program.USER_TYPE_LIST_DESC_FUNCS:
                if hasattr(module, func):
                    tmpdict = getattr(module, func)()
                    if tmpdict is not None:
                        desc.update(tmpdict)
        return desc
    getListDescriptions.depend_on_m2m('program.Program', 'program_modules', lambda program, module: {'self': program})

    def getLists(self, QObjects=False):
        from esp.users.models import ESPUser
        
        lists = self.students(QObjects)
        lists.update(self.teachers(QObjects))
        lists.update(self.volunteers(QObjects))
        learnmodules = self.getModules(None)
        teachmodules = self.getModules(None)

        
        for k, v in lists.items():
            lists[k] = {'list': v,
                        'description':''}

        desc = self.getListDescriptions()
                
        for k, v in desc.items():
            if k in lists:
                lists[k]['description'] = v
                
        for usertype in ESPUser.getTypes():
            lists['all_'+usertype.lower()+'s'] = {'description':
                                   usertype+'s in all of ESP',
                                   'list' : ESPUser.getAllOfType(usertype)}
        # Filtering by students is a really bad idea
        students_Q = lists['all_students']['list']
        # We can restore this one later if someone really needs it. As it is, I wouldn't mind killing
        # lists['all_former_students'] as well.
        del lists['all_students']
        yog_12 = ESPUser.YOGFromGrade(12, ESPUser.program_schoolyear(self))
        # This technically has a bug because of copy-on-write, but the other code has it too, and
        # our copy-on-write system isn't good enough yet to make checking duplicates feasible
        lists['all_current_students'] = {'description': 'Current students in all of ESP',
                'list': students_Q & Q(registrationprofile__student_info__graduation_year__gte = yog_12, registrationprofile__most_recent_profile = True)}
        lists['all_former_students'] = {'description': 'Former students in all of ESP',
                'list': students_Q & Q(registrationprofile__student_info__graduation_year__lt = yog_12, registrationprofile__most_recent_profile = True)}

        lists['emaillist'] = {'description':
                      """All users in our mailing list without an account.""",
                      'list': Q(password = 'emailuser')}
            
        return lists

    def students_union(self, QObject = False):
        import operator
        if len(self.students().values()) == 0:
            if QObject:
                return Q(id = -1)
            else:
                return ESPUser.objects.filter(id = -1)
                    
        union = reduce(operator.or_, [x for x in self.students(True).values() ])
        if QObject:
            return union
        else:
            return ESPUser.objects.filter(union).distinct()

    def teachers_union(self, QObject = False):
        import operator
        if len(self.teachers().values()) == 0:
            if QObject:
                return Q(id = -1)
            else:
                return ESPUser.objects.filter(id = -1)
        union = reduce(operator.or_, [x for x in self.teachers(True).values() ])
        if QObject:
            return union
        else:
            return ESPUser.objects.filter(union).distinct()   
 
    def volunteers_union(self, QObject = False):
        import operator
        if len(self.volunteers().values()) == 0:
            if QObject:
                return Q(id = -1)
            else:
                return ESPUser.objects.filter(id = -1)
        union = reduce(operator.or_, [x for x in self.volunteers(True).values() ])
        if QObject:
            return union
        else:
            return ESPUser.objects.filter(union).distinct()

    @cache_function
    def isFull(self):
        """ Can this program accept any more students? """

        # Some programs don't have caps; this is represented with program_size_max in [ 0, None ]
        if self.program_size_max is None or self.program_size_max == 0:
            return False

        students_dict = self.students(QObjects = True)
        if students_dict.has_key('classreg'):
            students_count = ESPUser.objects.filter(students_dict['classreg']).distinct().count()
        else:
            students_count = ESPUser.objects.filter(record__event="reg_confirmed",record__program=self).distinct().count()

        isfull = ( students_count >= self.program_size_max )

        return isfull
    isFull.depend_on_cache('program.ClassSection.num_students', lambda self=wildcard, **kwargs: {'self': self.parent_class.parent_program})
    isFull.depend_on_row('program.Program', lambda prog: {'self': prog})
    isFull.depend_on_row('users.Record', lambda rec: {}, lambda rec: rec.event == "reg_confirmed") #i'm not sure why the selector is empty, that's how it was for the confirmation dependency when it was a userbit

    @cache_function
    def open_class_registration(self):
        return self.getModuleExtension('ClassRegModuleInfo').open_class_registration
    open_class_registration.depend_on_row('modules.ClassRegModuleInfo', lambda crmi: {'self': crmi.get_program()})
    open_class_registration = property(open_class_registration)

    @cache_function
    def open_class_category(self):
        """Return the name of the open class category, as determined by the program tag.

        This assumes you've already created the Category manually.

        Returns:
          A ClassCategories object if one was found, or None.
        """
        pk = Tag.getProgramTag('open_class_category', self, default=None)
        cc = None
        if pk is not None:
            try:
                pk = int(pk)
                cc = ClassCategories.objects.get(pk=pk)
            except (ValueError, TypeError, ClassCategories.DoesNotExist) as e:
                pass
        if cc is None:
            cc = ClassCategories.objects.get_or_create(category="Walk-in Activity", symbol='W', seq=0)[0]
        return cc
    open_class_category.depend_on_model('tagdict.Tag')
    open_class_category.depend_on_model('program.ClassCategories')
    open_class_category = property(open_class_category)

    @cache_function
    def getScheduleConstraints(self):
        return ScheduleConstraint.objects.filter(program=self).select_related()
    getScheduleConstraints.depend_on_model('program.ScheduleConstraint')
    getScheduleConstraints.depend_on_model('program.BooleanToken')

    def lock_schedule(self, lock_level=1):
        """ Locks all schedule assignments for the program, for convenience
            (e.g. between scheduling some sections manually and running
            automatic scheduling).
        """
        from esp.resources.models import ResourceAssignment
        ResourceAssignment.objects.filter(target__parent_class__parent_program=self, lock_level__lt=lock_level).update(lock_level=lock_level)

    def isConfirmed(self, espuser):
        return Record.objects.filter(event="reg_confirmed",user=espuser,
                                     program=self).exists()
    
    """ These functions have been rewritten.  To avoid confusion, I've changed "ClassRooms" to
    "Classrooms."  So, if you try to call the old functions (which have no point anymore), then 
    you'll get an error and you'll notice that you need to change the call and its associated
    code.               -Michael P
    
    """
    def getClassrooms(self, timeslot=None):
        #   Returns the resources themselves.  See the function below for grouped-by-room.
        from esp.resources.models import ResourceType
        
        if timeslot is not None:
            return self.getResources().filter(event=timeslot, res_type=ResourceType.get_or_create('Classroom')).select_related()
        else:
            return self.getResources().filter(res_type=ResourceType.get_or_create('Classroom')).order_by('event').select_related()
    
    def getAvailableClassrooms(self, timeslot):
        #   Filters down classrooms to those that are not taken.
        return filter(lambda x: x.is_available(), self.getClassrooms(timeslot))
    
    def collapsed_dict(self, resources):
        result = {}
        for c in resources:
            if c.name not in result:
                #   Make a dictionary with some helper variables for each resource.
                result[c.name] = c
                result[c.name].timeslots = [c.event]
                result[c.name].furnishings = c.associated_resources()
                result[c.name].sequence = c.schedule_sequence(self)
                result[c.name].prog_available_times = c.available_times_html(self)
            else:
                result[c.name].timeslots.append(c.event)
            
        for c in result:
            result[c].timegroup = Event.collapse(result[c].timeslots)
        
        return result

    @cache_function
    def groupedClassrooms(self):

        classrooms = self.getClassrooms()
        
        result = self.collapsed_dict(classrooms)
        key_list = result.keys()
        key_list.sort()
        #   Turn this into a list instead of a dictionary.
        ans = [result[key] for key in key_list]

        return ans
    groupedClassrooms.depend_on_row('resources.Resource', lambda res: {'self': res.event.parent_program()})
    groupedClassrooms.depend_on_row(Event, lambda event: {'self': event.parent_program()})
        
    def addClassroom(self, classroom_form):
        from esp.program.modules.forms.resources import ClassroomForm
        
        #   Parse classroom form to create classroom and associated resources, group them,
        #   and save them.
        assert False, 'todo'
        
    def classes(self):
        return ClassSubject.objects.filter(parent_program = self).order_by('id')        

    @cache_function
    def class_ids_implied(self):
        """ Returns the class ids implied by classes in this program. Returns [-1] for none so the cache doesn't keep getting hit. """
        retVal = set([])
        for c in self.classes():
            for imp in c.classimplication_set.all():
                retVal = retVal.union(imp.member_id_ints)
        if len(retVal) < 1:
            retVal = [-1]
        retVal = list(retVal)
        return retVal
    class_ids_implied.depend_on_row('program.ClassImplication', lambda ci: {'self': ci.cls.parent_program})

    def sections(self):
        return ClassSection.objects.filter(parent_class__parent_program=self).distinct().order_by('id').select_related('parent_class')

    def getTimeSlots(self, types=None, exclude_types=None):
        """ Get the time slots for a program. 
            A flag, exclude_types, allows you to restrict which types of timeslots
            are grabbed.  You can also provide a list of timeslot types to include.
            The default behavior is to include only class time slots.  See the
            install() function in esp/esp/cal/models.py for a list of time slot types.
        """
        qs = Event.objects.filter(program=self)
        if exclude_types is not None:
            qs = qs.exclude(event_type__description__in=exclude_types)
        elif types is not None:
            qs = qs.filter(event_type__description__in=types)
        else:
            qs = qs.filter(event_type__description='Class Time Block')
        return qs.select_related('event_type').order_by('start')

    def num_timeslots(self):
        return len(self.getTimeSlots())

    #   In situations where you just want a list of all time slots in the program,
    #   that can be cached.
    @cache_function
    def getTimeSlotList(self, include_all=False):
        if include_all:
            return list(self.getTimeSlots(exclude_types=[]))
        else:
            return list(self.getTimeSlots())
    getTimeSlotList.depend_on_model('cal.Event')

    def total_duration(self):
        """ Returns the total length of the events in this program, as a timedelta object. """
        ts_list = Event.collapse(list(self.getTimeSlots()), tol=timedelta(minutes=15))
        time_sum = timedelta()
        for t in ts_list:
            time_sum = time_sum + (t.end - t.start)
        return time_sum

    def dates(self):
        result = []
        for ts in self.getTimeSlotList():
            ts_day = date(ts.start.year, ts.start.month, ts.start.day)
            if ts_day not in result:
                result.append(ts_day)
        return result
    
    def date_range(self):
        """ Returns string range from earliest timeslot to latest timeslot, or NoneType if no timeslots set """
        dates = self.getTimeSlots()

        if dates:
            d1 = min(dates).start
            d2 = max(dates).end
            if d1.year == d2.year:
                if d1.month == d2.month:
                    if d1.day == d2.day:
                        return u'%s' % d1.strftime('%b. %d, %Y').decode('utf-8')
                    else:
                        return u'%s - %s' % (d1.strftime('%b. %d').decode('utf-8'), d2.strftime('%d, %Y').decode('utf-8'))
                else:
                    return u'%s - %s' % (d1.strftime('%b. %d').decode('utf-8'), d2.strftime('%b. %d, %Y').decode('utf-8'))
            else:
                return u'%s - %s' % (d1.strftime('%b. %d, %Y').decode('utf-8'), d2.strftime('%b. %d, %Y').decode('utf-8'))
        else:
            return None

    @cache_function
    def getResourceTypes(self, include_classroom=False, include_global=None):
        #   Show all resources pertaining to the program that aren't these two hidden ones.
        from esp.resources.models import ResourceType
        
        if include_classroom:
            exclude_types = []
        else:
            exclude_types = [ResourceType.get_or_create('Classroom')]
        
        if include_global is None:
            include_global = Tag.getTag('allow_global_restypes')

        if include_global:
            Q_filters = Q(program=self) | Q(program__isnull=True)
        else:
            Q_filters = Q(program=self)
        
        return ResourceType.objects.filter(Q_filters).exclude(id__in=[t.id for t in exclude_types]).order_by('priority_default')
    getResourceTypes.depend_on_model('resources.ResourceType')
    getResourceTypes.depend_on_model('tagdict.Tag')

    def getResources(self):
        from esp.resources.models import Resource
        return Resource.objects.filter(event__program=self)
    
    def getFloatingResources(self, timeslot=None, queryset=False):
        from esp.resources.models import ResourceType
        #   Don't include classrooms and teachers in the floating resources.
        exclude_types = [ResourceType.get_or_create('Classroom')]
        
        if timeslot is not None:
            res_list = self.getResources().filter(event=timeslot, is_unique=True).exclude(res_type__in=exclude_types)
        else:
            res_list = self.getResources().filter(is_unique=True).exclude(res_type__in=exclude_types)
            
        if queryset:
            return res_list
        else:
            result = self.collapsed_dict(res_list)
            return [result[c] for c in result]

    def getAvailableResources(self, timeslot):
        #   Filters down the floating resources to those that are not taken.
        return filter(lambda x: x.is_available(), self.getFloatingResources(timeslot))

    def getDurations(self, round=False):
        """ Find all contiguous time blocks and provide a list of duration options. """
        from esp.program.modules.module_ext import ClassRegModuleInfo
        from decimal import Decimal
        
        times = Event.group_contiguous(list(self.getTimeSlots()))
        crmi = self.getModuleExtension(ClassRegModuleInfo)
        if crmi and crmi.class_max_duration is not None:
            max_seconds = crmi.class_max_duration * 60
        else:
            max_seconds = None

        durationDict = {}
        
        #   I hope this isn't too terribly slow... not bothering with a faster way
        for t_list in times:
            n = len(t_list)
            for i in range(0, n):
                for j in range(i, n):
                    time_option = t_list[j].end - t_list[i].start
                    durationSeconds = time_option.seconds
                    #   If desired, round up to the nearest 15 minutes
                    if round:
                        rounded_seconds = int(durationSeconds / 900.0 + 1.0) * 900
                    else:
                        rounded_seconds = durationSeconds
                    if (max_seconds is None) or (durationSeconds <= max_seconds):
                        durationDict[Decimal(durationSeconds) / 3600] = \
                                        str(rounded_seconds / 3600) + ':' + \
                                        str((rounded_seconds / 60) % 60).rjust(2,'0')
            
        durationList = durationDict.items()

        return durationList

    def getSurveys(self):
        from esp.survey.models import Survey
        return Survey.objects.filter(program=self)
    
        
    def getLineItemTypes(self, user=None, required=True):
        from esp.accounting.controllers import ProgramAccountingController
        pac = ProgramAccountingController(self)
        if required:
            li_types = list(pac.get_lineitemtypes(required_only=True))
        else:
            li_types = list(pac.get_lineitemtypes(optional_only=True))

        return li_types

    @cache_function
    def getModules_base(self, tl = None):
        """ Gets a list of modules for this program. 
            For caching purposes, these are returned in the original
            ProgramModuleObj form.  """
        from esp.program.modules import base

        def cmpModules(mod1, mod2):
            """ comparator function for two modules """
            try:
                return cmp(mod1.seq, mod2.seq)
            except AttributeError:
                return 0
        if tl:
            modules =  [ base.ProgramModuleObj.getFromProgModule(self, module, convert=False)
                 for module in self.program_modules.filter(module_type = tl) ]
        else:
            modules =  [ base.ProgramModuleObj.getFromProgModule(self, module, convert=False)
                 for module in self.program_modules.all()]

        modules.sort(cmpModules)
        return modules
<<<<<<< HEAD
    getModules_base.depend_on_row(lambda: Program, lambda prog: {'self': prog})
    getModules_base.depend_on_model(lambda: ProgramModule)
    getModules_base.depend_on_row(lambda: ProgramModuleObj, lambda mod: {'self': mod.program})
    # I've only included the module extensions we still seem to use.
    # Feel free to adjust. -ageng 2010-10-23
    getModules_base.depend_on_row(lambda: ClassRegModuleInfo, lambda modinfo: {'self': modinfo.module.program})
    getModules_base.depend_on_row(lambda: StudentClassRegModuleInfo, lambda modinfo: {'self': modinfo.module.program})

    def getModules_cached(self, tl=None):
        """ Take the cached ProgramModuleObj list returned by getModules_base
            and convert it to the expected list of modules having different types """
        return [x.toHandlerClass() for x in self.getModules_base(tl)]
=======
    getModules_cached.depend_on_row('program.Program', lambda prog: {'self': prog})
    getModules_cached.depend_on_model('program.ProgramModule')
    getModules_cached.depend_on_row('modules.ProgramModuleObj', lambda mod: {'self': mod.program})
    # I've only included the module extensions we still seem to use.
    # Feel free to adjust. -ageng 2010-10-23
    getModules_cached.depend_on_row('modules.ClassRegModuleInfo', lambda modinfo: {'self': modinfo.module.program})
    getModules_cached.depend_on_row('modules.StudentClassRegModuleInfo', lambda modinfo: {'self': modinfo.module.program})
>>>>>>> 5edcfd47

    def getModules(self, user = None, tl = None):
        """ Gets modules for this program, optionally attaching a user. """
        modules = self.getModules_cached(tl)
        if user:
            for module in modules:
                module.setUser(user)
        #   Populate the view attributes so they can be cached
        for module in modules:
            module.get_all_views()
            module.get_main_view()
        return modules

    @cache_function
<<<<<<< HEAD
    def getModuleViews_cached(self, main_only=False, tl=None):
=======
    def hasModule(self, name):
        """ Tests whether a program has the given module enabled, cachedly. name should be a module name, like 'AvailabilityModule'. """
        return self.program_modules.filter(handler=name).exists()
    hasModule.depend_on_row('program.Program', lambda prog: {'self': prog})
    hasModule.depend_on_model('program.ProgramModule')
    hasModule.depend_on_row('modules.ProgramModuleObj', lambda module: {'self': module.program})
    hasModule.depend_on_m2m('program.Program', 'program_modules', lambda program, module: {'self': program})

    @cache_function
    def getModule(self, name):
        """ Returns the specified module for this program if it is enabled.
            'name' should be a module name like 'AvailabilityModule'. """

        if self.hasModule(name):
            #   Sometimes there are multiple modules with the same handler.
            #   This function is not choosy, since the return value
            #   is typically used just to access a view function.
            return ProgramModuleObj.getFromProgModule(self, self.program_modules.filter(handler=name)[0])
        else:
            return None
    getModule.depend_on_cache(hasModule, lambda self=wildcard, name=wildcard, **kwargs: {'self': self, 'name': name})

    @cache_function
    def getModuleViews(self, main_only=False, tl=None):
>>>>>>> 5edcfd47
        modules = self.getModules_cached(tl)
        result = {}
        for mod in modules:
            tl = mod.module.module_type
            if main_only:
                if mod.main_view:
                    result[(tl, mod.main_view)] = mod.toBaseClass()
            else:
                for view in mod.views:
                    result[(tl, view)] = mod.toBaseClass()
        return result
<<<<<<< HEAD
    getModuleViews_cached.depend_on_cache(lambda: Program.getModules_base, lambda **kwargs: {})
    
    def getModuleViews(self, main_only=False, tl=None):
        view_dict = self.getModuleViews_cached(main_only, tl)
        for key in view_dict:
            view_dict[key] = view_dict[key].toHandlerClass()
        return view_dict
=======
    getModuleViews.depend_on_cache(getModules_cached, lambda **kwargs: {})
>>>>>>> 5edcfd47
    
    def getModuleExtension(self, ext_name_or_cls, module_id=None):
        """ Get the specified extension (e.g. ClassRegModuleInfo) for a program.
        This avoids actually looking up the program module first. """
        # We don't actually want to cache this in memcached:
        # If its value changes in the middle of a page load, we don't want to switch to the new value.
        # Also, the method is called quite often, so it adds cache load.
        # Program objects are assumed to not persist across page loads generally,
        # so the following should be marginally safer:
        
        if not hasattr(self, "_moduleExtension"):
            self._moduleExtension = {}

        key = (ext_name_or_cls, module_id)
        if key in self._moduleExtension:
            return self._moduleExtension[key]
        
        ext_cls = None
        if isinstance(ext_name_or_cls, basestring):
            mod = __import__('esp.program.modules.module_ext', (), (), ext_name_or_cls)
            ext_cls = getattr(mod, ext_name_or_cls)
        else:
            ext_cls = ext_name_or_cls

        if module_id:
            try:
                extension = ext_cls.objects.filter(module__id=module_id).select_related()[0]
            except:
                extension = ext_cls()
                extension.module_id = module_id
                extension.save()
        else:
            try:
                extension = ext_cls.objects.filter(module__program__id=self.id).select_related()[0]
            except:
                extension = None
                
        self._moduleExtension[key] = extension
                
        return extension

    @cache_function
    def getColor(self):
        if hasattr(self, "_getColor"):
            return self._getColor

        modinfo = self.getModuleExtension(ClassRegModuleInfo)
        retVal = None
        if modinfo:
            retVal = modinfo.color_code

        self._getColor = retVal
        return retVal
    getColor.depend_on_row('modules.ClassRegModuleInfo', lambda crmi: {'self': crmi.module.program})
    
    def visibleEnrollments(self):
        """
        Returns whether class enrollments should show up in the catalog.
        This originally returned true if class registration was fully open.
        Now it's just a checkbox in the StudentClassRegModuleInfo.
        """
        options = self.getModuleExtension('StudentClassRegModuleInfo')
        return options.visible_enrollments
        
    def getVolunteerRequests(self):
        return VolunteerRequest.objects.filter(timeslot__program=self).order_by('timeslot__start')
    
    @cache_function
    def getShirtInfo(self):
        shirt_count = defaultdict(lambda: defaultdict(int))
        teacher_dict = self.teachers()
        if teacher_dict.has_key('class_approved'):
            query = teacher_dict['class_approved']
            query = query.filter(registrationprofile__most_recent_profile=True)
            query = query.values_list('registrationprofile__teacher_info__shirt_type',
                                      'registrationprofile__teacher_info__shirt_size')
            query = query.annotate(people=Count('id', distinct=True))

            for row in query:
                shirt_type, shirt_size, count = row
                shirt_count[shirt_type][shirt_size] = count

        shirts = {}
        shirts['teachers'] = [ { 'type': shirt_type[1], 'distribution':[ shirt_count[shirt_type[0]][shirt_size[0]] for shirt_size in shirt_sizes ] } for shirt_type in shirt_types ]

        return {'shirts' : shirts, 'shirt_sizes' : shirt_sizes, 'shirt_types' : shirt_types }
    #   Update cache whenever a class is approved or a teacher changes their profile
    getShirtInfo.depend_on_row('program.ClassSubject', lambda cls: {'self': cls.parent_program})
    getShirtInfo.depend_on_model('users.TeacherInfo')

    @cache_function
    def incrementGrade(self): 
        """
        Get the value of the "increment_default_grade_levels" tag.

        This tag increments the effective school year of the program.
        Also affects how grade ranges for this program are displayed,
        to say "rising Xth grade" rather than just X.

        See ESPUser.program_schoolyear.
        """
        return int(Tag.getBooleanTag('increment_default_grade_levels', self, False))
    incrementGrade.depend_on_row('tagdict.Tag', lambda tag: {'self' :  tag.target})
    
    def priorityLimit(self):
        studentregmodule = self.getModuleExtension('StudentClassRegModuleInfo')
        if studentregmodule and studentregmodule.priority_limit > 0:
            return studentregmodule.priority_limit
        else: 
            return 1
    
    def useGradeRangeExceptions(self):
        studentregmodule = self.getModuleExtension('StudentClassRegModuleInfo')
        if studentregmodule:
            return studentregmodule.use_grade_range_exceptions
        else:
            return False
    
    def getDirectorCCEmail(self):
        if self.director_cc_email:
            return self.director_cc_email
        else:
            return self.director_email

    def getDirectorConfidentialEmail(self):
        if self.director_confidential_email:
            return self.director_confidential_email
        else:
            return self.getDirectorCCEmail()

    @cache_function
    def by_prog_inst(cls, program, instance):
        prog_inst = Program.objects.select_related().get(url='%s/%s' % (program, instance))
        return prog_inst
    by_prog_inst.depend_on_row('program.Program', lambda prog: {'program': prog})
    by_prog_inst = classmethod(by_prog_inst)

    def _sibling_discount_get(self):
        """
        Memoizes and returns the amount of the sibling_discount Tag, defaulting
        to 0.00.
        """
        if hasattr(self, "_sibling_discount"):
            return self._sibling_discount
        self._sibling_discount = Decimal(Tag.getProgramTag('sibling_discount', program=self, default='0.00'))
        return self._sibling_discount

    def _sibling_discount_set(self, value):
        if value is not None:
            self._sibling_discount = Decimal(value)
            Tag.setTag('sibling_discount', target=self, value=self._sibling_discount)
        else:
            self._sibling_discount = Decimal('0.00')
            Tag.objects.filter(key='sibling_discount', object_id=self.id).delete()

    sibling_discount = property(_sibling_discount_get, _sibling_discount_set)

    @property
    def splashinfo_objects(self):
        """
        Memoizes and returns the dictionary of students who have sibling
        discounts for this program.
        """
        if hasattr(self, "_splashinfo_objects"):
            return self._splashinfo_objects
        self._splashinfo_objects = dict(SplashInfo.objects.filter(program=self, siblingdiscount=True).distinct().values_list('student', 'siblingdiscount'))
        return self._splashinfo_objects

Program.setup_user_filters()


class SplashInfo(models.Model):
    """ A model that can be used to track additional student preferences specific to
        a program.  Stanford has used this for lunch selection and a sibling discount.
        The data is manipulated by a separate program module, SplashInfoModule,
        which produces an additional registration step if enabled.
    """
    student = AjaxForeignKey(ESPUser)
    #   Program field may be empty for backwards compatibility with Stanford data
    program = AjaxForeignKey(Program, null=True)
    lunchsat = models.CharField(max_length=32, blank=True, null=True)
    lunchsun = models.CharField(max_length=32, blank=True, null=True)
    siblingdiscount = models.NullBooleanField(default=False, blank=True)
    siblingname = models.CharField(max_length=64, blank=True, null=True)
    submitted = models.NullBooleanField(default=False, blank=True)

    class Meta:
        app_label = 'program'
        db_table = 'program_splashinfo'

    def __unicode__(self):
        return u'Lunch/sibling info for %s at %s' % (self.student, self.program)

    @staticmethod
    def hasForUser(user, program=None):
        if program:
            q = SplashInfo.objects.filter(student=user, program=program)
        else:
            q = SplashInfo.objects.filter(student=user)
        return (q.count() > 0) and q[0].submitted

    @staticmethod
    def getForUser(user, program=None):
        if program:
            q = SplashInfo.objects.filter(student=user, program=program)
        else:
            q = SplashInfo.objects.filter(student=user)
        if q.count() > 0:
            return q[0]
        else:
            n = SplashInfo(student=user, program=program)
            n.save()
            return n    
            
    def pretty_version(self, attr_name):
        #   Look up choices
        tag_data = Tag.getTag('splashinfo_choices', target=self.program)
        if not tag_data: tag_data = Tag.getTag('splashinfo_choices')
        
        #   Check for matching item in list of choices
        if tag_data:
            tag_struct = json.loads(tag_data)
            for item in tag_struct[attr_name]:
                if item[0] == getattr(self, attr_name):
                    return item[1].decode('utf-8')
                    
        return u'N/A'
    
    def pretty_satlunch(self):
        return self.pretty_version('lunchsat')

    def pretty_sunlunch(self):
        return self.pretty_version('lunchsun')

    def execute_sibling_discount(self):
        if self.siblingdiscount:
            from esp.accounting.controllers import IndividualAccountingController
            from esp.accounting.models import Transfer
            iac = IndividualAccountingController(self.program, self.student)
            source_account = iac.default_finaid_account()
            dest_account = iac.default_source_account()
            line_item_type = iac.default_siblingdiscount_lineitemtype()
            transfer, created = Transfer.objects.get_or_create(source=source_account, destination=dest_account, user=self.student, line_item=line_item_type, amount_dec=Decimal('20.00'))
            return transfer

    def save(self):
        from esp.accounting.controllers import IndividualAccountingController

        #   We have two things to put in: "Saturday Lunch" and "Sunday Lunch".  
        #   If they are not there, they will be created.  These names are hard coded.
        from esp.accounting.models import LineItemType
        LineItemType.objects.get_or_create(program=self.program, text='Saturday Lunch')
        LineItemType.objects.get_or_create(program=self.program, text='Sunday Lunch')

        #   Figure out how much everything costs
        cost_info = json.loads(Tag.getProgramTag('splashinfo_costs', self.program, default='{}'))

        #   Save accounting information
        iac = IndividualAccountingController(self.program, self.student)

        if not self.lunchsat or self.lunchsat == 'no':
            iac.set_preference('Saturday Lunch', 0)
        elif 'lunchsat' in cost_info:
            iac.set_preference('Saturday Lunch', 1, cost_info['lunchsat'][self.lunchsat])

        if not self.lunchsun or self.lunchsun == 'no':
            iac.set_preference('Sunday Lunch', 0)
        elif 'lunchsun' in cost_info:
            iac.set_preference('Sunday Lunch', 1, cost_info['lunchsun'][self.lunchsun])
        
        super(SplashInfo, self).save()


class RegistrationProfile(models.Model):
    """ A student registration form """
    user = AjaxForeignKey(ESPUser)
    program = models.ForeignKey(Program, blank=True, null=True)
    contact_user = AjaxForeignKey(ContactInfo, blank=True, null=True, related_name='as_user')
    contact_guardian = AjaxForeignKey(ContactInfo, blank=True, null=True, related_name='as_guardian')
    contact_emergency = AjaxForeignKey(ContactInfo, blank=True, null=True, related_name='as_emergency')
    student_info = AjaxForeignKey(StudentInfo, blank=True, null=True, related_name='as_student')
    teacher_info = AjaxForeignKey(TeacherInfo, blank=True, null=True, related_name='as_teacher')
    guardian_info = AjaxForeignKey(GuardianInfo, blank=True, null=True, related_name='as_guardian')
    educator_info = AjaxForeignKey(EducatorInfo, blank=True, null=True, related_name='as_educator')
    last_ts = models.DateTimeField(default=datetime.now())
    emailverifycode = models.TextField(blank=True, null=True)
    email_verified  = models.BooleanField(default=False, blank=True)
    most_recent_profile = models.BooleanField(default=False)

    old_text_reminder = models.NullBooleanField(db_column='text_reminder')  ## Kept around for database-migration purposes

    ## Oops, I didn't see this field, and I reimplemented its functionality...
    ## Wrap it for backwards compatibility. -- aseering 8/18/2010
    def _get_text_reminder(self):
        if not self.contact_user:
            return None
        return self.contact_user.receive_txt_message
    def _set_text_reminder(self, val):
        if not self.contact_user:
            contact_user = ContactInfo()
            contact_user.first_name = self.user.first_name
            contact_user.last_name = self.user.last_name
            contact_user.save()
            self.contact_user = contact_user
            self.save()
        self.contact_user.receive_txt_message = val
        self.contact_user.save()
    text_reminder = property(_get_text_reminder, _set_text_reminder)

    class Meta:
        app_label = 'program'
        db_table = 'program_registrationprofile'

    @cache_function
    def getLastProfile(user):
        regProf = None
        
        if isinstance(user.id, (int, long)):
            try:
                regProf = RegistrationProfile.objects.filter(user__exact=user).select_related().latest('last_ts')
            except:
                pass

        if regProf != None:
            return regProf
        
        regProf = RegistrationProfile()
        regProf.user = ESPUser(user)

        return regProf
    getLastProfile.depend_on_row('program.RegistrationProfile', lambda profile: {'user': profile.user})
    getLastProfile = staticmethod(getLastProfile) # a bit annoying, but meh

    def confirmStudentReg(self, user):
        """ Confirm the specified user's registration in the program """
        records = Record.objects.filter(user=self.user, event="reg_confirmed")
        if records.count() == 0:
            record = Record.objects.create(user=self.user, event="reg_confirmed", program=self.program)

    def cancelStudentRegConfirmation(self, user):
        """ Cancel the registration confirmation for the specified student """
        raise ESPError("Error: You can't cancel a registration confirmation!  Confirmations are final!")
        
    def save(self, *args, **kwargs):
        """ update the timestamp and clear getLastProfile cache """
        self.last_ts = datetime.now()
        RegistrationProfile.objects.filter(user = self.user, most_recent_profile = True).update(most_recent_profile = False)
        self.most_recent_profile = True
        super(RegistrationProfile, self).save(*args, **kwargs)
        
    @cache_function
    def getLastForProgram(user, program):
        """ Returns the newest RegistrationProfile attached to this user and this program (or any ancestor of this program). """
        if user.is_anonymous():
            regProfList = RegistrationProfile.objects.none()
        else:
            regProfList = (RegistrationProfile.objects
                           .filter(user__exact=user, program__exact=program)
                           .select_related(
                               'user', 'program', 'contact_user',
                               'contact_guardian', 'contact_emergency',
                               'student_info', 'teacher_info', 'guardian_info',
                               'educator_info')
                           .order_by('-last_ts','-id')[:1])
        if len(regProfList) < 1:
            regProf = RegistrationProfile.getLastProfile(user)
            regProf.program = program
            if regProf.id is not None:
                regProf.id = None
                if (datetime.now() - regProf.last_ts).days <= 5:
                    regProf.save()
        else:
            regProf = regProfList[0]
        return regProf
    # Thanks to our attempts to be smart and steal profiles from other programs,
    # the cache can't depend only on profiles with the same (user, program).
    getLastForProgram.depend_on_row('program.RegistrationProfile', lambda rp: {'user': rp.user})
    getLastForProgram = staticmethod(getLastForProgram)
            
    def __unicode__(self):
        if self.program_id == None:
            return u'<Registration for %s>' % unicode(self.user)
        if self.user is not None:
            return u'<Registration for %s in %s>' % (unicode(self.user), unicode(self.program))


    def updateForm(self, form_data, specificInfo = None):
        if self.student_info is not None and (specificInfo is None or specificInfo == 'student'):
            form_data = self.student_info.updateForm(form_data)
        if self.teacher_info is not None and (specificInfo is None or specificInfo == 'teacher'):
            form_data = self.teacher_info.updateForm(form_data)
        if self.guardian_info is not None and (specificInfo is None or specificInfo == 'guardian'):
            form_data = self.guardian_info.updateForm(form_data)
        if self.educator_info is not None and (specificInfo is None or specificInfo == 'educator'):
            form_data = self.educator_info.updateForm(form_data)
        if self.contact_user is not None:
            form_data = self.contact_user.updateForm(form_data)
        if self.contact_guardian is not None:
            form_data = self.contact_guardian.updateForm(form_data, 'guard_')
        if self.contact_emergency is not None:
            form_data = self.contact_emergency.updateForm(form_data, 'emerg_')
        return form_data
    
    #   Note: these functions return ClassSections, not ClassSubjects.
    def preregistered_classes(self,verbs=None):
        return ESPUser(self.user).getSectionsFromProgram(self.program,verbs=verbs)
    
    def registered_classes(self):
        return ESPUser(self.user).getEnrolledSections(program=self.program)


class TeacherBio(models.Model):
    """ This is the biography of a teacher."""

    program = models.ForeignKey(Program, blank=True, null=True)
    user    = AjaxForeignKey(ESPUser)
    bio     = models.TextField(blank=True, null=True)
    slugbio = models.CharField(max_length=50, blank=True, null=True)
    picture = models.ImageField(height_field = 'picture_height', width_field = 'picture_width', upload_to = "uploaded/bio_pictures/%y_%m/",blank=True, null=True)
    picture_height = models.IntegerField(blank=True, null=True)
    picture_width  = models.IntegerField(blank=True, null=True)
    last_ts = models.DateTimeField(auto_now = True)    
    hidden = models.BooleanField(default=False)

    class Meta:
        app_label = 'program'
        db_table = 'program_teacherbio'

    @staticmethod
    def getLastBio(user):
        bios = TeacherBio.objects.filter(user__exact=user).order_by('-last_ts','-id')
        if len(bios) < 1:
            lastBio = TeacherBio()
            lastBio.user = user
        else:
            lastBio = bios[0]
        return lastBio

    def save(self, *args, **kwargs):
        """ update the timestamp """
        self.last_ts = datetime.now()
        super(TeacherBio, self).save(*args, **kwargs)

    def url(self):
        return '/teach/teachers/%s/bio.html' % self.user.username

    def edit_url(self):
        return '/teach/teachers/%s/bio.edit.html' % self.user.username

    @staticmethod
    def getLastForProgram(user, program):
        bios = TeacherBio.objects.filter(user__exact=user, program__exact=program).order_by('-last_ts','-id')

        if bios.count() < 1:
            lastBio         = TeacherBio()
            lastBio.user    = user
            lastBio.program = program
        else:
            lastBio = bios[0]
        return lastBio


class FinancialAidRequest(models.Model):
    """
    Student financial Aid Request
    """

    program = models.ForeignKey(Program, editable = False)
    user    = AjaxForeignKey(ESPUser, editable = False)

    reduced_lunch = models.BooleanField(verbose_name = 'Do you receive free/reduced lunch at school?', blank=True, default=False)

    household_income = models.CharField(verbose_name = 'Approximately what is your household income (round to the nearest $10,000)?', null=True, blank=True,
                        max_length=12)

    extra_explaination = models.TextField(verbose_name = 'Please describe in detail your financial situation this year', null=True, blank=True)

    student_prepare = models.BooleanField(verbose_name = 'Did anyone besides the student fill out any portions of this form?', blank=True, default=False)

    done = models.BooleanField(default=False, editable=False)

    @property
    def approved(self):
        return (self.financialaidgrant_set.all().count() > 0)

    class Meta:
        app_label = 'program'
        db_table = 'program_financialaidrequest'
        unique_together = ('program', 'user')

    def __unicode__(self):
        """ Represent this as a string. """
        if self.reduced_lunch:
            reducedlunch = u"(Free Lunch)"
        else:
            reducedlunch = u''
            
        explanation = self.extra_explaination
        if explanation is None:
            explanation = u''
        elif len(explanation) > 40:
            explanation = explanation[:40] + u"..."


        string = u"%s (%s@%s) for %s (%s, %s) %s"%\
                 (ESPUser(self.user).name(), self.user.username, settings.DEFAULT_HOST, self.program.niceName(), self.household_income, explanation, reducedlunch)

        if self.done:
            string = u"Finished: [" + string + u"]"

        return string
        
""" Functions for scheduling constraints
    I'm sorry that these are in the same __init__.py file;
    whenever I tried moving them to a separate file, 
    Django wouldn't install the models. 
"""
        
def get_subclass_instance(cls, obj):
    for c in cls.__subclasses__():
        #   Try casting the object into each of the subclasses.
        #   If you find an object, return it.
        result = None
        try:
            result = c.objects.get(id=obj.id)
        except:
            pass
        if result:
            return get_subclass_instance(c, result)
    #   If you couldn't find any, return the original object.
    return obj

class BooleanToken(models.Model):
    """ A true/false value or Boolean operation.
        Meant to be extended to more meaningful Boolean functions operating on
        other models, such as:
        - Whether a user is violating a schedule constraint
        - Whether a user is in a particular age range
        - Whether a user has been e-mailed in the last month
        
        Also meant to be combined into logical expressions for queries/tests
        (see BooleanExpression below).
    """
    exp = models.ForeignKey('BooleanExpression', help_text='The Boolean expression that this token belongs to')
    text = models.TextField(help_text='Boolean value, or text needed to compute it', default='', blank=True)
    seq = models.IntegerField(help_text='Location of this token on the expression stack (larger numbers are higher)', default=0)

    class Meta:
        app_label = 'program'

    def get_expr(self):
        return self.exp.subclass_instance()
    #   Renamed to expr to avoid conflicting with Django SQL evaluator "expression"
    expr = property(get_expr)

    def __unicode__(self):
        return u'[%d] %s' % (self.seq, self.text)

    @cache_function
    def subclass_instance(self):
        return get_subclass_instance(BooleanToken, self)
    subclass_instance.depend_on_row('program.BooleanToken', lambda bt: {'self': bt})

    @staticmethod
    def evaluate(stack, *args, **kwargs):
        """ Evaluate a stack of Boolean tokens. 
            Operations (including the basic ones defined below) take their
            arguments off the stack.
        """
        value = None
        stack = list(stack)
        while (value is None) and (len(stack) > 0):
            token = stack.pop()     #   Used to be .subclass_instance() - this is now in BooleanExpression.get_stack()
            
            # Handle possibilities for what the token might be:
            if (token.text == '||') or (token.text.lower() == 'or'):
                # - or operator
                (value1, stack) = BooleanToken.evaluate(stack, *args, **kwargs)
                (value2, stack) = BooleanToken.evaluate(stack, *args, **kwargs)
                value = (value1 or value2)
            elif (token.text == '&&') or (token.text.lower() == 'and'):
                # - and operator
                (value1, stack) = BooleanToken.evaluate(stack, *args, **kwargs)
                (value2, stack) = BooleanToken.evaluate(stack, *args, **kwargs)
                value = (value1 and value2)
            elif (token.text == '!') or (token.text == '~') or (token.text.lower() == 'not'):
                # - not operator
                (value1, stack) = BooleanToken.evaluate(stack, *args, **kwargs)
                value = (not value1)
            else:
                # - direct boolean value
                # Pass along arguments
                value = token.boolean_value(*args, **kwargs)
                
        return (value, stack)

    """ This function is meant to take extra arguments so subclasses can use additional
        information in order to compute their value (i.e. schedule information) """
    def boolean_value(self, *args, **kwargs):
        if (self.text == '1') or (self.text.lower() == 't') or (self.text.lower() == 'true'):
            return True
        else:
            return False
            
            
class BooleanExpression(models.Model):
    """ A combination of BooleanTokens that can be manipulated and evaluated. 
        Arbitrary arguments can be supplied to the evaluate function in order
        to help subclassed tokens do their thing.
    """

    class Meta:
        app_label = 'program'

    label = models.CharField(max_length=80, help_text='Description of the expression')

    def __unicode__(self):
        return u'(%d tokens) %s' % (len(self.get_stack()), self.label)

    def subclass_instance(self):
        return get_subclass_instance(BooleanExpression, self)

    @cache_function
    def get_stack(self):
        return [s.subclass_instance() for s in self.booleantoken_set.all().order_by('seq')]
    get_stack.depend_on_row('program.BooleanToken', lambda token: {'self': token.exp})
        
    def reset(self):
        self.booleantoken_set.all().delete()

    def add_token(self, token_or_value, seq=None, duplicate=True):
        my_stack = self.get_stack()
        if isinstance(token_or_value, basestring):
            new_token = BooleanToken(text=token_or_value)
        elif duplicate:
            token_type = type(token_or_value)
            #   print 'Adding duplicate of token %s, type %s, to %s' % (token_or_value.id, token_type.__name__, unicode(self))
            new_token = token_type()
            #   Copy over fields that don't describe relations
            for item in new_token._meta.fields:
                if not item.__class__.__name__ in ['AutoField', 'OneToOneField']:
                    setattr(new_token, item.name, getattr(token_or_value, item.name))
        else:
            new_token = token_or_value
        if seq is None:
            if len(my_stack) > 0:
                new_token.seq = self.get_stack()[-1].seq + 10
            else:
                new_token.seq = 0
        else:
            new_token.seq = seq
        new_token.exp = self
        new_token.save()
        return new_token
    
    def evaluate(self, *args, **kwargs):
        stack = self.get_stack()
        (value, post_stack) = BooleanToken.evaluate(stack, *args, **kwargs)
        return value


class ScheduleMap:
    """ The schedule map is a dictionary mapping Event IDs to lists of class sections.
        It can be generated and cached for a user, then modified
        (by adding/removing values) to quickly model the effect of a particular
        schedule change.
    """
    def __init__(self, user, program):
        if not isinstance(user, ESPUser):
            user = ESPUser(user)
        self.program = program
        self.user = user
        self.populate()

    def populate(self):
        result = {}
        for t in self.program.getTimeSlotList():
            result[t.id] = []
        sl = self.user.getEnrolledSectionsFromProgram(self.program)
        for s in sl:
            for m in s._timeslot_ids:
                result[m].append(s)
        self.map = result
        return self.map

    def add_section(self, sec):
        for t in sec.timeslot_ids():
            self.map[t].append(sec)
            
    def remove_section(self, sec):
        for t in sec.timeslot_ids():
            if sec in self.map[t]:
                self.map[t].remove(sec)

    def __marinade__(self):
        import hashlib
        import pickle
        return 'ScheduleMap_%s' % hashlib.md5(pickle.dumps(self)).hexdigest()[:8]
        
    def __unicode__(self):
        return u'%s' % self.map

class ScheduleConstraint(models.Model):
    """ A scheduling constraint that can be tested: 
        IF [condition] THEN [requirement]
        
        This constraint requires that [requirement] be true in order
        for [condition] to be true.  Examples:
        - IF [all other blocks are non-lunch] THEN [this block must be lunch]
        - IF [student taking class B] THEN [student took class A beforehand]
        
        The input to this calculation is a ScheduleMap (see above).
        ScheduleConstraint.evaluate([map]) returns:
        - False if the provided [map] would violate the constraint
        - True if the provided [map] would satisfy the constraint
    """
    program = models.ForeignKey(Program)

    condition = models.ForeignKey(BooleanExpression, related_name='condition_constraint')
    requirement = models.ForeignKey(BooleanExpression, related_name='requirement_constraint')
    #   This is a function of one argument, schedule_map, which returns an updated schedule_map.
    on_failure = models.TextField()

    class Meta:
        app_label = 'program'
    
    def __unicode__(self):
        return u'%s: "%s" requires "%s"' % (self.program.niceName(), unicode(self.condition), unicode(self.requirement))
    
    def evaluate(self, smap, recursive=True):
        self.schedule_map = smap
        cond_state = self.condition.evaluate(map=self.schedule_map.map)
        if cond_state:
            result = self.requirement.evaluate(map=self.schedule_map.map)
            if result:
                return True
            else:
                if recursive:
                    #   Try using the execution hook for arbitrary code... and running again to see if it helped.
                    (fail_result, data) = self.handle_failure()
                    if isinstance(fail_result, ScheduleMap):
                        self.schedule_map = fail_result
                    #   raise AjaxError('ScheduleConstraint says %s' % data)
                    return self.evaluate(self.schedule_map, recursive=False)
                else:
                    return False
        else:
            return True

    def handle_failure(self):
        #   Try the on_failure callback but be very lenient about it (fail silently)
        try:
            func_str = """def _f(schedule_map):
%s""" % ('\n'.join('    %s' % l.rstrip() for l in self.on_failure.strip().split('\n')))
            exec func_str
            result = _f(self.schedule_map)
            return result
        except Exception, inst:
            #   raise ESPError('Schedule constraint handler error: %s' % inst, log=False)
            pass
        #   If we got nothing from the on_failure function, just provide Nones.
        return (None, None)

class ScheduleTestTimeblock(BooleanToken):
    """ A boolean value that keeps track of a timeblock. 
        This is an abstract base class that doesn't define
        the boolean_value function.
    """
    timeblock = models.ForeignKey(Event, help_text='The timeblock that this schedule test pertains to')

    class Meta:
        app_label = 'program'

class ScheduleTestOccupied(ScheduleTestTimeblock):
    """ Boolean value testing: Does the schedule contain at least one
        section at the specified time?
    """
    class Meta:
        app_label = 'program'

    def boolean_value(self, *args, **kwargs):
        timeblock_id = self.timeblock.id
        user_schedule = kwargs['map']
        if timeblock_id in user_schedule:
            if len(user_schedule[timeblock_id]) > 0:
                return True
        return False

class ScheduleTestCategory(ScheduleTestTimeblock):
    """ Boolean value testing: Does the schedule contain at least one section 
        in the specified category at the specified time?
    """
    category = models.ForeignKey('ClassCategories', help_text='The class category that must be selected for this timeblock')
    def boolean_value(self, *args, **kwargs):
        timeblock_id = self.timeblock.id
        user_schedule = kwargs['map']
        if timeblock_id in user_schedule:
            for sec in user_schedule[timeblock_id]:
                if sec.category == self.category:
                    return True
        return False

    class Meta:
        app_label = 'program'
            
class ScheduleTestSectionList(ScheduleTestTimeblock):
    """ Boolean value testing: Does the schedule contain one of the specified
        sections at the specified time?
    """
    section_ids = models.TextField(help_text='A comma separated list of ClassSection IDs that can be selected for this timeblock')

    class Meta:
        app_label = 'program'
    
    def boolean_value(self, *args, **kwargs):
        timeblock_id = self.timeblock.id
        user_schedule = kwargs['map']
        section_id_list = [int(a) for a in self.section_ids.split(',')]
        if timeblock_id in user_schedule:
            for sec in user_schedule[timeblock_id]:
                if sec.id in section_id_list:
                    return True
        return False
        
    @classmethod
    def filter_by_section(cls, section):
        return cls.filter_by_sections([section])

    @classmethod
    def filter_by_sections(cls, sections):
        import operator
        q_list = []
        for section in sections:
            q_list.append(Q(Q(section_ids='%s' % section.id) | Q(section_ids__startswith='%s,' % section.id) | Q(section_ids__contains=',%s,' % section.id) | Q(section_ids__endswith=',%s' % section.id)))

        return cls.objects.filter( reduce(operator.or_, q_list) )
           
def schedule_constraint_test(prog):
    sc = ScheduleConstraint(program=prog)
    return True
    

class VolunteerRequest(models.Model):
    program = models.ForeignKey(Program)
    timeslot = models.ForeignKey('cal.Event')
    num_volunteers = models.PositiveIntegerField()

    class Meta:
        app_label = 'program'
    
    def num_offers(self):
        return self.volunteeroffer_set.count()
        
    def get_offers(self):
        return self.volunteeroffer_set.all()

    def __unicode__(self):
        return u'%s (%s)' % (self.timeslot.description, self.timeslot.short_time())

class VolunteerOffer(models.Model):
    request = models.ForeignKey(VolunteerRequest)
    confirmed = models.BooleanField()

    #   Fill out this if you're logged in...
    user = AjaxForeignKey(ESPUser, blank=True, null=True)
    
    #   ...or this if you haven't.
    email = models.EmailField(blank=True, null=True)
    name = models.CharField(max_length=80, blank=True, null=True)
    phone = PhoneNumberField(blank=True, null=True)
    
    shirt_size = models.CharField(max_length=5, blank=True, choices=shirt_sizes, null=True)
    shirt_type = models.CharField(max_length=20, blank=True, choices=shirt_types, null=True)
    
    comments = models.TextField(blank=True, null=True)

    class Meta:
        app_label = 'program'
    
    def __unicode__(self):
        return u'%s (%s, %s) for %s' % (self.name, self.email, self.phone, self.request)
    

""" This class provides the information that was provided by the DataTree
    anchor of each Userbit.  For example:
        URI V/Flags/Registration/Enrolled (name = 'Enrolled') -> 'name'
        Friendly name 'Student is enrolled in the class' -> 'description'
    In general, intermediate models for many-to-many relationships can 
    include a foreign key to this model unless it the relationships are
    inherently unambiguous.  There are too many different ways
    for students to be associated with a class for there to be a
    separate relationship for each (i.e. 'enrolled_students' field,
    'applied_students', etc.)
    
    Note: These models fit better in class_.py but cause validation errors
    due to Django's import scheme if they are placed there.
"""
class RegistrationType(models.Model):
    #   The 'key' (not really the primary key since we may want duplicate names)
    name = models.CharField(max_length=32)
    
    #   A more understandable name that is displayed by default, but has no effect on behavior
    displayName = models.CharField(max_length=32, blank=True, null=True)
    
    #   A more detailed description
    description = models.TextField(blank=True, null=True)
    
    #   Purely for bookkeeping on the part of administrators 
    #   without reading the whole description
    category = models.CharField(max_length=32)
    
    class Meta:
        unique_together = (("name", "category"),)
        app_label = 'program'
    
    @cache_function
    def get_cached(name, category):
        rt, created = RegistrationType.objects.get_or_create(name=name, defaults = {'category': category})
        return rt
    get_cached.depend_on_model('program.RegistrationType')
    get_cached = staticmethod(get_cached)

    @cache_function
    def get_map(include=None, category=None):
        #   If 'include' is specified, make sure we have keys named in that list
        if include:
            if not isinstance(category, str):
                raise ESPError('Need to supply category to RegistrationType.get_map() when passing include arguments', log=True)
            for name in include:
                type, created = RegistrationType.objects.get_or_create(name=name, category=category)
        
        #   Build a dictionary where names point to RegistrationType objects
        result = {}
        for item in RegistrationType.objects.all():
            result[item.name] = item
        return result
    get_map.depend_on_model('program.RegistrationType')
    get_map = staticmethod(get_map)

    def __unicode__(self):
        if self.displayName is not None and self.displayName != u"":
            return self.displayName
        else:
            return self.name

class StudentRegistration(ExpirableModel):
    """
    Model relating a student with a class section (interest, priority,
    enrollment, etc.).
    """
    section = AjaxForeignKey('ClassSection')
    user = AjaxForeignKey(ESPUser)
    relationship = models.ForeignKey(RegistrationType)

    class Meta:
        app_label = 'program'
    
    def __unicode__(self):
        return u'%s %s in %s' % (self.user, self.relationship, self.section)

class StudentSubjectInterest(ExpirableModel):
    """
    Model indicating a student interest in a class section.
    """
    subject = AjaxForeignKey('ClassSubject')
    user = AjaxForeignKey(ESPUser)

    class Meta:
        app_label = 'program'

    def __unicode__(self):
        return u'%s interest in %s' % (self.user, self.subject)
    
from esp.program.models.class_ import *
from esp.program.models.app_ import *
from esp.program.models.flags import *

def install():
    from esp.program.models.class_ import install as install_class
    print "Installing esp.program initial data..."
    install_class()

# The following are only so that we can refer to them in caching
from esp.program.modules.base import ProgramModuleObj
from esp.program.modules.module_ext import ClassRegModuleInfo, StudentClassRegModuleInfo
from esp.resources.models import ResourceType<|MERGE_RESOLUTION|>--- conflicted
+++ resolved
@@ -42,12 +42,8 @@
 from django.conf import settings
 from django.contrib.auth.models import User
 from django.contrib.contenttypes import generic
-<<<<<<< HEAD
 from localflavor.us.models import PhoneNumberField
-=======
-from django.contrib.localflavor.us.models import PhoneNumberField
 from django.core import urlresolvers
->>>>>>> 5edcfd47
 from django.core.cache import cache
 from django.db import models
 from django.db.models import Count
@@ -894,7 +890,6 @@
 
         modules.sort(cmpModules)
         return modules
-<<<<<<< HEAD
     getModules_base.depend_on_row(lambda: Program, lambda prog: {'self': prog})
     getModules_base.depend_on_model(lambda: ProgramModule)
     getModules_base.depend_on_row(lambda: ProgramModuleObj, lambda mod: {'self': mod.program})
@@ -907,15 +902,6 @@
         """ Take the cached ProgramModuleObj list returned by getModules_base
             and convert it to the expected list of modules having different types """
         return [x.toHandlerClass() for x in self.getModules_base(tl)]
-=======
-    getModules_cached.depend_on_row('program.Program', lambda prog: {'self': prog})
-    getModules_cached.depend_on_model('program.ProgramModule')
-    getModules_cached.depend_on_row('modules.ProgramModuleObj', lambda mod: {'self': mod.program})
-    # I've only included the module extensions we still seem to use.
-    # Feel free to adjust. -ageng 2010-10-23
-    getModules_cached.depend_on_row('modules.ClassRegModuleInfo', lambda modinfo: {'self': modinfo.module.program})
-    getModules_cached.depend_on_row('modules.StudentClassRegModuleInfo', lambda modinfo: {'self': modinfo.module.program})
->>>>>>> 5edcfd47
 
     def getModules(self, user = None, tl = None):
         """ Gets modules for this program, optionally attaching a user. """
@@ -930,9 +916,6 @@
         return modules
 
     @cache_function
-<<<<<<< HEAD
-    def getModuleViews_cached(self, main_only=False, tl=None):
-=======
     def hasModule(self, name):
         """ Tests whether a program has the given module enabled, cachedly. name should be a module name, like 'AvailabilityModule'. """
         return self.program_modules.filter(handler=name).exists()
@@ -956,8 +939,7 @@
     getModule.depend_on_cache(hasModule, lambda self=wildcard, name=wildcard, **kwargs: {'self': self, 'name': name})
 
     @cache_function
-    def getModuleViews(self, main_only=False, tl=None):
->>>>>>> 5edcfd47
+    def getModuleViews_cached(self, main_only=False, tl=None):
         modules = self.getModules_cached(tl)
         result = {}
         for mod in modules:
@@ -969,7 +951,6 @@
                 for view in mod.views:
                     result[(tl, view)] = mod.toBaseClass()
         return result
-<<<<<<< HEAD
     getModuleViews_cached.depend_on_cache(lambda: Program.getModules_base, lambda **kwargs: {})
     
     def getModuleViews(self, main_only=False, tl=None):
@@ -977,9 +958,6 @@
         for key in view_dict:
             view_dict[key] = view_dict[key].toHandlerClass()
         return view_dict
-=======
-    getModuleViews.depend_on_cache(getModules_cached, lambda **kwargs: {})
->>>>>>> 5edcfd47
     
     def getModuleExtension(self, ext_name_or_cls, module_id=None):
         """ Get the specified extension (e.g. ClassRegModuleInfo) for a program.
