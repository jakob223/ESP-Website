__author__    = "Individual contributors (see AUTHORS file)"
__date__      = "$DATE$"
__rev__       = "$REV$"
__license__   = "AGPL v.3"
__copyright__ = """
This file is part of the ESP Web Site
Copyright (c) 2007 by the individual contributors
  (see AUTHORS file)

The ESP Web Site is free software; you can redistribute it and/or
modify it under the terms of the GNU Affero General Public License
as published by the Free Software Foundation; either version 3
of the License, or (at your option) any later version.

This program is distributed in the hope that it will be useful,
but WITHOUT ANY WARRANTY; without even the implied warranty of
MERCHANTABILITY or FITNESS FOR A PARTICULAR PURPOSE.  See the
GNU Affero General Public License for more details.

You should have received a copy of the GNU Affero General Public
License along with this program; if not, write to the Free Software
Foundation, Inc., 51 Franklin Street, Fifth Floor, Boston, MA 02110-1301, USA.

Contact information:
MIT Educational Studies Program
  84 Massachusetts Ave W20-467, Cambridge, MA 02139
  Phone: 617-253-4882
  Email: esp-webmasters@mit.edu
Learning Unlimited, Inc.
  527 Franklin St, Cambridge, MA 02139
  Phone: 617-379-0178
  Email: web-team@learningu.org
"""

import copy
from collections import defaultdict, OrderedDict
from datetime import datetime, timedelta, date
from decimal import Decimal
import random
import json

from django.conf import settings
from django.contrib.contenttypes.fields import GenericRelation
from localflavor.us.models import PhoneNumberField
from django.core import urlresolvers
from django.core.cache import cache
from django.db import models
from django.db.models import Count
from django.db.models import Q
from django.db.models.query import QuerySet
from django.utils import timezone

from argcache import cache_function, wildcard
from esp.cal.models import Event
from esp.customforms.linkfields import CustomFormsLinkModel
from esp.db.fields import AjaxForeignKey
from esp.middleware import ESPError, AjaxError
from esp.tagdict.models import Tag
from esp.users.models import ContactInfo, StudentInfo, TeacherInfo, EducatorInfo, GuardianInfo, ESPUser, shirt_sizes, shirt_types, Record
from esp.utils.expirable_model import ExpirableModel
from esp.utils.formats import format_lazy
from esp.qsdmedia.models import Media

# Create your models here.
class ProgramModule(models.Model):
    """ Program Modules for a Program """

    # Title for the link displayed for this Program Module in the Programs form
    link_title = models.CharField(max_length=64, blank=True, null=True)

    # Human-readable name for the Program Module
    admin_title = models.CharField(max_length=128)

    #   A module can have an inline template (whose context is filled by prepare())
    #   independently of its main view.
    inline_template = models.CharField(max_length=32, blank=True, null=True)

    # One of teach/learn/etc.; What is this module typically used for?
    module_type = models.CharField(max_length=32)

    # self.__name__, stored neatly in the database
    handler    = models.CharField(max_length=32)

    # Sequence orderer.  When ProgramModules are listed on a page, order them
    # from smallest to largest 'seq' value
    seq = models.IntegerField()

    # Must the user supply this ProgramModule with data in order to complete program registration?
    required = models.BooleanField(default=False)

    class Meta:
        app_label = 'program'
        db_table = 'program_programmodule'

    def getFriendlyName(self):
        """ Return a human-readable name that identifies this Program Module """
        return self.admin_title

    def getPythonClass(self):
        """
        Gets the Python class that's associated with this ProgramModule database record

        The file 'esp/program/module/handlers/[self.handler]' must contain
        a class named [self.handler]; we return that class.

        Raises a PrograModule.CannotGetClassException() if the class can't be imported.
        """
        try:
            path = "esp.program.modules.handlers.%s" % (self.handler.lower())
            mod = __import__(path, (), (), [self.handler])
            return getattr(mod, self.handler)
        except ImportError:
            raise ProgramModule.CannotGetClassException('Could not import: '+path)
        except AttributeError:
            raise ProgramModule.CannotGetClassException('Could not get class: '+path)

    class CannotGetClassException(Exception):
        def __init__(self, msg):
            self.msg = msg
            super(ProgramModule.CannotGetClassException, self).__init__(msg)

    def __unicode__(self):
        return u'Program Module: %s' % self.admin_title


class ArchiveClass(models.Model):
    """ Old classes throughout the years """
    program = models.CharField(max_length=256)
    year = models.CharField(max_length=4)
    date = models.CharField(max_length=128)
    category = models.CharField(max_length=32)
    teacher = models.CharField(max_length=1024)
    title = models.CharField(max_length=1024)
    description = models.TextField()
    teacher_ids = models.CharField(max_length=256, blank=True, null=True)
    student_ids = models.TextField()
    original_id = models.IntegerField(blank=True, null=True)

    num_old_students = models.IntegerField(default=0)

    class Meta:
        app_label = 'program'
        db_table = 'program_archiveclass'
        verbose_name_plural = 'archive classes'

    #def __unicode__(self):
    #    return '"%s" taught by "%s"' % (self.title, self.teacher)

    def __cmp__(self, other):
        test = cmp(self.year, other.year)
        if test != 0:
            return test
        test = cmp(self.date, other.date)
        if test != 0:
            return test
        test = cmp(self.title, other.title)
        if test != 0:
            return test
        return 0

    def heading(self):
        if len(self.date) > 1:
            year_display = self.year + ' (%s)' % self.date
        else:
            year_display = self.year

        return ({'label': 'Teacher', 'value': self.teacher},
            {'label': 'Year', 'value': year_display},
            {'label': 'Program', 'value': self.program},
            {'label': 'Category', 'value': self.category})

    def content(self):
        return self.description

    def __unicode__(self):
        from esp.middleware.threadlocalrequest import AutoRequestContext as Context
        from django.template import loader
        t = loader.get_template('program/archive_class.html')
        return t.render(Context({'class': self}, autoescape=True))

    def num_students(self):
        if self.student_ids is not None:
            return len(self.student_ids.strip('|').split('|')) + self.num_old_students
        else:
            return self.num_old_students

    def add_students(self, users):
        if self.student_ids is not None:
            self.student_ids += '%s|' % '|'.join([str(u.id) for u in users])
        else:
            self.student_ids = '|%s|' % '|'.join([str(u.id) for u in users])

    def add_teachers(self, users):
        if self.teacher_ids is not None:
            self.teacher_ids += '%s|' % '|'.join([str(u.id) for u in users])
        else:
            self.teacher_ids = '|%s|' % '|'.join([str(u.id) for u in users])

    def students(self):
        useridlist = [int(x) for x in self.student_ids.strip('|').split('|')]
        return ESPUser.objects.filter(id__in = useridlist)

    def teachers(self):
        useridlist = [int(x) for x in self.teacher_ids.strip('|').split('|')]
        return ESPUser.objects.filter(id__in = useridlist)

    @staticmethod
    def getForUser(user):
        """ Get a list of archive classes for a specific user. """
        from django.db.models.query import Q
        Q_ClassTeacher = Q(teacher_ids__icontains = ('|%s|' % user.id))
        Q_ClassStudent = Q(student_ids__icontains = ('|%s|' % user.id))
        #   We want to only show archive classes for teachers.  At least for now.
        Q_Class = Q_ClassTeacher #  | Q_ClassStudent
        return ArchiveClass.objects.filter(Q_Class).order_by('-year','-date','title')

def _get_type_url(type):
    def _really_get_type_url(self):
        if hasattr(self, '_type_url'):
            if type in self._type_url:
                return self._type_url[type]
        else:
            self._type_url = {}

        self._type_url[type] = '/%s/%s/' % (type, self.url)

        return self._type_url[type]

    return _really_get_type_url


class Program(models.Model, CustomFormsLinkModel):
    """ An ESP Program, such as HSSP Summer 2006, Splash Fall 2006, Delve 2005, etc. """

    #from esp.program.models.class_ import ClassCategories

    #customforms definitions
    form_link_name='Program'

    url = models.CharField(max_length=80)
    name = models.CharField(max_length=80)
    grade_min = models.IntegerField()
    grade_max = models.IntegerField()
    director_email = models.EmailField(max_length=75) # director contact email address used for from field and display
    director_cc_email = models.EmailField(blank=True, default='', max_length=75, help_text='If set, automated outgoing mail (except class cancellations) will be sent to this address instead of the director email. Use this if you do not want to spam the director email with teacher class registration emails. Otherwise, leave this field blank.') # "carbon-copy" address for most automated outgoing mail to or CC'd to directors (except class cancellations)
    director_confidential_email = models.EmailField(blank=True, default='', max_length=75, help_text='If set, confidential emails such as financial aid applications will be sent to this address instead of the director email.')
    program_size_max = models.IntegerField(null=True, help_text='Set to 0 for no cap. Student registration performance is best when no cap is set.')
    program_allow_waitlist = models.BooleanField(default=False)
    program_modules = models.ManyToManyField(ProgramModule,
                         help_text='The set of enabled program functionalities. See ' +
                         '<a href="https://github.com/learning-unlimited/ESP-Website/blob/main/docs/admin/program_modules.rst">' +
                         'the documentation</a> for details.')
    class_categories = models.ManyToManyField('ClassCategories')

    #so we don't have to delete old ones and don't end up with
    # 3 seemingly-identical flags in the same program.
    flag_types = models.ManyToManyField('ClassFlagType',
                    blank=True,
                    help_text=format_lazy(
                    'The set of flags that can be used ' +
                    'to tag classes for this program. ' +
                    'Add flag types in <a href="%s">the admin panel</a>.',
                    urlresolvers.reverse_lazy('admin:program_classflagtype_changelist')))

    documents = GenericRelation(Media, content_type_field='owner_type', object_id_field='owner_id')

    class Meta:
        app_label = 'program'
        db_table = 'program_program'

    USER_TYPES_WITH_LIST_FUNCS  = ['Student', 'Teacher', 'Volunteer']   # user types that have ProgramModule user filters
    USER_TYPE_LIST_FUNCS        = [user_type.lower()+'s' for user_type in USER_TYPES_WITH_LIST_FUNCS]   # the names of these filter methods, e.g. students(), teachers(), volunteers()
    USER_TYPE_LIST_NUM_FUNCS    = ['num_'+user_type for user_type in USER_TYPE_LIST_FUNCS]  # the names of the num methods, e.g. num_students(), num_teachers()
    USER_TYPE_LIST_DESC_FUNCS   = [user_type.lower()+'Desc' for user_type in USER_TYPES_WITH_LIST_FUNCS]    # the names of the description methods, e.g. studentDesc(), teacherDesc()

    @classmethod
    def setup_user_filters(cls):
        """
        Setup for the ProgramModule user filters
        """
        if not hasattr(cls, cls.USER_TYPE_LIST_FUNCS[0]):
            for i, user_type in enumerate(cls.USER_TYPE_LIST_FUNCS):
                setattr(cls, user_type, cls.get_users_from_module(user_type))
                setattr(cls, cls.USER_TYPE_LIST_NUM_FUNCS[i], cls.counts_from_query_dict(getattr(cls, user_type)))

    def get_absolute_url(self):
        return "/manage/"+self.url+"/main"

    @cache_function
    def isUsingStudentApps(self):
        from esp.program.models.app_ import StudentAppQuestion
        return bool(StudentAppQuestion.objects.filter(program=self) | StudentAppQuestion.objects.filter(subject__parent_program=self))
    isUsingStudentApps.depend_on_model('program.StudentAppQuestion')

    get_teach_url = _get_type_url("teach")
    get_learn_url = _get_type_url("learn")
    get_manage_url = _get_type_url("manage")
    get_onsite_url = _get_type_url("onsite")

    def save(self, *args, **kwargs):

        retVal = super(Program, self).save(*args, **kwargs)

        return retVal

    def __unicode__(self):
        return self.niceName()

    def niceName(self):
        return self.name

    def niceSubName(self):
        return self.name

    @property
    def program_type(self):
        return self.url.split('/')[0]

    @property
    def program_instance(self):
        return '/'.join(self.url.split('/')[1:])

    def getUrlBase(self):
        """ gets the base url of this class """
        return self.url

    def getDocuments(self):
        return self.documents.all()

    def get_msg_vars(self, user, key):
        modules = self.getModules(user)
        for module in modules:
            retVal = module.get_msg_vars(user, key)
            if retVal is not None and retVal.strip():
                return retVal

        return u''

    @staticmethod
    def get_users_from_module(method_name):
        def get_users(self, QObjects=False):
            modules = self.getModules(None)
            users = OrderedDict()
            for module in modules:
                tmpusers = getattr(module, method_name)(QObjects)
                if tmpusers is not None:
                    users.update(tmpusers)
            return users
        get_users.__name__  = method_name
        get_users.__doc__   = "Returns a dictionary of different sets of %s for this program, as defined by the enabled ProgramModules" % method_name
        return get_users

    @staticmethod
    def counts_from_query_dict(query_func):
        def _get_num(self):
            result = query_func(self, QObjects=False)
            result_dict = {}
            for key, value in result.iteritems():
                if isinstance(value, QuerySet):
                    result_dict[key] = value.count()
                else:
                    result_dict[key] = len(value)
            return result_dict
        _get_num.__name__   = "num_" + query_func.__name__
        _get_num.__doc__    = "Returns a dictionary of the sizes of the various sets of %s that are returned by Program.%s()" % (query_func.__name__, query_func.__name__)
        return _get_num

    @cache_function
    def capacity_by_section_id(self):
        capacities = {}
        for sec in self.sections():
            capacities[sec.id] = sec.capacity
        return capacities
    #   Clear this cache on any ClassSection capacity update... kind of brute force, but oh well.
    #   WARNING: Not sure if this usage is correct, can someone check?
    capacity_by_section_id.depend_on_cache('program.ClassSection._get_capacity', lambda **kwargs: {})

    def checked_in_by_section_id(self):
        from esp.program.models.class_ import sections_in_program_by_id
        section_ids = sections_in_program_by_id(self)

        counts = {}
        checked_in_ids = self.students()['attended'].values_list('id', flat=True)

        reg_type = RegistrationType.get_map()['Enrolled']

        regs = StudentRegistration.valid_objects().filter(section__parent_class__parent_program=self).filter(user__id__in=checked_in_ids, relationship=reg_type).values('user', 'section')
        for reg in regs:
            if reg['section'] not in counts:
                counts[reg['section']] = 0
            counts[reg['section']] += 1

        return counts

    def student_counts_by_section_id(self):
        from esp.program.models.class_ import sections_in_program_by_id
        section_ids = sections_in_program_by_id(self)

        class_cachekey = "class_size_counter_%d"
        counts = cache.get_many([class_cachekey % x for x in section_ids])

        clean_counts = {}
        missing_secs = set()

        for section_id in section_ids:
            clean_count = counts.get(class_cachekey % section_id, None)
            if not clean_count:
                missing_secs.add(section_id)
            clean_counts[section_id] = clean_count

        if len(missing_secs) != 0:
            initial_catalog_queryset = ClassSubject.objects.filter(sections__in=missing_secs)
            catalog = ClassSubject.objects.catalog(self, initial_queryset = initial_catalog_queryset)
            for subject in catalog:
                for section in subject.get_sections():
                    if int(section.id) in missing_secs:
                        clean_counts[section.id] = section.num_students()  ## Also repopulates the cache.  Magic!

        return clean_counts

    @cache_function
    def getListDescriptions(self):
        desc = {}
        modules = self.getModules()
        for module in modules:
            for func in Program.USER_TYPE_LIST_DESC_FUNCS:
                if hasattr(module, func):
                    tmpdict = getattr(module, func)()
                    if tmpdict is not None:
                        desc.update(tmpdict)
        return desc
    getListDescriptions.depend_on_m2m('program.Program', 'program_modules', lambda program, module: {'self': program})

    def getLists(self, QObjects=False):
        from esp.users.models import ESPUser

        lists = self.students(QObjects)
        lists.update(self.teachers(QObjects))
        lists.update(self.volunteers(QObjects))
        learnmodules = self.getModules(None)
        teachmodules = self.getModules(None)


        for k, v in lists.items():
            lists[k] = {'list': v,
                        'description':''}

        desc = self.getListDescriptions()

        for k, v in desc.items():
            if k in lists:
                lists[k]['description'] = v

        for usertype in ESPUser.getTypes():
            lists['all_'+usertype.lower()+'s'] = {'description':
                                   usertype+'s in all of ESP',
                                   'list' : ESPUser.getAllOfType(usertype)}
        # Filtering by students is a really bad idea
        students_Q = lists['all_students']['list']
        # We can restore this one later if someone really needs it. As it is, I wouldn't mind killing
        # lists['all_former_students'] as well.
        del lists['all_students']
        yog_12 = ESPUser.YOGFromGrade(12, ESPUser.program_schoolyear(self))
        # This technically has a bug because of copy-on-write, but the other code has it too, and
        # our copy-on-write system isn't good enough yet to make checking duplicates feasible
        lists['all_current_students'] = {'description': 'Current students in all of ESP',
                'list': students_Q & Q(registrationprofile__student_info__graduation_year__gte = yog_12, registrationprofile__most_recent_profile = True)}
        lists['all_former_students'] = {'description': 'Former students in all of ESP',
                'list': students_Q & Q(registrationprofile__student_info__graduation_year__lt = yog_12, registrationprofile__most_recent_profile = True)}

        lists['emaillist'] = {'description':
                      """All users in our mailing list without an account.""",
                      'list': Q(password = 'emailuser')}

        return lists

    def students_union(self, QObject = False):
        import operator
        if len(self.students().values()) == 0:
            if QObject:
                return Q(id = -1)
            else:
                return ESPUser.objects.filter(id = -1)

        union = reduce(operator.or_, [x for x in self.students(True).values() ])
        if QObject:
            return union
        else:
            return ESPUser.objects.filter(union).distinct()

    def teachers_union(self, QObject = False):
        import operator
        if len(self.teachers().values()) == 0:
            if QObject:
                return Q(id = -1)
            else:
                return ESPUser.objects.filter(id = -1)
        union = reduce(operator.or_, [x for x in self.teachers(True).values() ])
        if QObject:
            return union
        else:
            return ESPUser.objects.filter(union).distinct()

    def volunteers_union(self, QObject = False):
        import operator
        if len(self.volunteers().values()) == 0:
            if QObject:
                return Q(id = -1)
            else:
                return ESPUser.objects.filter(id = -1)
        union = reduce(operator.or_, [x for x in self.volunteers(True).values() ])
        if QObject:
            return union
        else:
            return ESPUser.objects.filter(union).distinct()

    # Don't bother caching this.  Everything it calls is cached to the extent
    # possible, with different dependencies.
    def user_can_join(self, user):
        """Can this user join this program?

        The program cap may be set by either making Program.program_size_max
        nonzero or by the tag "program_size_by_grade" (which should be a json
        object of grade -> cap).  The latter overrides the former.  If there is
        a (possibly per-grade) cap, and the program is at or above that cap, a
        user can only join a program if they are already registered for it, or
        if they have the OverrideFull permission.

        The tag's value, if set, should be a json object.  The keys should be
        grades (as strings, e.g. "9") or inclusive ranges of grades (separated
        by hyphens, e.g.  "7-9"), and the values should be caps for that range.
        Each cap will be checked, so having overlapping caps is possible,
        although it may hurt performance.
        """
        # TODO(benkraft): maybe this shouldn't be a Tag.  For now it basically
        # has to be because I don't want to deal with migrations until after
        # we're on django 1.8.
        size_tag = Tag.getProgramTag("program_size_by_grade", self)
        if size_tag:
            return self._user_can_join_by_grade(user)
        elif self.program_size_max:
            return self._user_can_join_at_all(user)
        else:
            return True

    # Unfortunately, the following two functions depends on approximately
    # everything in sight, including every student registration for the program
    # and for the grade-based version every registration profile for the
    # program, so they're probably not worth caching.
    def _students_in_program_in_grades(self, grades):
        """The number of students in the program in a set of grades

        Used by the program cap logic.
        """
        # Due to how RegistrationProfiles work, this is ~impossible to do
        # efficiently.  getGrade is cached, though, and probably most of those
        # caches will be warm, so it'll probably be okay.  Maybe.  Hopefully.
        return len([student for student in self.students()['classreg']
                    if student.getGrade(self, assume_student=True) in grades])

    def _students_in_program(self):
        """The number of students in the program.

        Used by the program cap logic.
        """
        return self.students()['classreg'].count()

    @cache_function
    def _student_is_in_program(self, user):
        """Return whether the student is in the program."""
        students = self.students()['classreg']
        return students.filter(id=user.id).exists()
    _student_is_in_program.depend_on_row('program.ClassSubject', lambda cls: {'self': cls.parent_program})
    _student_is_in_program.depend_on_row('program.ClassSection', lambda cls: {'self': cls.parent_class.parent_program})
    _student_is_in_program.depend_on_row('program.StudentRegistration', lambda sr: {'user': sr.user})
    _student_is_in_program.depend_on_row('program.StudentSubjectInterest', lambda ssi: {'user': ssi.user})
    _student_is_in_program.get_or_create_token(('self',))
    _student_is_in_program.get_or_create_token(('user',))

    def _user_can_join_by_grade(self, user):
        """Helper function for user_can_join, when using program_size_by_grade.

        Should be called only if the program_size_by_grade tag is set.

        This may be very slow if the user is not in the program; unfortunately
        there's not much we can do about it.
        """
        # Check these first because computing the number of students in the
        # program is slow and uncacheable.
        if user.canRegToFullProgram(self):
            return True
        if self._student_is_in_program(user):
            return True
        caps = self._grade_caps()
        grade = user.getGrade(self, assume_student=True)
        for grades, cap in caps.iteritems():
            if (grade in grades and
                    self._students_in_program_in_grades(grades) >= cap):
                return False
        return True

    @cache_function
    def _grade_caps(self):
        """Parses the program_size_by_grade Tag.

<<<<<<< HEAD
        See user_can_join for the tag syntax.
=======
        students_dict = self.students(QObjects = True)
        if 'classreg' in students_dict:
            students_count = ESPUser.objects.filter(students_dict['classreg']).distinct().count()
        else:
            students_count = ESPUser.objects.filter(record__event="reg_confirmed",record__program=self).distinct().count()
>>>>>>> 14fa0b6f

        Returns a dict with tuples of valid grades as keys, and caps as values,
        or an empty dict if the Tag does not exist.
        """
        size_tag = Tag.getProgramTag("program_size_by_grade", self, "{}")
        size_dict = {}
        for k, v in json.loads(size_tag).iteritems():
            if '-' in k:
                low, high = map(int, k.split('-'))
                size_dict[tuple(xrange(low, high + 1))] = v
            else:
                size_dict[(int(k),)] = v
        return size_dict
    _grade_caps.depend_on_model('tagdict.Tag')

    def _user_can_join_at_all(self, user):
        """Helper function for user_can_join, when using program_size_max.

        Should be called only if the program_size_by_grade tag is not set and
        program_size_max is nonzero.

        This may be very slow if the user is not in the program; unfortunately
        there's not much we can do about it.
        """
        # Check these first because computing the number of students in the
        # program is slow and uncacheable.
        if user.canRegToFullProgram(self):
            return True
        if self._student_is_in_program(user):
            return True
        return self._students_in_program() < self.program_size_max

    @cache_function
    def open_class_registration(self):
        return self.getModuleExtension('ClassRegModuleInfo').open_class_registration
    open_class_registration.depend_on_row('modules.ClassRegModuleInfo', lambda crmi: {'self': crmi.get_program()})
    open_class_registration = property(open_class_registration)

    @cache_function
    def open_class_category(self):
        """Return the name of the open class category, as determined by the program tag.

        This assumes you've already created the Category manually.

        Returns:
          A ClassCategories object if one was found, or None.
        """
        pk = Tag.getProgramTag('open_class_category', self, default=None)
        cc = None
        if pk is not None:
            try:
                pk = int(pk)
                cc = ClassCategories.objects.get(pk=pk)
            except (ValueError, TypeError, ClassCategories.DoesNotExist) as e:
                pass
        if cc is None:
            cc = ClassCategories.objects.get_or_create(category="Walk-in Activity", symbol='W', seq=0)[0]
        return cc
    open_class_category.depend_on_model('tagdict.Tag')
    open_class_category.depend_on_model('program.ClassCategories')
    open_class_category = property(open_class_category)

    @cache_function
    def getScheduleConstraints(self):
        return ScheduleConstraint.objects.filter(program=self).select_related()
    getScheduleConstraints.depend_on_model('program.ScheduleConstraint')
    getScheduleConstraints.depend_on_model('program.BooleanToken')

    def lock_schedule(self, lock_level=1):
        """ Locks all schedule assignments for the program, for convenience
            (e.g. between scheduling some sections manually and running
            automatic scheduling).
        """
        from esp.resources.models import ResourceAssignment
        ResourceAssignment.objects.filter(target__parent_class__parent_program=self, lock_level__lt=lock_level).update(lock_level=lock_level)

    def isConfirmed(self, espuser):
        return Record.objects.filter(event="reg_confirmed",user=espuser,
                                     program=self).exists()

    """ These functions have been rewritten.  To avoid confusion, I've changed "ClassRooms" to
    "Classrooms."  So, if you try to call the old functions (which have no point anymore), then
    you'll get an error and you'll notice that you need to change the call and its associated
    code.               -Michael P

    """
    def getClassrooms(self, timeslot=None):
        #   Returns the resources themselves.  See the function below for grouped-by-room.
        from esp.resources.models import ResourceType

        if timeslot is not None:
            return self.getResources().filter(event=timeslot, res_type=ResourceType.get_or_create('Classroom')).select_related()
        else:
            return self.getResources().filter(res_type=ResourceType.get_or_create('Classroom')).order_by('event').select_related()

    def getAvailableClassrooms(self, timeslot):
        #   Filters down classrooms to those that are not taken.
        return filter(lambda x: x.is_available(), self.getClassrooms(timeslot))

    def collapsed_dict(self, resources):
        result = {}
        for c in resources:
            if c.name not in result:
                #   Make a dictionary with some helper variables for each resource.
                result[c.name] = c
                result[c.name].timeslots = [c.event]
                result[c.name].furnishings = c.associated_resources()
                result[c.name].sequence = c.schedule_sequence(self)
                result[c.name].prog_available_times = c.available_times_html(self)
            else:
                result[c.name].timeslots.append(c.event)

        for c in result:
            result[c].timegroup = Event.collapse(result[c].timeslots)

        return result

    @cache_function
    def groupedClassrooms(self):

        classrooms = self.getClassrooms()

        result = self.collapsed_dict(classrooms)
        key_list = result.keys()
        key_list.sort()
        #   Turn this into a list instead of a dictionary.
        ans = [result[key] for key in key_list]

        return ans
    groupedClassrooms.depend_on_row('resources.Resource', lambda res: {'self': res.event.parent_program()})
    groupedClassrooms.depend_on_row(Event, lambda event: {'self': event.parent_program()})

    def classes(self):
        return ClassSubject.objects.filter(parent_program = self).order_by('id')

    @cache_function
    def class_ids_implied(self):
        """ Returns the class ids implied by classes in this program. Returns [-1] for none so the cache doesn't keep getting hit. """
        retVal = set([])
        for c in self.classes():
            for imp in c.classimplication_set.all():
                retVal = retVal.union(imp.member_id_ints)
        if len(retVal) < 1:
            retVal = [-1]
        retVal = list(retVal)
        return retVal
    class_ids_implied.depend_on_row('program.ClassImplication', lambda ci: {'self': ci.cls.parent_program})

    def sections(self):
        return ClassSection.objects.filter(parent_class__parent_program=self).distinct().order_by('id').select_related('parent_class')

    def getTimeSlots(self, types=None, exclude_types=None):
        """ Get the time slots for a program.
            A flag, exclude_types, allows you to restrict which types of timeslots
            are grabbed.  You can also provide a list of timeslot types to include.
            The default behavior is to include only class time slots.  See the
            install() function in esp/esp/cal/models.py for a list of time slot types.
        """
        qs = Event.objects.filter(program=self)
        if exclude_types is not None:
            qs = qs.exclude(event_type__description__in=exclude_types)
        elif types is not None:
            qs = qs.filter(event_type__description__in=types)
        else:
            qs = qs.filter(event_type__description='Class Time Block')
        return qs.select_related('event_type').order_by('start')

    def num_timeslots(self):
        return len(self.getTimeSlots())

    #   In situations where you just want a list of all time slots in the program,
    #   that can be cached.
    @cache_function
    def getTimeSlotList(self, include_all=False):
        if include_all:
            return list(self.getTimeSlots(exclude_types=[]))
        else:
            return list(self.getTimeSlots())
    getTimeSlotList.depend_on_model('cal.Event')

    def total_duration(self):
        """ Returns the total length of the events in this program, as a timedelta object. """
        ts_list = Event.collapse(list(self.getTimeSlots()), tol=timedelta(minutes=15))
        time_sum = timedelta()
        for t in ts_list:
            time_sum = time_sum + (t.end - t.start)
        return time_sum

    def dates(self):
        result = []
        for ts in self.getTimeSlotList():
            ts_day = date(ts.start.year, ts.start.month, ts.start.day)
            if ts_day not in result:
                result.append(ts_day)
        return result

    def date_range(self):
        """ Returns string range from earliest timeslot to latest timeslot, or NoneType if no timeslots set """
        dates = self.getTimeSlots()

        if dates:
            d1 = min(dates).start
            d2 = max(dates).end
            if d1.year == d2.year:
                if d1.month == d2.month:
                    if d1.day == d2.day:
                        return u'%s' % d1.strftime('%b. %d, %Y').decode('utf-8')
                    else:
                        return u'%s - %s' % (d1.strftime('%b. %d').decode('utf-8'), d2.strftime('%d, %Y').decode('utf-8'))
                else:
                    return u'%s - %s' % (d1.strftime('%b. %d').decode('utf-8'), d2.strftime('%b. %d, %Y').decode('utf-8'))
            else:
                return u'%s - %s' % (d1.strftime('%b. %d, %Y').decode('utf-8'), d2.strftime('%b. %d, %Y').decode('utf-8'))
        else:
            return None

    @cache_function
    def getResourceTypes(self, include_classroom=False, include_global=None):
        #   Show all resources pertaining to the program that aren't these two hidden ones.
        from esp.resources.models import ResourceType

        if include_classroom:
            exclude_types = []
        else:
            exclude_types = [ResourceType.get_or_create('Classroom')]

        if include_global is None:
            include_global = Tag.getTag('allow_global_restypes')

        if include_global:
            Q_filters = Q(program=self) | Q(program__isnull=True)
        else:
            Q_filters = Q(program=self)

        return ResourceType.objects.filter(Q_filters).exclude(id__in=[t.id for t in exclude_types]).order_by('priority_default')
    getResourceTypes.depend_on_model('resources.ResourceType')
    getResourceTypes.depend_on_model('tagdict.Tag')

    def getResources(self):
        from esp.resources.models import Resource
        return Resource.objects.filter(event__program=self)

    def getFloatingResources(self, timeslot=None, queryset=False):
        from esp.resources.models import ResourceType
        #   Don't include classrooms and teachers in the floating resources.
        exclude_types = [ResourceType.get_or_create('Classroom')]

        if timeslot is not None:
            res_list = self.getResources().filter(event=timeslot, is_unique=True).exclude(res_type__in=exclude_types)
        else:
            res_list = self.getResources().filter(is_unique=True).exclude(res_type__in=exclude_types)

        if queryset:
            return res_list
        else:
            result = self.collapsed_dict(res_list)
            return [result[c] for c in result]

    def getAvailableResources(self, timeslot):
        #   Filters down the floating resources to those that are not taken.
        return filter(lambda x: x.is_available(), self.getFloatingResources(timeslot))

    def getDurations(self, round=False):
        """ Find all contiguous time blocks and provide a list of duration options. """
        from esp.program.modules.module_ext import ClassRegModuleInfo
        from decimal import Decimal

        times = Event.group_contiguous(list(self.getTimeSlots()))
        crmi = self.getModuleExtension(ClassRegModuleInfo)
        if crmi and crmi.class_max_duration is not None:
            max_seconds = crmi.class_max_duration * 60
        else:
            max_seconds = None

        durationDict = {}

        #   I hope this isn't too terribly slow... not bothering with a faster way
        for t_list in times:
            n = len(t_list)
            for i in range(0, n):
                for j in range(i, n):
                    time_option = t_list[j].end - t_list[i].start
                    durationSeconds = time_option.seconds
                    #   If desired, round up to the nearest 15 minutes
                    if round:
                        rounded_seconds = int(durationSeconds / 900.0 + 1.0) * 900
                    else:
                        rounded_seconds = durationSeconds
                    if (max_seconds is None) or (durationSeconds <= max_seconds):
                        durationDict[Decimal(durationSeconds) / 3600] = \
                                        str(rounded_seconds / 3600) + ':' + \
                                        str((rounded_seconds / 60) % 60).rjust(2,'0')

        durationList = durationDict.items()

        return durationList

    def getSurveys(self):
        from esp.survey.models import Survey
        return Survey.objects.filter(program=self)


    def getLineItemTypes(self, user=None, required=True):
        from esp.accounting.controllers import ProgramAccountingController
        pac = ProgramAccountingController(self)
        if required:
            li_types = list(pac.get_lineitemtypes(required_only=True))
        else:
            li_types = list(pac.get_lineitemtypes(optional_only=True))

        return li_types

    @cache_function
    def getModules_cached(self, tl = None):
        """ Gets a list of modules for this program. """
        from esp.program.modules import base

        def cmpModules(mod1, mod2):
            """ comparator function for two modules """
            try:
                return cmp(mod1.seq, mod2.seq)
            except AttributeError:
                return 0
        if tl:
            modules =  [ base.ProgramModuleObj.getFromProgModule(self, module)
                 for module in self.program_modules.filter(module_type = tl) ]
        else:
            modules =  [ base.ProgramModuleObj.getFromProgModule(self, module)
                 for module in self.program_modules.all()]

        modules.sort(cmpModules)
        return modules
    getModules_cached.depend_on_row('program.Program', lambda prog: {'self': prog})
    getModules_cached.depend_on_model('program.ProgramModule')
    getModules_cached.depend_on_row('modules.ProgramModuleObj', lambda mod: {'self': mod.program})
    # I've only included the module extensions we still seem to use.
    # Feel free to adjust. -ageng 2010-10-23
    getModules_cached.depend_on_row('modules.ClassRegModuleInfo', lambda modinfo: {'self': modinfo.module.program})
    getModules_cached.depend_on_row('modules.StudentClassRegModuleInfo', lambda modinfo: {'self': modinfo.module.program})

    def getModules(self, user = None, tl = None):
        """ Gets modules for this program, optionally attaching a user. """
        modules = self.getModules_cached(tl)
        if user:
            for module in modules:
                module.setUser(user)
        #   Populate the view attributes so they can be cached
        for module in modules:
            module.get_all_views()
            module.get_main_view()
        return modules

    @cache_function
    def hasModule(self, name):
        """ Tests whether a program has the given module enabled, cachedly. name should be a module name, like 'AvailabilityModule'. """
        return self.program_modules.filter(handler=name).exists()
    hasModule.depend_on_row('program.Program', lambda prog: {'self': prog})
    hasModule.depend_on_model('program.ProgramModule')
    hasModule.depend_on_row('modules.ProgramModuleObj', lambda module: {'self': module.program})
    hasModule.depend_on_m2m('program.Program', 'program_modules', lambda program, module: {'self': program})

    @cache_function
    def getModule(self, name):
        """ Returns the specified module for this program if it is enabled.
            'name' should be a module name like 'AvailabilityModule'. """

        if self.hasModule(name):
            #   Sometimes there are multiple modules with the same handler.
            #   This function is not choosy, since the return value
            #   is typically used just to access a view function.
            return ProgramModuleObj.getFromProgModule(self, self.program_modules.filter(handler=name)[0])
        else:
            return None
    getModule.depend_on_cache(hasModule, lambda self=wildcard, name=wildcard, **kwargs: {'self': self, 'name': name})

    @cache_function
    def getModuleViews(self, main_only=False, tl=None):
        modules = self.getModules_cached(tl)
        result = {}
        for mod in modules:
            tl = mod.module.module_type
            if main_only:
                if mod.main_view:
                    result[(tl, mod.main_view)] = mod
            else:
                for view in mod.views:
                    result[(tl, view)] = mod
        return result
    getModuleViews.depend_on_cache(getModules_cached, lambda **kwargs: {})

    def getModuleExtension(self, ext_name_or_cls, module_id=None):
        """ Get the specified extension (e.g. ClassRegModuleInfo) for a program.
        This avoids actually looking up the program module first. """
        # We don't actually want to cache this in memcached:
        # If its value changes in the middle of a page load, we don't want to switch to the new value.
        # Also, the method is called quite often, so it adds cache load.
        # Program objects are assumed to not persist across page loads generally,
        # so the following should be marginally safer:

        if not hasattr(self, "_moduleExtension"):
            self._moduleExtension = {}

        key = (ext_name_or_cls, module_id)
        if key in self._moduleExtension:
            return self._moduleExtension[key]

        ext_cls = None
        if isinstance(ext_name_or_cls, basestring):
            mod = __import__('esp.program.modules.module_ext', (), (), ext_name_or_cls)
            ext_cls = getattr(mod, ext_name_or_cls)
        else:
            ext_cls = ext_name_or_cls

        if module_id:
            try:
                extension = ext_cls.objects.filter(module__id=module_id).select_related()[0]
            except:
                extension = ext_cls()
                extension.module_id = module_id
                extension.save()
        else:
            try:
                extension = ext_cls.objects.filter(module__program__id=self.id).select_related()[0]
            except:
                extension = None

        self._moduleExtension[key] = extension

        return extension

    @cache_function
    def getColor(self):
        if hasattr(self, "_getColor"):
            return self._getColor

        modinfo = self.getModuleExtension(ClassRegModuleInfo)
        retVal = None
        if modinfo:
            retVal = modinfo.color_code

        self._getColor = retVal
        return retVal
    getColor.depend_on_row('modules.ClassRegModuleInfo', lambda crmi: {'self': crmi.module.program})

    def visibleEnrollments(self):
        """
        Returns whether class enrollments should show up in the catalog.
        This originally returned true if class registration was fully open.
        Now it's just a checkbox in the StudentClassRegModuleInfo.
        """
        options = self.getModuleExtension('StudentClassRegModuleInfo')
        return options.visible_enrollments

    def getVolunteerRequests(self):
        return VolunteerRequest.objects.filter(timeslot__program=self).order_by('timeslot__start')

    @cache_function
    def getShirtInfo(self):
        shirt_count = defaultdict(lambda: defaultdict(int))
        teacher_dict = self.teachers()
        if 'class_approved' in teacher_dict:
            query = teacher_dict['class_approved']
            query = query.filter(registrationprofile__most_recent_profile=True)
            query = query.values_list('registrationprofile__teacher_info__shirt_type',
                                      'registrationprofile__teacher_info__shirt_size')
            query = query.annotate(people=Count('id', distinct=True))

            for row in query:
                shirt_type, shirt_size, count = row
                shirt_count[shirt_type][shirt_size] = count

        shirts = {}
        shirts['teachers'] = [ { 'type': shirt_type[1], 'distribution':[ shirt_count[shirt_type[0]][shirt_size[0]] for shirt_size in shirt_sizes ] } for shirt_type in shirt_types ]

        return {'shirts' : shirts, 'shirt_sizes' : shirt_sizes, 'shirt_types' : shirt_types }
    #   Update cache whenever a class is approved or a teacher changes their profile
    getShirtInfo.depend_on_row('program.ClassSubject', lambda cls: {'self': cls.parent_program})
    getShirtInfo.depend_on_model('users.TeacherInfo')

    @cache_function
    def incrementGrade(self):
        """
        Get the value of the "increment_default_grade_levels" tag.

        This tag increments the effective school year of the program.
        Also affects how grade ranges for this program are displayed,
        to say "rising Xth grade" rather than just X.

        See ESPUser.program_schoolyear.
        """
        return int(Tag.getBooleanTag('increment_default_grade_levels', self, False))
    incrementGrade.depend_on_row('tagdict.Tag', lambda tag: {'self' :  tag.target})

    def priorityLimit(self):
        studentregmodule = self.getModuleExtension('StudentClassRegModuleInfo')
        if studentregmodule and studentregmodule.priority_limit > 0:
            return studentregmodule.priority_limit
        else:
            return 1

    def useGradeRangeExceptions(self):
        studentregmodule = self.getModuleExtension('StudentClassRegModuleInfo')
        if studentregmodule:
            return studentregmodule.use_grade_range_exceptions
        else:
            return False

    def getDirectorCCEmail(self):
        if self.director_cc_email:
            return self.director_cc_email
        else:
            return self.director_email

    def getDirectorConfidentialEmail(self):
        if self.director_confidential_email:
            return self.director_confidential_email
        else:
            return self.getDirectorCCEmail()

    @cache_function
    def by_prog_inst(cls, program, instance):
        prog_inst = Program.objects.select_related().get(url='%s/%s' % (program, instance))
        return prog_inst
    by_prog_inst.depend_on_row('program.Program', lambda prog: {'program': prog})
    by_prog_inst = classmethod(by_prog_inst)

    def _sibling_discount_get(self):
        """
        Memoizes and returns the amount of the sibling_discount Tag, defaulting
        to 0.00.
        """
        if hasattr(self, "_sibling_discount"):
            return self._sibling_discount
        self._sibling_discount = Decimal(Tag.getProgramTag('sibling_discount', program=self, default='0.00'))
        return self._sibling_discount

    def _sibling_discount_set(self, value):
        if value is not None:
            self._sibling_discount = Decimal(value)
            Tag.setTag('sibling_discount', target=self, value=self._sibling_discount)
        else:
            self._sibling_discount = Decimal('0.00')
            Tag.objects.filter(key='sibling_discount', object_id=self.id).delete()

    sibling_discount = property(_sibling_discount_get, _sibling_discount_set)

    @property
    def splashinfo_objects(self):
        """
        Memoizes and returns the dictionary of students who have sibling
        discounts for this program.
        """
        if hasattr(self, "_splashinfo_objects"):
            return self._splashinfo_objects
        self._splashinfo_objects = dict(SplashInfo.objects.filter(program=self, siblingdiscount=True).distinct().values_list('student', 'siblingdiscount'))
        return self._splashinfo_objects

Program.setup_user_filters()


class SplashInfo(models.Model):
    """ A model that can be used to track additional student preferences specific to
        a program.  Stanford has used this for lunch selection and a sibling discount.
        The data is manipulated by a separate program module, SplashInfoModule,
        which produces an additional registration step if enabled.
    """
    student = AjaxForeignKey(ESPUser)
    #   Program field may be empty for backwards compatibility with Stanford data
    program = AjaxForeignKey(Program, null=True)
    lunchsat = models.CharField(max_length=32, blank=True, null=True)
    lunchsun = models.CharField(max_length=32, blank=True, null=True)
    siblingdiscount = models.NullBooleanField(default=False, blank=True)
    siblingname = models.CharField(max_length=64, blank=True, null=True)
    submitted = models.NullBooleanField(default=False, blank=True)

    class Meta:
        app_label = 'program'
        db_table = 'program_splashinfo'

    def __unicode__(self):
        return u'Lunch/sibling info for %s at %s' % (self.student, self.program)

    @staticmethod
    def hasForUser(user, program=None):
        if program:
            q = SplashInfo.objects.filter(student=user, program=program)
        else:
            q = SplashInfo.objects.filter(student=user)
        return (q.count() > 0) and q[0].submitted

    @staticmethod
    def getForUser(user, program=None):
        if program:
            q = SplashInfo.objects.filter(student=user, program=program)
        else:
            q = SplashInfo.objects.filter(student=user)
        if q.count() > 0:
            return q[0]
        else:
            n = SplashInfo(student=user, program=program)
            n.save()
            return n

    def pretty_version(self, attr_name):
        #   Look up choices
        tag_data = Tag.getTag('splashinfo_choices', target=self.program)
        if not tag_data: tag_data = Tag.getTag('splashinfo_choices')

        #   Check for matching item in list of choices
        if tag_data:
            tag_struct = json.loads(tag_data)
            for item in tag_struct[attr_name]:
                if item[0] == getattr(self, attr_name):
                    return item[1].decode('utf-8')

        return u'N/A'

    def pretty_satlunch(self):
        return self.pretty_version('lunchsat')

    def pretty_sunlunch(self):
        return self.pretty_version('lunchsun')

    def execute_sibling_discount(self):
        if self.siblingdiscount:
            from esp.accounting.controllers import IndividualAccountingController
            from esp.accounting.models import Transfer
            iac = IndividualAccountingController(self.program, self.student)
            source_account = iac.default_finaid_account()
            dest_account = iac.default_source_account()
            line_item_type = iac.default_siblingdiscount_lineitemtype()
            transfer, created = Transfer.objects.get_or_create(source=source_account, destination=dest_account, user=self.student, line_item=line_item_type, amount_dec=Decimal('20.00'))
            return transfer

    def save(self):
        from esp.accounting.controllers import IndividualAccountingController

        #   We have two things to put in: "Saturday Lunch" and "Sunday Lunch".
        #   If they are not there, they will be created.  These names are hard coded.
        from esp.accounting.models import LineItemType
        LineItemType.objects.get_or_create(program=self.program, text='Saturday Lunch')
        LineItemType.objects.get_or_create(program=self.program, text='Sunday Lunch')

        #   Figure out how much everything costs
        cost_info = json.loads(Tag.getProgramTag('splashinfo_costs', self.program, default='{}'))

        #   Save accounting information
        iac = IndividualAccountingController(self.program, self.student)

        if not self.lunchsat or self.lunchsat == 'no':
            iac.set_preference('Saturday Lunch', 0)
        elif 'lunchsat' in cost_info:
            iac.set_preference('Saturday Lunch', 1, cost_info['lunchsat'][self.lunchsat])

        if not self.lunchsun or self.lunchsun == 'no':
            iac.set_preference('Sunday Lunch', 0)
        elif 'lunchsun' in cost_info:
            iac.set_preference('Sunday Lunch', 1, cost_info['lunchsun'][self.lunchsun])

        super(SplashInfo, self).save()


class RegistrationProfile(models.Model):
    """ A student registration form """
    user = AjaxForeignKey(ESPUser)
    program = models.ForeignKey(Program, blank=True, null=True)
    contact_user = AjaxForeignKey(ContactInfo, blank=True, null=True, related_name='as_user')
    contact_guardian = AjaxForeignKey(ContactInfo, blank=True, null=True, related_name='as_guardian')
    contact_emergency = AjaxForeignKey(ContactInfo, blank=True, null=True, related_name='as_emergency')
    student_info = AjaxForeignKey(StudentInfo, blank=True, null=True, related_name='as_student')
    teacher_info = AjaxForeignKey(TeacherInfo, blank=True, null=True, related_name='as_teacher')
    guardian_info = AjaxForeignKey(GuardianInfo, blank=True, null=True, related_name='as_guardian')
    educator_info = AjaxForeignKey(EducatorInfo, blank=True, null=True, related_name='as_educator')
    last_ts = models.DateTimeField(default=timezone.now)
    emailverifycode = models.TextField(blank=True, null=True)
    email_verified  = models.BooleanField(default=False, blank=True)
    most_recent_profile = models.BooleanField(default=False)

    old_text_reminder = models.NullBooleanField(db_column='text_reminder')  ## Kept around for database-migration purposes

    ## Oops, I didn't see this field, and I reimplemented its functionality...
    ## Wrap it for backwards compatibility. -- aseering 8/18/2010
    def _get_text_reminder(self):
        if not self.contact_user:
            return None
        return self.contact_user.receive_txt_message
    def _set_text_reminder(self, val):
        if not self.contact_user:
            contact_user = ContactInfo()
            contact_user.first_name = self.user.first_name
            contact_user.last_name = self.user.last_name
            contact_user.save()
            self.contact_user = contact_user
            self.save()
        self.contact_user.receive_txt_message = val
        self.contact_user.save()
    text_reminder = property(_get_text_reminder, _set_text_reminder)

    class Meta:
        app_label = 'program'
        db_table = 'program_registrationprofile'

    @cache_function
    def getLastProfile(user):
        regProf = None

        if isinstance(user.id, (int, long)):
            try:
                regProf = RegistrationProfile.objects.filter(user__exact=user).select_related().latest('last_ts')
            except:
                pass

        if regProf != None:
            return regProf

        regProf = RegistrationProfile()
        regProf.user = user

        return regProf
    getLastProfile.depend_on_row('program.RegistrationProfile', lambda profile: {'user': profile.user})
    getLastProfile = staticmethod(getLastProfile) # a bit annoying, but meh

    def save(self, *args, **kwargs):
        """ update the timestamp and clear getLastProfile cache """
        self.last_ts = datetime.now()
        RegistrationProfile.objects.filter(user = self.user, most_recent_profile = True).update(most_recent_profile = False)
        self.most_recent_profile = True
        super(RegistrationProfile, self).save(*args, **kwargs)

    @cache_function
    def getLastForProgram(user, program):
        """ Returns the newest RegistrationProfile attached to this user and this program (or any ancestor of this program). """
        if user.is_anonymous():
            regProfList = RegistrationProfile.objects.none()
        else:
            regProfList = (RegistrationProfile.objects
                           .filter(user__exact=user, program__exact=program)
                           .select_related(
                               'user', 'program', 'contact_user',
                               'contact_guardian', 'contact_emergency',
                               'student_info', 'teacher_info', 'guardian_info',
                               'educator_info')
                           .order_by('-last_ts','-id')[:1])
        if len(regProfList) < 1:
            regProf = RegistrationProfile.getLastProfile(user)
            regProf.program = program
            if regProf.id is not None:
                regProf.id = None
                if (datetime.now() - regProf.last_ts).days <= 5:
                    regProf.save()
        else:
            regProf = regProfList[0]
        return regProf
    # Thanks to our attempts to be smart and steal profiles from other programs,
    # the cache can't depend only on profiles with the same (user, program).
    getLastForProgram.depend_on_row('program.RegistrationProfile', lambda rp: {'user': rp.user})
    getLastForProgram = staticmethod(getLastForProgram)

    def __unicode__(self):
        if self.program_id == None:
            return u'<Registration for %s>' % unicode(self.user)
        if self.user is not None:
            return u'<Registration for %s in %s>' % (unicode(self.user), unicode(self.program))


    def updateForm(self, form_data, specificInfo = None):
        if self.student_info is not None and (specificInfo is None or specificInfo == 'student'):
            form_data = self.student_info.updateForm(form_data)
        if self.teacher_info is not None and (specificInfo is None or specificInfo == 'teacher'):
            form_data = self.teacher_info.updateForm(form_data)
        if self.guardian_info is not None and (specificInfo is None or specificInfo == 'guardian'):
            form_data = self.guardian_info.updateForm(form_data)
        if self.educator_info is not None and (specificInfo is None or specificInfo == 'educator'):
            form_data = self.educator_info.updateForm(form_data)
        if self.contact_user is not None:
            form_data = self.contact_user.updateForm(form_data)
        if self.contact_guardian is not None:
            form_data = self.contact_guardian.updateForm(form_data, 'guard_')
        if self.contact_emergency is not None:
            form_data = self.contact_emergency.updateForm(form_data, 'emerg_')
        return form_data

    #   Note: these functions return ClassSections, not ClassSubjects.
    def preregistered_classes(self,verbs=None):
        return self.user.getSectionsFromProgram(self.program,verbs=verbs)


class TeacherBio(models.Model):
    """ This is the biography of a teacher."""

    program = models.ForeignKey(Program, blank=True, null=True)
    user    = AjaxForeignKey(ESPUser)
    bio     = models.TextField(blank=True, null=True)
    slugbio = models.CharField(max_length=50, blank=True, null=True)
    picture = models.ImageField(height_field = 'picture_height', width_field = 'picture_width', upload_to = "uploaded/bio_pictures/%y_%m/",blank=True, null=True)
    picture_height = models.IntegerField(blank=True, null=True)
    picture_width  = models.IntegerField(blank=True, null=True)
    last_ts = models.DateTimeField(auto_now = True)
    hidden = models.BooleanField(default=False)

    class Meta:
        app_label = 'program'
        db_table = 'program_teacherbio'

    @staticmethod
    def getLastBio(user):
        bios = TeacherBio.objects.filter(user__exact=user).order_by('-last_ts','-id')
        if len(bios) < 1:
            lastBio = TeacherBio()
            lastBio.user = user
        else:
            lastBio = bios[0]
        return lastBio

    def save(self, *args, **kwargs):
        """ update the timestamp """
        self.last_ts = datetime.now()
        super(TeacherBio, self).save(*args, **kwargs)

    def url(self):
        return '/teach/teachers/%s/bio.html' % self.user.username

    def edit_url(self):
        return '/teach/teachers/%s/bio.edit.html' % self.user.username

    @staticmethod
    def getLastForProgram(user, program):
        bios = TeacherBio.objects.filter(user__exact=user, program__exact=program).order_by('-last_ts','-id')

        if bios.count() < 1:
            lastBio         = TeacherBio()
            lastBio.user    = user
            lastBio.program = program
        else:
            lastBio = bios[0]
        return lastBio


class FinancialAidRequest(models.Model):
    """
    Student financial Aid Request
    """

    program = models.ForeignKey(Program, editable = False)
    user    = AjaxForeignKey(ESPUser, editable = False)

    reduced_lunch = models.BooleanField(verbose_name = 'Do you receive free/reduced lunch at school?', blank=True, default=False)

    household_income = models.CharField(verbose_name = 'Approximately what is your household income (round to the nearest $10,000)?', null=True, blank=True,
                        max_length=12)

    extra_explaination = models.TextField(verbose_name = 'Please describe in detail your financial situation this year', null=True, blank=True)

    student_prepare = models.BooleanField(verbose_name = 'Did anyone besides the student fill out any portions of this form?', blank=True, default=False)

    done = models.BooleanField(default=False, editable=False)

    @property
    def approved(self):
        return (self.financialaidgrant_set.all().count() > 0)

    class Meta:
        app_label = 'program'
        db_table = 'program_financialaidrequest'
        unique_together = ('program', 'user')

    def __unicode__(self):
        """ Represent this as a string. """
        if self.reduced_lunch:
            reducedlunch = u"(Free Lunch)"
        else:
            reducedlunch = u''

        explanation = self.extra_explaination
        if explanation is None:
            explanation = u''
        elif len(explanation) > 40:
            explanation = explanation[:40] + u"..."


        string = u"%s (%s@%s) for %s (%s, %s) %s"%\
                 (self.user.name(), self.user.username, settings.DEFAULT_HOST, self.program.niceName(), self.household_income, explanation, reducedlunch)

        if self.done:
            string = u"Finished: [" + string + u"]"

        return string

""" Functions for scheduling constraints
    I'm sorry that these are in the same __init__.py file;
    whenever I tried moving them to a separate file,
    Django wouldn't install the models.
"""

def get_subclass_instance(cls, obj):
    for c in cls.__subclasses__():
        #   Try casting the object into each of the subclasses.
        #   If you find an object, return it.
        result = None
        try:
            result = c.objects.get(id=obj.id)
        except:
            pass
        if result:
            return get_subclass_instance(c, result)
    #   If you couldn't find any, return the original object.
    return obj

class BooleanToken(models.Model):
    """ A true/false value or Boolean operation.
        Meant to be extended to more meaningful Boolean functions operating on
        other models, such as:
        - Whether a user is violating a schedule constraint
        - Whether a user is in a particular age range
        - Whether a user has been e-mailed in the last month

        Also meant to be combined into logical expressions for queries/tests
        (see BooleanExpression below).
    """
    exp = models.ForeignKey('BooleanExpression', help_text='The Boolean expression that this token belongs to')
    text = models.TextField(help_text='Boolean value, or text needed to compute it', default='', blank=True)
    seq = models.IntegerField(help_text='Location of this token on the expression stack (larger numbers are higher)', default=0)

    class Meta:
        app_label = 'program'

    def get_expr(self):
        return self.exp.subclass_instance()
    #   Renamed to expr to avoid conflicting with Django SQL evaluator "expression"
    expr = property(get_expr)

    def __unicode__(self):
        return u'[%d] %s' % (self.seq, self.text)

    @cache_function
    def subclass_instance(self):
        return get_subclass_instance(BooleanToken, self)
    subclass_instance.depend_on_row('program.BooleanToken', lambda bt: {'self': bt})

    @staticmethod
    def evaluate(stack, *args, **kwargs):
        """ Evaluate a stack of Boolean tokens.
            Operations (including the basic ones defined below) take their
            arguments off the stack.
        """
        value = None
        stack = list(stack)
        while (value is None) and (len(stack) > 0):
            token = stack.pop()     #   Used to be .subclass_instance() - this is now in BooleanExpression.get_stack()

            # Handle possibilities for what the token might be:
            if (token.text == '||') or (token.text.lower() == 'or'):
                # - or operator
                (value1, stack) = BooleanToken.evaluate(stack, *args, **kwargs)
                (value2, stack) = BooleanToken.evaluate(stack, *args, **kwargs)
                value = (value1 or value2)
            elif (token.text == '&&') or (token.text.lower() == 'and'):
                # - and operator
                (value1, stack) = BooleanToken.evaluate(stack, *args, **kwargs)
                (value2, stack) = BooleanToken.evaluate(stack, *args, **kwargs)
                value = (value1 and value2)
            elif (token.text == '!') or (token.text == '~') or (token.text.lower() == 'not'):
                # - not operator
                (value1, stack) = BooleanToken.evaluate(stack, *args, **kwargs)
                value = (not value1)
            else:
                # - direct boolean value
                # Pass along arguments
                value = token.boolean_value(*args, **kwargs)

        return (value, stack)

    """ This function is meant to take extra arguments so subclasses can use additional
        information in order to compute their value (i.e. schedule information) """
    def boolean_value(self, *args, **kwargs):
        if (self.text == '1') or (self.text.lower() == 't') or (self.text.lower() == 'true'):
            return True
        else:
            return False


class BooleanExpression(models.Model):
    """ A combination of BooleanTokens that can be manipulated and evaluated.
        Arbitrary arguments can be supplied to the evaluate function in order
        to help subclassed tokens do their thing.
    """

    class Meta:
        app_label = 'program'

    label = models.CharField(max_length=80, help_text='Description of the expression')

    def __unicode__(self):
        return u'(%d tokens) %s' % (len(self.get_stack()), self.label)

    def subclass_instance(self):
        return get_subclass_instance(BooleanExpression, self)

    @cache_function
    def get_stack(self):
        return [s.subclass_instance() for s in self.booleantoken_set.all().order_by('seq')]
    get_stack.depend_on_row('program.BooleanToken', lambda token: {'self': token.exp})

    def reset(self):
        self.booleantoken_set.all().delete()

    def add_token(self, token_or_value, seq=None, duplicate=True):
        my_stack = self.get_stack()
        if isinstance(token_or_value, basestring):
            new_token = BooleanToken(text=token_or_value)
        elif duplicate:
            token_type = type(token_or_value)
            new_token = token_type()
            #   Copy over fields that don't describe relations
            for item in new_token._meta.fields:
                if not item.__class__.__name__ in ['AutoField', 'OneToOneField']:
                    setattr(new_token, item.name, getattr(token_or_value, item.name))
        else:
            new_token = token_or_value
        if seq is None:
            if len(my_stack) > 0:
                new_token.seq = self.get_stack()[-1].seq + 10
            else:
                new_token.seq = 0
        else:
            new_token.seq = seq
        new_token.exp = self
        new_token.save()
        return new_token

    def evaluate(self, *args, **kwargs):
        stack = self.get_stack()
        (value, post_stack) = BooleanToken.evaluate(stack, *args, **kwargs)
        return value


class ScheduleMap:
    """ The schedule map is a dictionary mapping Event IDs to lists of class sections.
        It can be generated and cached for a user, then modified
        (by adding/removing values) to quickly model the effect of a particular
        schedule change.
    """
    def __init__(self, user, program):
        self.program = program
        self.user = user
        self.populate()

    def populate(self):
        result = {}
        for t in self.program.getTimeSlotList():
            result[t.id] = []
        sl = self.user.getEnrolledSectionsFromProgram(self.program)
        for s in sl:
            for m in s._timeslot_ids:
                result[m].append(s)
        self.map = result
        return self.map

    def add_section(self, sec):
        for t in sec.timeslot_ids():
            self.map[t].append(sec)

    def remove_section(self, sec):
        for t in sec.timeslot_ids():
            if sec in self.map[t]:
                self.map[t].remove(sec)

    def __marinade__(self):
        import hashlib
        import pickle
        return 'ScheduleMap_%s' % hashlib.md5(pickle.dumps(self)).hexdigest()[:8]

    def __unicode__(self):
        return u'%s' % self.map

class ScheduleConstraint(models.Model):
    """ A scheduling constraint that can be tested:
        IF [condition] THEN [requirement]

        This constraint requires that [requirement] be true in order
        for [condition] to be true.  Examples:
        - IF [all other blocks are non-lunch] THEN [this block must be lunch]
        - IF [student taking class B] THEN [student took class A beforehand]

        The input to this calculation is a ScheduleMap (see above).
        ScheduleConstraint.evaluate([map]) returns:
        - False if the provided [map] would violate the constraint
        - True if the provided [map] would satisfy the constraint
    """
    program = models.ForeignKey(Program)

    condition = models.ForeignKey(BooleanExpression, related_name='condition_constraint')
    requirement = models.ForeignKey(BooleanExpression, related_name='requirement_constraint')
    #   This is a function of one argument, schedule_map, which returns an updated schedule_map.
    on_failure = models.TextField()

    class Meta:
        app_label = 'program'

    def __unicode__(self):
        return u'%s: "%s" requires "%s"' % (self.program.niceName(), unicode(self.condition), unicode(self.requirement))

    def evaluate(self, smap, recursive=True):
        self.schedule_map = smap
        cond_state = self.condition.evaluate(map=self.schedule_map.map)
        if cond_state:
            result = self.requirement.evaluate(map=self.schedule_map.map)
            if result:
                return True
            else:
                if recursive:
                    #   Try using the execution hook for arbitrary code... and running again to see if it helped.
                    (fail_result, data) = self.handle_failure()
                    if isinstance(fail_result, ScheduleMap):
                        self.schedule_map = fail_result
                    #   raise AjaxError('ScheduleConstraint says %s' % data)
                    return self.evaluate(self.schedule_map, recursive=False)
                else:
                    return False
        else:
            return True

    def handle_failure(self):
        #   Try the on_failure callback but be very lenient about it (fail silently)
        try:
            func_str = """def _f(schedule_map):
%s""" % ('\n'.join('    %s' % l.rstrip() for l in self.on_failure.strip().split('\n')))
            exec func_str
            result = _f(self.schedule_map)
            return result
        except Exception, inst:
            #   raise ESPError('Schedule constraint handler error: %s' % inst, log=False)
            pass
        #   If we got nothing from the on_failure function, just provide Nones.
        return (None, None)

class ScheduleTestTimeblock(BooleanToken):
    """ A boolean value that keeps track of a timeblock.
        This is an abstract base class that doesn't define
        the boolean_value function.
    """
    timeblock = models.ForeignKey(Event, help_text='The timeblock that this schedule test pertains to')

    class Meta:
        app_label = 'program'

class ScheduleTestOccupied(ScheduleTestTimeblock):
    """ Boolean value testing: Does the schedule contain at least one
        section at the specified time?
    """
    class Meta:
        app_label = 'program'

    def boolean_value(self, *args, **kwargs):
        timeblock_id = self.timeblock.id
        user_schedule = kwargs['map']
        if timeblock_id in user_schedule:
            if len(user_schedule[timeblock_id]) > 0:
                return True
        return False

class ScheduleTestCategory(ScheduleTestTimeblock):
    """ Boolean value testing: Does the schedule contain at least one section
        in the specified category at the specified time?
    """
    category = models.ForeignKey('ClassCategories', help_text='The class category that must be selected for this timeblock')
    def boolean_value(self, *args, **kwargs):
        timeblock_id = self.timeblock.id
        user_schedule = kwargs['map']
        if timeblock_id in user_schedule:
            for sec in user_schedule[timeblock_id]:
                if sec.category == self.category:
                    return True
        return False

    class Meta:
        app_label = 'program'

class ScheduleTestSectionList(ScheduleTestTimeblock):
    """ Boolean value testing: Does the schedule contain one of the specified
        sections at the specified time?
    """
    section_ids = models.TextField(help_text='A comma separated list of ClassSection IDs that can be selected for this timeblock')

    class Meta:
        app_label = 'program'

    def boolean_value(self, *args, **kwargs):
        timeblock_id = self.timeblock.id
        user_schedule = kwargs['map']
        section_id_list = [int(a) for a in self.section_ids.split(',')]
        if timeblock_id in user_schedule:
            for sec in user_schedule[timeblock_id]:
                if sec.id in section_id_list:
                    return True
        return False

    @classmethod
    def filter_by_section(cls, section):
        return cls.filter_by_sections([section])

    @classmethod
    def filter_by_sections(cls, sections):
        import operator
        q_list = []
        for section in sections:
            q_list.append(Q(Q(section_ids='%s' % section.id) | Q(section_ids__startswith='%s,' % section.id) | Q(section_ids__contains=',%s,' % section.id) | Q(section_ids__endswith=',%s' % section.id)))

        return cls.objects.filter( reduce(operator.or_, q_list) )


class VolunteerRequest(models.Model):
    program = models.ForeignKey(Program)
    timeslot = models.ForeignKey('cal.Event')
    num_volunteers = models.PositiveIntegerField()

    class Meta:
        app_label = 'program'

    def num_offers(self):
        return self.volunteeroffer_set.count()

    def get_offers(self):
        return self.volunteeroffer_set.all()

    def __unicode__(self):
        return u'%s (%s)' % (self.timeslot.description, self.timeslot.short_time())

class VolunteerOffer(models.Model):
    request = models.ForeignKey(VolunteerRequest)
    confirmed = models.BooleanField(default=False)

    #   Fill out this if you're logged in...
    user = AjaxForeignKey(ESPUser, blank=True, null=True)

    #   ...or this if you haven't.
    email = models.EmailField(blank=True, null=True, max_length=75)
    name = models.CharField(max_length=80, blank=True, null=True)
    phone = PhoneNumberField(blank=True, null=True)

    shirt_size = models.CharField(max_length=5, blank=True, choices=shirt_sizes, null=True)
    shirt_type = models.CharField(max_length=20, blank=True, choices=shirt_types, null=True)

    comments = models.TextField(blank=True, null=True)

    class Meta:
        app_label = 'program'

    def __unicode__(self):
        return u'%s (%s, %s) for %s' % (self.name, self.email, self.phone, self.request)


""" This class provides the information that was provided by the DataTree
    anchor of each Userbit.  For example:
        URI V/Flags/Registration/Enrolled (name = 'Enrolled') -> 'name'
        Friendly name 'Student is enrolled in the class' -> 'description'
    In general, intermediate models for many-to-many relationships can
    include a foreign key to this model unless it the relationships are
    inherently unambiguous.  There are too many different ways
    for students to be associated with a class for there to be a
    separate relationship for each (i.e. 'enrolled_students' field,
    'applied_students', etc.)

    Note: These models fit better in class_.py but cause validation errors
    due to Django's import scheme if they are placed there.
"""
class RegistrationType(models.Model):
    #   The 'key' (not really the primary key since we may want duplicate names)
    name = models.CharField(max_length=32)

    #   A more understandable name that is displayed by default, but has no effect on behavior
    displayName = models.CharField(max_length=32, blank=True, null=True)

    #   A more detailed description
    description = models.TextField(blank=True, null=True)

    #   Purely for bookkeeping on the part of administrators
    #   without reading the whole description
    category = models.CharField(max_length=32)

    class Meta:
        unique_together = (("name", "category"),)
        app_label = 'program'

    @cache_function
    def get_cached(name, category):
        rt, created = RegistrationType.objects.get_or_create(name=name, defaults = {'category': category})
        return rt
    get_cached.depend_on_model('program.RegistrationType')
    get_cached = staticmethod(get_cached)

    @cache_function
    def get_map(include=None, category=None):
        #   If 'include' is specified, make sure we have keys named in that list
        if include:
            if not isinstance(category, str):
                raise ESPError('Need to supply category to RegistrationType.get_map() when passing include arguments', log=True)
            for name in include:
                type, created = RegistrationType.objects.get_or_create(name=name, category=category)

        #   Build a dictionary where names point to RegistrationType objects
        result = {}
        for item in RegistrationType.objects.all():
            result[item.name] = item
        return result
    get_map.depend_on_model('program.RegistrationType')
    get_map = staticmethod(get_map)

    def __unicode__(self):
        if self.displayName is not None and self.displayName != u"":
            return self.displayName
        else:
            return self.name

class StudentRegistration(ExpirableModel):
    """
    Model relating a student with a class section (interest, priority,
    enrollment, etc.).
    """
    section = AjaxForeignKey('ClassSection')
    user = AjaxForeignKey(ESPUser)
    relationship = models.ForeignKey(RegistrationType)

    class Meta:
        app_label = 'program'

    def __unicode__(self):
        return u'%s %s in %s' % (self.user, self.relationship, self.section)

class StudentSubjectInterest(ExpirableModel):
    """
    Model indicating a student interest in a class section.
    """
    subject = AjaxForeignKey('ClassSubject')
    user = AjaxForeignKey(ESPUser)

    class Meta:
        app_label = 'program'

    def __unicode__(self):
        return u'%s interest in %s' % (self.user, self.subject)

# Needed for app loading, don't delete
from esp.program.models.class_ import *
from esp.program.models.app_ import *
from esp.program.models.flags import *

def install():
    from esp.program.models.class_ import install as install_class
    print "Installing esp.program initial data..."
    if not RegistrationType.objects.exists():
        RegistrationType.objects.create(name='Enrolled', category='student')
    install_class()

# The following are only so that we can refer to them in caching
from esp.program.modules.base import ProgramModuleObj
from esp.program.modules.module_ext import ClassRegModuleInfo, StudentClassRegModuleInfo
from esp.resources.models import ResourceType<|MERGE_RESOLUTION|>--- conflicted
+++ resolved
@@ -603,15 +603,7 @@
     def _grade_caps(self):
         """Parses the program_size_by_grade Tag.
 
-<<<<<<< HEAD
         See user_can_join for the tag syntax.
-=======
-        students_dict = self.students(QObjects = True)
-        if 'classreg' in students_dict:
-            students_count = ESPUser.objects.filter(students_dict['classreg']).distinct().count()
-        else:
-            students_count = ESPUser.objects.filter(record__event="reg_confirmed",record__program=self).distinct().count()
->>>>>>> 14fa0b6f
 
         Returns a dict with tuples of valid grades as keys, and caps as values,
         or an empty dict if the Tag does not exist.
