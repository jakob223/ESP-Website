--- conflicted
+++ resolved
@@ -629,8 +629,6 @@
             not intended to be used for classes (they're for lunch, photos, etc.)
         """
         return Event.objects.filter(anchor=self.anchor).exclude(event_type__description__in=exclude_types).select_related('event_type').order_by('start')
-<<<<<<< HEAD
-=======
 
     #   In situations where you just want a list of all time slots in the program,
     #   that can be cached.
@@ -641,28 +639,7 @@
         else:
             return list(self.getTimeSlots(exclude_types=[]))
     getTimeSlotList.depend_on_model(lambda: Event)
->>>>>>> 3b159218
-
-    #   In situations where you just want a list of all time slots in the program,
-    #   that can be cached.
-    @cache_function
-    def getTimeSlotList(self, exclude_compulsory=True):
-        if exclude_compulsory:
-            return list(self.getTimeSlots(exclude_types=['Compulsory']))
-        else:
-            return list(self.getTimeSlots(exclude_types=[]))
-    getTimeSlotList.depend_on_model(lambda: Event)
-    
-    #   In situations where you just want a list of all time slots in the program,
-    #   that can be cached.
-    @cache_function
-    def getTimeSlotList(self, exclude_compulsory=True):
-        if exclude_compulsory:
-            return list(self.getTimeSlots(exclude_types=['Compulsory']))
-        else:
-            return list(self.getTimeSlots(exclude_types=[]))
-    getTimeSlotList.depend_on_model(lambda: Event)
-    
+
     def total_duration(self):
         """ Returns the total length of the events in this program, as a timedelta object. """
         ts_list = Event.collapse(list(self.getTimeSlots()), tol=timedelta(minutes=15))
@@ -690,7 +667,7 @@
         if include_classroom:
             exclude_types = []
         else:
-            exclude_types = [ResourceType.get_or_create('Classroom')]
+        exclude_types = [ResourceType.get_or_create('Classroom')]
         
         Q_filters = Q(program=self) | Q(program__isnull=True)
         
@@ -1426,7 +1403,7 @@
                 # - direct boolean value
                 # Pass along arguments
                 value = token.boolean_value(*args, **kwargs)
-
+                
         return (value, stack)
 
     """ This function is meant to take extra arguments so subclasses can use additional
@@ -1463,10 +1440,7 @@
             new_token = BooleanToken(text=token_or_value)
         elif duplicate:
             token_type = type(token_or_value)
-<<<<<<< HEAD
-=======
             print 'Adding duplicate of token %s, type %s, to %s' % (token_or_value.id, token_type.__name__, unicode(self))
->>>>>>> 3b159218
             new_token = token_type()
             #   Copy over fields that don't describe relations
             for item in new_token._meta.fields:
