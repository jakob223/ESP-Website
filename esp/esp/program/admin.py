__author__    = "Individual contributors (see AUTHORS file)"
__date__      = "$DATE$"
__rev__       = "$REV$"
__license__   = "AGPL v.3"
__copyright__ = """
This file is part of the ESP Web Site
Copyright (c) 2008 by the individual contributors
  (see AUTHORS file)

The ESP Web Site is free software; you can redistribute it and/or
modify it under the terms of the GNU Affero General Public License
as published by the Free Software Foundation; either version 3
of the License, or (at your option) any later version.

This program is distributed in the hope that it will be useful,
but WITHOUT ANY WARRANTY; without even the implied warranty of
MERCHANTABILITY or FITNESS FOR A PARTICULAR PURPOSE.  See the
GNU Affero General Public License for more details.

You should have received a copy of the GNU Affero General Public
License along with this program; if not, write to the Free Software
Foundation, Inc., 51 Franklin Street, Fifth Floor, Boston, MA 02110-1301, USA.

Contact information:
MIT Educational Studies Program
  84 Massachusetts Ave W20-467, Cambridge, MA 02139
  Phone: 617-253-4882
  Email: esp-webmasters@mit.edu
Learning Unlimited, Inc.
  527 Franklin St, Cambridge, MA 02139
  Phone: 617-379-0178
  Email: web-team@lists.learningu.org
"""

from django.contrib import admin
from django.db.models import ManyToManyField

from esp.admin import admin_site

from esp.program.models import ProgramModule, ArchiveClass, Program, BusSchedule
from esp.program.models import TeacherParticipationProfile, SATPrepRegInfo, RegistrationProfile
from esp.program.models import TeacherBio, FinancialAidRequest, SplashInfo
from esp.program.models import VolunteerRequest, VolunteerOffer

from esp.program.models import BooleanToken, BooleanExpression, ScheduleConstraint, ScheduleTestOccupied, ScheduleTestCategory, ScheduleTestSectionList

from esp.program.models import RegistrationType, StudentRegistration

from esp.program.models import ProgramCheckItem, ClassSection, ClassSubject, ClassCategories, ClassSizeRange
from esp.program.models import StudentApplication, StudentAppQuestion, StudentAppResponse, StudentAppReview


class ProgramModuleAdmin(admin.ModelAdmin):
    list_display = ('link_title', 'admin_title', 'handler')
    search_fields = ['link_title', 'admin_title', 'handler']
admin_site.register(ProgramModule, ProgramModuleAdmin)
    
class ArchiveClassAdmin(admin.ModelAdmin):
    list_display = ('id', 'title', 'year', 'date', 'category', 'program', 'teacher')
    search_fields = ['description', 'title', 'program', 'teacher', 'category']
    pass
admin_site.register(ArchiveClass, ArchiveClassAdmin)

class ProgramAdmin(admin.ModelAdmin):
    class Media:
        css = { 'all': ( 'styles/admin.css', ) }
    formfield_overrides = { ManyToManyField: { 'widget': admin.widgets.FilteredSelectMultiple(verbose_name='', is_stacked=False) } }
    # formfield_overrides will work once we move past Django r9760.
    # At that time we should cut out formfield_for_dbfield.
    def formfield_for_dbfield(self, db_field, **kwargs):
        if isinstance( db_field, ManyToManyField ):
            kwargs['widget'] = admin.widgets.FilteredSelectMultiple(verbose_name='', is_stacked=False)
        return super(ProgramAdmin, self).formfield_for_dbfield(db_field,**kwargs)
admin_site.register(Program, ProgramAdmin)

admin_site.register(BusSchedule)
admin_site.register(TeacherParticipationProfile)

class SATPrepRegInfoAdmin(admin.ModelAdmin):
    list_display = ('user', 'program')
    #list_filter = ('program',)
    search_fields = ['user__username']
    pass
admin_site.register(SATPrepRegInfo, SATPrepRegInfoAdmin)

class RegistrationProfileAdmin(admin.ModelAdmin):
    list_display = ('id', 'user', 'contact_user', 'program')
    pass
admin_site.register(RegistrationProfile, RegistrationProfileAdmin)
    
class TeacherBioAdmin(admin.ModelAdmin):
    list_display = ('user', 'program', 'slugbio')
    search_fields = ['user__username', 'slugbio', 'bio']

admin_site.register(TeacherBio, TeacherBioAdmin)
    
admin_site.register(FinancialAidRequest)

class Admin_SplashInfo(admin.ModelAdmin):
    list_display = (
        'student',
        'program',
    )
    search_fields = [
        'student__username',
        'student__last_name',
        'student__email',
    ]
    list_filter = [ 'program', ]
admin_site.register(SplashInfo, Admin_SplashInfo)

## Schedule stuff (wish it was schedule_.py)

def subclass_instance_type(obj):
    return type(obj.subclass_instance())._meta.object_name
subclass_instance_type.short_description = 'Instance type'
        
class BooleanTokenAdmin(admin.ModelAdmin):
    list_display = ('expr', 'seq', subclass_instance_type, 'text')
    search_fields = ['text']
admin_site.register(BooleanToken, BooleanTokenAdmin)    
    
class BooleanExpressionAdmin(admin.ModelAdmin):
    list_display = ('label', subclass_instance_type, 'num_tokens')
    def num_tokens(self, obj):
        return len(obj.get_stack())
admin_site.register(BooleanExpression, BooleanExpressionAdmin)   

class Admin_ScheduleConstraint(admin.ModelAdmin):
    list_display = (
        'program',
        'condition',
        'requirement',
    )
admin_site.register(ScheduleConstraint, Admin_ScheduleConstraint)

class ScheduleTestOccupiedAdmin(admin.ModelAdmin):
    list_display = ('timeblock', 'expr', 'seq', subclass_instance_type, 'text')
admin_site.register(ScheduleTestOccupied, ScheduleTestOccupiedAdmin)

class ScheduleTestCategoryAdmin(admin.ModelAdmin):
    list_display = ('timeblock', 'category', 'expr', 'seq', subclass_instance_type, 'text')
admin_site.register(ScheduleTestCategory, ScheduleTestCategoryAdmin)

class ScheduleTestSectionListAdmin(admin.ModelAdmin):
    list_display = ('timeblock', 'section_ids', 'expr', 'seq', subclass_instance_type, 'text')
admin_site.register(ScheduleTestSectionList, ScheduleTestSectionListAdmin)

admin_site.register(VolunteerRequest)
admin_site.register(VolunteerOffer)

## class_.py

class ProgramCheckItemAdmin(admin.ModelAdmin):
    list_display = ('id', 'title', 'program')
admin_site.register(ProgramCheckItem, ProgramCheckItemAdmin)

class Admin_RegistrationType(admin.ModelAdmin):
    list_display = ('name', 'category', )
admin_site.register(RegistrationType, Admin_RegistrationType)

def expire_student_registrations(modeladmin, request, queryset):
    for reg in queryset:
        reg.expire()
class StudentRegistrationAdmin(admin.ModelAdmin):
    list_display = ('id', 'section', 'user', 'relationship', 'start_date', 'end_date', )
    actions = [ expire_student_registrations, ]
<<<<<<< HEAD
    search_fields = ['user__last_name', 'user__first_name', 'id', 'section__id']
=======
    search_fields = ['user__last_name', 'user__first_name', 'user__email', 'id', 'section__id']
>>>>>>> 10129fbc
admin_site.register(StudentRegistration, StudentRegistrationAdmin)

def sec_classrooms(obj):
    return list(set([(x.name, str(x.num_students) + " students") for x in obj.classrooms()]))
def sec_teacher_optimal_capacity(obj):
    return (obj.parent_class.class_size_max if obj.parent_class.class_size_max else obj.parent_class.class_size_optimal)
class SectionAdmin(admin.ModelAdmin):
    list_display = ('id', 'title', 'friendly_times', 'status', 'duration', 'max_class_capacity', sec_teacher_optimal_capacity, sec_classrooms)
    list_display_links = ('title',)
    list_filter = ['status']
    pass
admin_site.register(ClassSection, SectionAdmin)


class SubjectAdmin(admin.ModelAdmin):
    list_display = ('id', 'title', 'parent_program', 'category')
    list_display_links = ('title',)
    search_fields = ['class_info', 'anchor__friendly_name']
admin_site.register(ClassSubject, SubjectAdmin)

class Admin_ClassCategories(admin.ModelAdmin):
     list_display = ('category', 'symbol', 'seq', )
admin_site.register(ClassCategories, Admin_ClassCategories)

class Admin_ClassSizeRange(admin.ModelAdmin):
     list_display = ('program', 'range_min', 'range_max', )
admin_site.register(ClassSizeRange, Admin_ClassSizeRange)

## app_.py

admin_site.register(StudentApplication)

class Admin_StudentAppQuestion(admin.ModelAdmin):
    list_display = (
        'program',
        'subject',
        'question',
    )
    list_display_links = ('program', 'subject', )
    list_filter = ('subject__parent_program', 'program', )
admin_site.register(StudentAppQuestion, Admin_StudentAppQuestion)

class Admin_StudentAppResponse(admin.ModelAdmin):
    list_display = (
        'question',
        'response',
        'complete',
    )
    list_display_links = list_display
    list_filter = ('question__subject__parent_program', 'question__program', )
admin_site.register(StudentAppResponse, Admin_StudentAppResponse)

class Admin_StudentAppReview(admin.ModelAdmin):
    list_display = (
        'reviewer',
        'date',
        'score',
        'comments',
    )
admin_site.register(StudentAppReview, Admin_StudentAppReview)<|MERGE_RESOLUTION|>--- conflicted
+++ resolved
@@ -165,11 +165,7 @@
 class StudentRegistrationAdmin(admin.ModelAdmin):
     list_display = ('id', 'section', 'user', 'relationship', 'start_date', 'end_date', )
     actions = [ expire_student_registrations, ]
-<<<<<<< HEAD
-    search_fields = ['user__last_name', 'user__first_name', 'id', 'section__id']
-=======
     search_fields = ['user__last_name', 'user__first_name', 'user__email', 'id', 'section__id']
->>>>>>> 10129fbc
 admin_site.register(StudentRegistration, StudentRegistrationAdmin)
 
 def sec_classrooms(obj):
