<<<<<<< HEAD
__author__    = "MIT ESP"
__date__      = "$DATE$"
__rev__       = "$REV$"
__license__   = "GPL v.2"
__copyright__ = """
This file is part of the ESP Web Site
Copyright (c) 2008 MIT ESP

The ESP Web Site is free software; you can redistribute it and/or
modify it under the terms of the GNU General Public License
as published by the Free Software Foundation; either version 2
of the License, or (at your option) any later version.

This program is distributed in the hope that it will be useful,
but WITHOUT ANY WARRANTY; without even the implied warranty of
MERCHANTABILITY or FITNESS FOR A PARTICULAR PURPOSE.  See the
GNU General Public License for more details.

You should have received a copy of the GNU General Public License
along with this program; if not, write to the Free Software
Foundation, Inc., 51 Franklin Street, Fifth Floor, Boston, MA  02110-1301, USA.

Contact Us:
ESP Web Group
MIT Educational Studies Program,
84 Massachusetts Ave W20-467, Cambridge, MA 02139
Phone: 617-253-4882
Email: web@esp.mit.edu
"""

from django.contrib import admin
from django.db.models import ManyToManyField

from esp.program.models import ProgramModule, ArchiveClass, Program, BusSchedule
from esp.program.models import TeacherParticipationProfile, SATPrepRegInfo, RegistrationProfile
from esp.program.models import TeacherBio, FinancialAidRequest

from esp.program.models import ProgramCheckItem, ClassSection, ClassSubject, ClassCategories

class ProgramModuleAdmin(admin.ModelAdmin):
    list_display = ('link_title', 'admin_title', 'handler', 'main_call')
    search_fields = ['link_title', 'admin_title', 'handler', 'main_call']
admin.site.register(ProgramModule, ProgramModuleAdmin)

class ArchiveClassAdmin(admin.ModelAdmin):
    list_display = ('id', 'title', 'year', 'date', 'category', 'program', 'teacher')
    search_fields = ['description', 'title', 'program', 'teacher', 'category']
    pass
admin.site.register(ArchiveClass, ArchiveClassAdmin)

class ProgramAdmin(admin.ModelAdmin):
    class Media:
        css = { 'all': ( 'styles/admin.css', ) }
    formfield_overrides = { ManyToManyField: { 'widget': admin.widgets.FilteredSelectMultiple(verbose_name='', is_stacked=False) } }
    # formfield_overrides will work once we move past Django r9760.
    # At that time we should cut out formfield_for_dbfield.
    def formfield_for_dbfield(self, db_field, **kwargs):
        if isinstance( db_field, ManyToManyField ):
            kwargs['widget'] = admin.widgets.FilteredSelectMultiple(verbose_name='', is_stacked=False)
        return super(ProgramAdmin, self).formfield_for_dbfield(db_field,**kwargs)
admin.site.register(Program, ProgramAdmin)

admin.site.register(BusSchedule)
admin.site.register(TeacherParticipationProfile)

class SATPrepRegInfoAdmin(admin.ModelAdmin):
    list_display = ('user', 'program')
    #list_filter = ('program',)
    search_fields = ['user__username']
    pass
admin.site.register(SATPrepRegInfo, SATPrepRegInfoAdmin)

class RegistrationProfileAdmin(admin.ModelAdmin):
    list_display = ('id', 'user', 'contact_user', 'program')
    pass
admin.site.register(RegistrationProfile, RegistrationProfileAdmin)

class TeacherBioAdmin(admin.ModelAdmin):
    list_display = ('user', 'program', 'slugbio')
    search_fields = ['user__username', 'slugbio', 'bio']

admin.site.register(TeacherBio, TeacherBioAdmin)

admin.site.register(FinancialAidRequest)

## class_.py

class ProgramCheckItemAdmin(admin.ModelAdmin):
    list_display = ('id', 'title', 'program')
admin.site.register(ProgramCheckItem, ProgramCheckItemAdmin)

class SectionAdmin(admin.ModelAdmin):
    list_display = ('id', 'title', 'friendly_times', 'status', 'duration')
    list_display_links = ('title',)
    list_filter = ['status']
    pass
admin.site.register(ClassSection, SectionAdmin)


class SubjectAdmin(admin.ModelAdmin):
    list_display = ('id', 'title', 'parent_program', 'category')
    list_display_links = ('title',)
    search_fields = ['class_info', 'anchor__friendly_name']
admin.site.register(ClassSubject, SubjectAdmin)

admin.site.register(ClassCategories)
=======
__author__    = "MIT ESP"
__date__      = "$DATE$"
__rev__       = "$REV$"
__license__   = "GPL v.2"
__copyright__ = """
This file is part of the ESP Web Site
Copyright (c) 2008 MIT ESP

The ESP Web Site is free software; you can redistribute it and/or
modify it under the terms of the GNU General Public License
as published by the Free Software Foundation; either version 2
of the License, or (at your option) any later version.

This program is distributed in the hope that it will be useful,
but WITHOUT ANY WARRANTY; without even the implied warranty of
MERCHANTABILITY or FITNESS FOR A PARTICULAR PURPOSE.  See the
GNU General Public License for more details.

You should have received a copy of the GNU General Public License
along with this program; if not, write to the Free Software
Foundation, Inc., 51 Franklin Street, Fifth Floor, Boston, MA  02110-1301, USA.

Contact Us:
ESP Web Group
MIT Educational Studies Program,
84 Massachusetts Ave W20-467, Cambridge, MA 02139
Phone: 617-253-4882
Email: web@esp.mit.edu
"""

from django.contrib import admin
from django.db.models import ManyToManyField

from esp.program.models import ProgramModule, ArchiveClass, Program, BusSchedule
from esp.program.models import TeacherParticipationProfile, SATPrepRegInfo, RegistrationProfile
from esp.program.models import TeacherBio, FinancialAidRequest

from esp.program.models import ProgramCheckItem, ClassSection, ClassSubject, ClassCategories
from esp.program.models import StudentApplication, StudentAppQuestion, StudentAppResponse, StudentAppReview

class ProgramModuleAdmin(admin.ModelAdmin):
    list_display = ('link_title', 'admin_title', 'handler', 'main_call')
    search_fields = ['link_title', 'admin_title', 'handler', 'main_call']
admin.site.register(ProgramModule, ProgramModuleAdmin)
    
class ArchiveClassAdmin(admin.ModelAdmin):
    list_display = ('id', 'title', 'year', 'date', 'category', 'program', 'teacher')
    search_fields = ['description', 'title', 'program', 'teacher', 'category']
    pass
admin.site.register(ArchiveClass, ArchiveClassAdmin)

class ProgramAdmin(admin.ModelAdmin):
    class Media:
        css = { 'all': ( 'styles/admin.css', ) }
    formfield_overrides = { ManyToManyField: { 'widget': admin.widgets.FilteredSelectMultiple(verbose_name='', is_stacked=False) } }
    # formfield_overrides will work once we move past Django r9760.
    # At that time we should cut out formfield_for_dbfield.
    def formfield_for_dbfield(self, db_field, **kwargs):
        if isinstance( db_field, ManyToManyField ):
            kwargs['widget'] = admin.widgets.FilteredSelectMultiple(verbose_name='', is_stacked=False)
        return super(ProgramAdmin, self).formfield_for_dbfield(db_field,**kwargs)
admin.site.register(Program, ProgramAdmin)

admin.site.register(BusSchedule)
admin.site.register(TeacherParticipationProfile)

class SATPrepRegInfoAdmin(admin.ModelAdmin):
    list_display = ('user', 'program')
    #list_filter = ('program',)
    search_fields = ['user__username']
    pass
admin.site.register(SATPrepRegInfo, SATPrepRegInfoAdmin)

class RegistrationProfileAdmin(admin.ModelAdmin):
    list_display = ('id', 'user', 'contact_user', 'program')
    pass
admin.site.register(RegistrationProfile, RegistrationProfileAdmin)
    
class TeacherBioAdmin(admin.ModelAdmin):
    list_display = ('user', 'program', 'slugbio')
    search_fields = ['user__username', 'slugbio', 'bio']

admin.site.register(TeacherBio, TeacherBioAdmin)
    
admin.site.register(FinancialAidRequest)

## class_.py

class ProgramCheckItemAdmin(admin.ModelAdmin):
    list_display = ('id', 'title', 'program')
admin.site.register(ProgramCheckItem, ProgramCheckItemAdmin)

class SectionAdmin(admin.ModelAdmin):
    list_display = ('id', 'title', 'friendly_times', 'status', 'duration')
    list_display_links = ('title',)
    list_filter = ['status']
    pass
admin.site.register(ClassSection, SectionAdmin)


class SubjectAdmin(admin.ModelAdmin):
    list_display = ('id', 'title', 'parent_program', 'category')
    list_display_links = ('title',)
    search_fields = ['class_info', 'anchor__friendly_name']
admin.site.register(ClassSubject, SubjectAdmin)

admin.site.register(ClassCategories)

## app_.py

admin.site.register(StudentApplication)
admin.site.register(StudentAppQuestion)
admin.site.register(StudentAppResponse)
admin.site.register(StudentAppReview)
>>>>>>> 9c2d9534
<|MERGE_RESOLUTION|>--- conflicted
+++ resolved
@@ -1,223 +1,114 @@
-<<<<<<< HEAD
-__author__    = "MIT ESP"
-__date__      = "$DATE$"
-__rev__       = "$REV$"
-__license__   = "GPL v.2"
-__copyright__ = """
-This file is part of the ESP Web Site
-Copyright (c) 2008 MIT ESP
-
-The ESP Web Site is free software; you can redistribute it and/or
-modify it under the terms of the GNU General Public License
-as published by the Free Software Foundation; either version 2
-of the License, or (at your option) any later version.
-
-This program is distributed in the hope that it will be useful,
-but WITHOUT ANY WARRANTY; without even the implied warranty of
-MERCHANTABILITY or FITNESS FOR A PARTICULAR PURPOSE.  See the
-GNU General Public License for more details.
-
-You should have received a copy of the GNU General Public License
-along with this program; if not, write to the Free Software
-Foundation, Inc., 51 Franklin Street, Fifth Floor, Boston, MA  02110-1301, USA.
-
-Contact Us:
-ESP Web Group
-MIT Educational Studies Program,
-84 Massachusetts Ave W20-467, Cambridge, MA 02139
-Phone: 617-253-4882
-Email: web@esp.mit.edu
-"""
-
-from django.contrib import admin
-from django.db.models import ManyToManyField
-
-from esp.program.models import ProgramModule, ArchiveClass, Program, BusSchedule
-from esp.program.models import TeacherParticipationProfile, SATPrepRegInfo, RegistrationProfile
-from esp.program.models import TeacherBio, FinancialAidRequest
-
-from esp.program.models import ProgramCheckItem, ClassSection, ClassSubject, ClassCategories
-
-class ProgramModuleAdmin(admin.ModelAdmin):
-    list_display = ('link_title', 'admin_title', 'handler', 'main_call')
-    search_fields = ['link_title', 'admin_title', 'handler', 'main_call']
-admin.site.register(ProgramModule, ProgramModuleAdmin)
-
-class ArchiveClassAdmin(admin.ModelAdmin):
-    list_display = ('id', 'title', 'year', 'date', 'category', 'program', 'teacher')
-    search_fields = ['description', 'title', 'program', 'teacher', 'category']
-    pass
-admin.site.register(ArchiveClass, ArchiveClassAdmin)
-
-class ProgramAdmin(admin.ModelAdmin):
-    class Media:
-        css = { 'all': ( 'styles/admin.css', ) }
-    formfield_overrides = { ManyToManyField: { 'widget': admin.widgets.FilteredSelectMultiple(verbose_name='', is_stacked=False) } }
-    # formfield_overrides will work once we move past Django r9760.
-    # At that time we should cut out formfield_for_dbfield.
-    def formfield_for_dbfield(self, db_field, **kwargs):
-        if isinstance( db_field, ManyToManyField ):
-            kwargs['widget'] = admin.widgets.FilteredSelectMultiple(verbose_name='', is_stacked=False)
-        return super(ProgramAdmin, self).formfield_for_dbfield(db_field,**kwargs)
-admin.site.register(Program, ProgramAdmin)
-
-admin.site.register(BusSchedule)
-admin.site.register(TeacherParticipationProfile)
-
-class SATPrepRegInfoAdmin(admin.ModelAdmin):
-    list_display = ('user', 'program')
-    #list_filter = ('program',)
-    search_fields = ['user__username']
-    pass
-admin.site.register(SATPrepRegInfo, SATPrepRegInfoAdmin)
-
-class RegistrationProfileAdmin(admin.ModelAdmin):
-    list_display = ('id', 'user', 'contact_user', 'program')
-    pass
-admin.site.register(RegistrationProfile, RegistrationProfileAdmin)
-
-class TeacherBioAdmin(admin.ModelAdmin):
-    list_display = ('user', 'program', 'slugbio')
-    search_fields = ['user__username', 'slugbio', 'bio']
-
-admin.site.register(TeacherBio, TeacherBioAdmin)
-
-admin.site.register(FinancialAidRequest)
-
-## class_.py
-
-class ProgramCheckItemAdmin(admin.ModelAdmin):
-    list_display = ('id', 'title', 'program')
-admin.site.register(ProgramCheckItem, ProgramCheckItemAdmin)
-
-class SectionAdmin(admin.ModelAdmin):
-    list_display = ('id', 'title', 'friendly_times', 'status', 'duration')
-    list_display_links = ('title',)
-    list_filter = ['status']
-    pass
-admin.site.register(ClassSection, SectionAdmin)
-
-
-class SubjectAdmin(admin.ModelAdmin):
-    list_display = ('id', 'title', 'parent_program', 'category')
-    list_display_links = ('title',)
-    search_fields = ['class_info', 'anchor__friendly_name']
-admin.site.register(ClassSubject, SubjectAdmin)
-
-admin.site.register(ClassCategories)
-=======
-__author__    = "MIT ESP"
-__date__      = "$DATE$"
-__rev__       = "$REV$"
-__license__   = "GPL v.2"
-__copyright__ = """
-This file is part of the ESP Web Site
-Copyright (c) 2008 MIT ESP
-
-The ESP Web Site is free software; you can redistribute it and/or
-modify it under the terms of the GNU General Public License
-as published by the Free Software Foundation; either version 2
-of the License, or (at your option) any later version.
-
-This program is distributed in the hope that it will be useful,
-but WITHOUT ANY WARRANTY; without even the implied warranty of
-MERCHANTABILITY or FITNESS FOR A PARTICULAR PURPOSE.  See the
-GNU General Public License for more details.
-
-You should have received a copy of the GNU General Public License
-along with this program; if not, write to the Free Software
-Foundation, Inc., 51 Franklin Street, Fifth Floor, Boston, MA  02110-1301, USA.
-
-Contact Us:
-ESP Web Group
-MIT Educational Studies Program,
-84 Massachusetts Ave W20-467, Cambridge, MA 02139
-Phone: 617-253-4882
-Email: web@esp.mit.edu
-"""
-
-from django.contrib import admin
-from django.db.models import ManyToManyField
-
-from esp.program.models import ProgramModule, ArchiveClass, Program, BusSchedule
-from esp.program.models import TeacherParticipationProfile, SATPrepRegInfo, RegistrationProfile
-from esp.program.models import TeacherBio, FinancialAidRequest
-
-from esp.program.models import ProgramCheckItem, ClassSection, ClassSubject, ClassCategories
-from esp.program.models import StudentApplication, StudentAppQuestion, StudentAppResponse, StudentAppReview
-
-class ProgramModuleAdmin(admin.ModelAdmin):
-    list_display = ('link_title', 'admin_title', 'handler', 'main_call')
-    search_fields = ['link_title', 'admin_title', 'handler', 'main_call']
-admin.site.register(ProgramModule, ProgramModuleAdmin)
-    
-class ArchiveClassAdmin(admin.ModelAdmin):
-    list_display = ('id', 'title', 'year', 'date', 'category', 'program', 'teacher')
-    search_fields = ['description', 'title', 'program', 'teacher', 'category']
-    pass
-admin.site.register(ArchiveClass, ArchiveClassAdmin)
-
-class ProgramAdmin(admin.ModelAdmin):
-    class Media:
-        css = { 'all': ( 'styles/admin.css', ) }
-    formfield_overrides = { ManyToManyField: { 'widget': admin.widgets.FilteredSelectMultiple(verbose_name='', is_stacked=False) } }
-    # formfield_overrides will work once we move past Django r9760.
-    # At that time we should cut out formfield_for_dbfield.
-    def formfield_for_dbfield(self, db_field, **kwargs):
-        if isinstance( db_field, ManyToManyField ):
-            kwargs['widget'] = admin.widgets.FilteredSelectMultiple(verbose_name='', is_stacked=False)
-        return super(ProgramAdmin, self).formfield_for_dbfield(db_field,**kwargs)
-admin.site.register(Program, ProgramAdmin)
-
-admin.site.register(BusSchedule)
-admin.site.register(TeacherParticipationProfile)
-
-class SATPrepRegInfoAdmin(admin.ModelAdmin):
-    list_display = ('user', 'program')
-    #list_filter = ('program',)
-    search_fields = ['user__username']
-    pass
-admin.site.register(SATPrepRegInfo, SATPrepRegInfoAdmin)
-
-class RegistrationProfileAdmin(admin.ModelAdmin):
-    list_display = ('id', 'user', 'contact_user', 'program')
-    pass
-admin.site.register(RegistrationProfile, RegistrationProfileAdmin)
-    
-class TeacherBioAdmin(admin.ModelAdmin):
-    list_display = ('user', 'program', 'slugbio')
-    search_fields = ['user__username', 'slugbio', 'bio']
-
-admin.site.register(TeacherBio, TeacherBioAdmin)
-    
-admin.site.register(FinancialAidRequest)
-
-## class_.py
-
-class ProgramCheckItemAdmin(admin.ModelAdmin):
-    list_display = ('id', 'title', 'program')
-admin.site.register(ProgramCheckItem, ProgramCheckItemAdmin)
-
-class SectionAdmin(admin.ModelAdmin):
-    list_display = ('id', 'title', 'friendly_times', 'status', 'duration')
-    list_display_links = ('title',)
-    list_filter = ['status']
-    pass
-admin.site.register(ClassSection, SectionAdmin)
-
-
-class SubjectAdmin(admin.ModelAdmin):
-    list_display = ('id', 'title', 'parent_program', 'category')
-    list_display_links = ('title',)
-    search_fields = ['class_info', 'anchor__friendly_name']
-admin.site.register(ClassSubject, SubjectAdmin)
-
-admin.site.register(ClassCategories)
-
-## app_.py
-
-admin.site.register(StudentApplication)
-admin.site.register(StudentAppQuestion)
-admin.site.register(StudentAppResponse)
-admin.site.register(StudentAppReview)
->>>>>>> 9c2d9534
+__author__    = "MIT ESP"
+__date__      = "$DATE$"
+__rev__       = "$REV$"
+__license__   = "GPL v.2"
+__copyright__ = """
+This file is part of the ESP Web Site
+Copyright (c) 2008 MIT ESP
+
+The ESP Web Site is free software; you can redistribute it and/or
+modify it under the terms of the GNU General Public License
+as published by the Free Software Foundation; either version 2
+of the License, or (at your option) any later version.
+
+This program is distributed in the hope that it will be useful,
+but WITHOUT ANY WARRANTY; without even the implied warranty of
+MERCHANTABILITY or FITNESS FOR A PARTICULAR PURPOSE.  See the
+GNU General Public License for more details.
+
+You should have received a copy of the GNU General Public License
+along with this program; if not, write to the Free Software
+Foundation, Inc., 51 Franklin Street, Fifth Floor, Boston, MA  02110-1301, USA.
+
+Contact Us:
+ESP Web Group
+MIT Educational Studies Program,
+84 Massachusetts Ave W20-467, Cambridge, MA 02139
+Phone: 617-253-4882
+Email: web@esp.mit.edu
+"""
+
+from django.contrib import admin
+from django.db.models import ManyToManyField
+
+from esp.program.models import ProgramModule, ArchiveClass, Program, BusSchedule
+from esp.program.models import TeacherParticipationProfile, SATPrepRegInfo, RegistrationProfile
+from esp.program.models import TeacherBio, FinancialAidRequest
+
+from esp.program.models import ProgramCheckItem, ClassSection, ClassSubject, ClassCategories
+from esp.program.models import StudentApplication, StudentAppQuestion, StudentAppResponse, StudentAppReview
+
+class ProgramModuleAdmin(admin.ModelAdmin):
+    list_display = ('link_title', 'admin_title', 'handler', 'main_call')
+    search_fields = ['link_title', 'admin_title', 'handler', 'main_call']
+admin.site.register(ProgramModule, ProgramModuleAdmin)
+
+class ArchiveClassAdmin(admin.ModelAdmin):
+    list_display = ('id', 'title', 'year', 'date', 'category', 'program', 'teacher')
+    search_fields = ['description', 'title', 'program', 'teacher', 'category']
+    pass
+admin.site.register(ArchiveClass, ArchiveClassAdmin)
+
+class ProgramAdmin(admin.ModelAdmin):
+    class Media:
+        css = { 'all': ( 'styles/admin.css', ) }
+    formfield_overrides = { ManyToManyField: { 'widget': admin.widgets.FilteredSelectMultiple(verbose_name='', is_stacked=False) } }
+    # formfield_overrides will work once we move past Django r9760.
+    # At that time we should cut out formfield_for_dbfield.
+    def formfield_for_dbfield(self, db_field, **kwargs):
+        if isinstance( db_field, ManyToManyField ):
+            kwargs['widget'] = admin.widgets.FilteredSelectMultiple(verbose_name='', is_stacked=False)
+        return super(ProgramAdmin, self).formfield_for_dbfield(db_field,**kwargs)
+admin.site.register(Program, ProgramAdmin)
+
+admin.site.register(BusSchedule)
+admin.site.register(TeacherParticipationProfile)
+
+class SATPrepRegInfoAdmin(admin.ModelAdmin):
+    list_display = ('user', 'program')
+    #list_filter = ('program',)
+    search_fields = ['user__username']
+    pass
+admin.site.register(SATPrepRegInfo, SATPrepRegInfoAdmin)
+
+class RegistrationProfileAdmin(admin.ModelAdmin):
+    list_display = ('id', 'user', 'contact_user', 'program')
+    pass
+admin.site.register(RegistrationProfile, RegistrationProfileAdmin)
+
+class TeacherBioAdmin(admin.ModelAdmin):
+    list_display = ('user', 'program', 'slugbio')
+    search_fields = ['user__username', 'slugbio', 'bio']
+
+admin.site.register(TeacherBio, TeacherBioAdmin)
+
+admin.site.register(FinancialAidRequest)
+
+## class_.py
+
+class ProgramCheckItemAdmin(admin.ModelAdmin):
+    list_display = ('id', 'title', 'program')
+admin.site.register(ProgramCheckItem, ProgramCheckItemAdmin)
+
+class SectionAdmin(admin.ModelAdmin):
+    list_display = ('id', 'title', 'friendly_times', 'status', 'duration')
+    list_display_links = ('title',)
+    list_filter = ['status']
+    pass
+admin.site.register(ClassSection, SectionAdmin)
+
+
+class SubjectAdmin(admin.ModelAdmin):
+    list_display = ('id', 'title', 'parent_program', 'category')
+    list_display_links = ('title',)
+    search_fields = ['class_info', 'anchor__friendly_name']
+admin.site.register(ClassSubject, SubjectAdmin)
+
+admin.site.register(ClassCategories)
+
+## app_.py
+
+admin.site.register(StudentApplication)
+admin.site.register(StudentAppQuestion)
+admin.site.register(StudentAppResponse)
+admin.site.register(StudentAppReview)