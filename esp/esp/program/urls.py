from django.conf.urls.defaults import *

urlpatterns = patterns('',
                       # manage stuff
                       (r'^manage/programs/?$', 'esp.program.views.manage_programs'),
                       (r'^manage/newprogram/?$', 'esp.program.views.newprogram'),
                       (r'^manage/submit_transaction/?$', 'esp.program.views.submit_transaction'),
                       (r'^manage/pages/?$', 'esp.program.views.manage_pages'),
                       (r'^manage/userview/?$', 'esp.program.views.userview'),
                       (r'^manage/usersearch/?$', 'esp.program.views.usersearch'),                       
                       (r'^manage/flushcache/?$', 'esp.program.views.flushcache'),
<<<<<<< HEAD
                       (r'^manage/statistics/?$', 'esp.program.views.statistics'),
=======
                       (r'^manage/mergeaccounts/?$', 'esp.users.views.merge.merge_accounts'),
>>>>>>> 47821858
                       )<|MERGE_RESOLUTION|>--- conflicted
+++ resolved
@@ -1,17 +1,14 @@
-from django.conf.urls.defaults import *
-
-urlpatterns = patterns('',
-                       # manage stuff
-                       (r'^manage/programs/?$', 'esp.program.views.manage_programs'),
-                       (r'^manage/newprogram/?$', 'esp.program.views.newprogram'),
-                       (r'^manage/submit_transaction/?$', 'esp.program.views.submit_transaction'),
-                       (r'^manage/pages/?$', 'esp.program.views.manage_pages'),
-                       (r'^manage/userview/?$', 'esp.program.views.userview'),
-                       (r'^manage/usersearch/?$', 'esp.program.views.usersearch'),                       
-                       (r'^manage/flushcache/?$', 'esp.program.views.flushcache'),
-<<<<<<< HEAD
-                       (r'^manage/statistics/?$', 'esp.program.views.statistics'),
-=======
-                       (r'^manage/mergeaccounts/?$', 'esp.users.views.merge.merge_accounts'),
->>>>>>> 47821858
-                       )+from django.conf.urls.defaults import *
+
+urlpatterns = patterns('',
+                       # manage stuff
+                       (r'^manage/programs/?$', 'esp.program.views.manage_programs'),
+                       (r'^manage/newprogram/?$', 'esp.program.views.newprogram'),
+                       (r'^manage/submit_transaction/?$', 'esp.program.views.submit_transaction'),
+                       (r'^manage/pages/?$', 'esp.program.views.manage_pages'),
+                       (r'^manage/userview/?$', 'esp.program.views.userview'),
+                       (r'^manage/usersearch/?$', 'esp.program.views.usersearch'),                       
+                       (r'^manage/flushcache/?$', 'esp.program.views.flushcache'),
+                       (r'^manage/statistics/?$', 'esp.program.views.statistics'),
+                       (r'^manage/mergeaccounts/?$', 'esp.users.views.merge.merge_accounts'),
+                       )