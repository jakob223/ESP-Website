--- conflicted
+++ resolved
@@ -255,11 +255,7 @@
 			except ValueError:
 				return HttpResponse(status=400)
 			form=Form.objects.get(pk=form_id)	
-<<<<<<< HEAD
-			fh=FormHandler(form, request)
-=======
 			fh=FormHandler(form=form, request=request)
->>>>>>> 22cea58f
 			resp_data=json.dumps(fh.getResponseData(form))
 			return HttpResponse(resp_data)
 	return HttpResponse(status=400)
