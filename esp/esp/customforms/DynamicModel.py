--- conflicted
+++ resolved
@@ -11,10 +11,7 @@
 from esp.program.models import ClassSubject
 from esp.customforms.linkfields import cf_cache
 from esp.qsdmedia.models import root_file_path
-<<<<<<< HEAD
 from esp.settings import MEDIA_ROOT
-=======
->>>>>>> df921363
 from django.contrib.contenttypes.models import ContentType
 
 def get_file_upload_path(instance, filename):
@@ -52,11 +49,7 @@
         'numeric': {'typeMap': models.IntegerField, 'attrs': {'null': True, }, 'args': []},
         'date': {'typeMap': models.CharField, 'attrs': {'max_length': 10, }, 'args': []},
         'time': {'typeMap': models.CharField, 'attrs': {'max_length': 10, }, 'args': []},
-<<<<<<< HEAD
         'file': {'typeMap': models.FileField, 'attrs': {'max_length': 200, 'upload_to': get_file_upload_path, }, 'args': []},
-=======
-        'file': {'typeMap': models.FileField, 'attrs': {'max_length': 200, 'upload_to': root_file_path, }, 'args': []},
->>>>>>> df921363
         'phone': {'typeMap': models.CharField, 'attrs': {'max_length': 15}, 'args': []},
         'email': {'typeMap': models.CharField, 'attrs': {'max_length': 30,}, 'args':[]},
         'state': {'typeMap': models.CharField, 'attrs': {'max_length': 2}, 'args': []},
