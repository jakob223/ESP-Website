from esp.customforms.models import Field, Attribute, Section, Page, Form
from django import forms
from django.forms.models import fields_for_model
from form_utils.forms import BetterForm
from django.utils.datastructures import SortedDict
# from django.contrib.formtools.wizard import FormWizard
from formwizard.views import SessionWizardView
from django.core.files.storage import FileSystemStorage
from django.shortcuts import redirect, render_to_response, HttpResponse
from django.http import HttpResponseRedirect
from django.contrib.localflavor.us.forms import USStateField, USPhoneNumberField, USStateSelect
from esp.customforms.forms import NameField, AddressField
from esp.customforms.DynamicModel import DMH
from esp.utils.forms import DummyField
from esp.users.models import ContactInfo
from esp.cache import cache_function
from esp.program.models import Program

from esp.customforms.linkfields import cf_cache, generic_fields, custom_fields
from django.contrib.contenttypes.models import ContentType
from django.core.exceptions import ValidationError
from esp.middleware import ESPError

class BaseCustomForm(BetterForm):
    """
    Base class for all custom forms.
    """
    def clean(self):
        """
        Takes cleaned_data and expands the values for combo fields
        """
        cleaned_data = self.cleaned_data.copy()
        for k,v in self.cleaned_data.items():
            if isinstance(v, list):
                cleaned_data[k] = ";".join(v)
            if isinstance(v, dict):
                cleaned_data.update(v)
                del cleaned_data[k]

        return cleaned_data        
        

def matches_answer(target_val):
    """ 
    A simple validator that checks whether you have provided the right answer. 
    """
    def func(value):
        if value != target_val:
            raise ValidationError('Incorrect answer.') #  'Expected: %s' % target_val
    return func


class CustomFormHandler():
    """
    Handles creation of 'one' Django form (=one page)
    """
    _field_types = generic_fields
    
    _field_attrs = ['label', 'help_text', 'required']
    
    _contactinfo_map = {
        'name': ['first_name', 'last_name'],
        'email': 'e_mail',
        'phone': 'phone_day',
        'address': ['address_street', 'address_city', 'address_state', 'address_zip'],
        'street': 'address_street',
        'city': 'address_city',
        'zip': 'address_zip',
        'state': 'address_state'
    }
    
    _combo_fields = ['name', 'address']
    
    def __init__(self, page, form):
        self.page = page
        self.form = form
        self.seq = page[0][0]['section__page__seq']
        self.fields = []
        self.fieldsets = []
        
    def _getAttrs(self, attrs):
        """
        Takes attrs from the metadata and returns its Django equivalent
        """
        
        other_attrs = {}
        for attr in attrs:
            if attr['attr_type'] == 'options':
                other_attrs['choices'] = []
                options_list = attr['value'].split('|')[:-1]
                for option in options_list:
                    other_attrs['choices'].append( (option, option) )
            elif attr['attr_type'] == 'limits':
                limits = attr['value'].split(',')
                if limits[0]: other_attrs['min_value'] = int(limits[0])
                if limits[1]: other_attrs['max_value'] = int(limits[1])
            elif attr['attr_type'] == 'charlimits':
                limits = attr['value'].split(',')
                if limits[0]: other_attrs['min_length'] = int(limits[0])
                if limits[1]: other_attrs['max_length'] = int(limits[1])
            """elif attr['attr_type']=='wordlimits':
                limits=attr['value'].split(',')
                if limits[0]: other_attrs['min_words']=int(limits[0])
                if limits[1]: other_attrs['max_words']=int(limits[1])
            """                    
        return other_attrs
    
    def _getFields(self):
        """
        Sets self.fields and self.fieldsets for this page
        """
        model_fields_cache = {}
        for section in self.page:
            curr_fieldset = []
            curr_fieldset.extend([section[0]['section__title'], {'fields':[], 'classes':['section',]}])
            curr_fieldset[1]['description'] = section[0]['section__description']
            
            # Check for only_fkey models.
            # If any, insert the relevant field into the first section of the fist page
            if section[0]['section__seq'] == 0 and self.seq == 0:
                if self.form.link_type != '-1':
                    label = 'Please pick the %s you want to fill the form for' % self.form.link_type
                    link_cls = cf_cache.only_fkey_models[self.form.link_type]
                    if self.form.link_id == -1:
                        # User needs to be shown a list of instances from which to select
                        queryset = link_cls.objects.all()
                        widget = forms.Select()
                    else:
                        queryset = link_cls.objects.filter(pk=self.form.link_id)
                        widget = forms.HiddenInput()    
                    fld = forms.ModelChoiceField(queryset = queryset, label = label, initial = queryset[0], 
                                                widget = widget, required = True, empty_label = None)
                    self.fields.append(['link_%s' % link_cls.__name__, fld ])
                    curr_fieldset[1]['fields'].append('link_%s' % link_cls.__name__)        
            
            for field in section:
                field_name = 'question_%d' % field['id']
                field_attrs = {'label': field['label'], 'help_text': field['help_text'], 'required': field['required']}
                
                # Setting the 'name' attribute for combo fields
                """
                if field['field_type'] in self._combo_fields:
                    field_attrs['name']=field_name
                """    

                #   Extract form attributes for further use below
                other_attrs = []
                for attr_name in field['attributes']:
                    other_attrs.append({'attr_type': attr_name, 'value': field['attributes'][attr_name]})
                    
                    #   Create dynamic validators to check results if the correct answer has
                    #   been specified by the form author
                    if attr_name == 'correct_answer' and len(field['attributes'][attr_name].strip()) > 0:
                        if field['field_type'] in ['dropdown', 'radio']:
                            value_choices = field['attributes']['options'].split('|')
                            target_value = value_choices[int(field['attributes'][attr_name])]
                        elif field['field_type'] in ['checkboxes']:
                            value_choices = field['attributes']['options'].split('|')
                            target_value = [value_choices[int(index)] for index in field['attributes'][attr_name].split(',')]
                        else:
                            target_value = field['attributes'][attr_name]

                        field_attrs['validators'] = [matches_answer(target_value)]

                if other_attrs:
                    field_attrs.update(self._getAttrs(other_attrs))
                    
                # First, check for link fields
                if cf_cache.isLinkField(field['field_type']):
                    # Get all form fields for this model, if it hasn't already been done
                    link_model = cf_cache.modelForLinkField(field['field_type'])
                    if not link_model:
                        continue
                    if link_model.__name__ not in model_fields_cache:
                        model_fields_cache[link_model.__name__] = {}
                        model_fields_cache[link_model.__name__].update(fields_for_model(link_model, widgets=getattr(link_model, 'link_fields_widgets', None)))

                    model_field = cf_cache.getLinkFieldData(field['field_type'])['model_field']
                    
                    field_is_custom = False
                    if model_field in model_fields_cache[link_model.__name__]:
                        form_field = model_fields_cache[link_model.__name__][model_field]
                    else:
                        #   See if there's a custom field
                        if model_field in custom_fields:
                            form_field = cf_cache.getCustomFieldInstance(model_field, field_name)
                            field_is_custom = True
                        else:
                            raise Exception('Could not find linked field: %s' % model_field)

                    # TODO -> enforce "Required" constraint server-side as well, or trust the client-side code?
                    form_field.__dict__.update(field_attrs)
                    form_field.widget.attrs.update({'class': ''})
                    if form_field.required:
                        # Add a class 'required' to the widget
                        form_field.widget.attrs['class'] += 'required ' 
                        form_field.widget.is_required = True

                    if not field_is_custom:
                        # Add in other classes for validation
                        generic_type = cf_cache.getGenericType(form_field)
                        if 'widget_attrs' in self._field_types[generic_type] and 'class' in self._field_types[generic_type]['widget_attrs']:
                            form_field.widget.attrs['class'] += self._field_types[generic_type]['widget_attrs']['class']    

                    # Adding to field list
                    self.fields.append([field_name, form_field])
                    curr_fieldset[1]['fields'].append(field_name)
                    continue    
                
                # Generic field                                
                widget_attrs = {}    
                if 'attrs' in self._field_types[field['field_type']]:
                    field_attrs.update(self._field_types[field['field_type']]['attrs'])
                if 'widget_attrs' in self._field_types[field['field_type']]:
                    widget_attrs.update(self._field_types[field['field_type']]['widget_attrs'])
                typeMap = self._field_types[field['field_type']]['typeMap']
                
                # Setting classes required for front-end validation
                if field['required']:
                    widget_attrs['class'] += ' required'
                if 'min_value' in field_attrs:
                    widget_attrs['min'] = field_attrs['min_value']
                if 'max_value' in field_attrs:
                    widget_attrs['max'] = field_attrs['max_value']
                if 'min_length' in field_attrs:
                    widget_attrs['minlength'] = field_attrs['min_length']
                if 'max_length' in field_attrs:
                    widget_attrs['maxlength'] = field_attrs['max_length']
                if 'min_words' in field_attrs:
                    widget_attrs['minWords'] = field_attrs['min_words']
                if 'max_words' in field_attrs:
                    widget_attrs['maxWords'] = field_attrs['max_words']                    
            
                # For combo fields, classes need to be passed in to the field
                if field['field_type'] in self._combo_fields:
                    field_attrs.update(widget_attrs)
                    
                # Setting the queryset for a courses field
                if field['field_type'] == 'courses':
                    if self.form.link_type == 'program' or self.form.link_type == 'Program':
                        field_attrs['queryset'] = Program.objects.get(pk = self.form.link_id).classsubject_set.all()
                        
                # Initializing widget                
                if field_attrs['widget'] is not None:
                    try:
                        field_attrs['widget'] = field_attrs['widget'](attrs = widget_attrs)
                    except KeyError:
                        pass
                    
                self.fields.append([field_name, typeMap(**field_attrs) ])
                curr_fieldset[1]['fields'].append(field_name)            

            self.fieldsets.append(tuple(curr_fieldset))
            
    def getInitialLinkDataFields(self):
        """
        Returns a dict mapping fields to be pre-populated with the corresponding model and model-field
        """
        initial = {}
        for section in self.page:
            for field in section:
                ftype = field['field_type']
                if cf_cache.isLinkField(ftype):
                    field_name = 'question_%d' % field['id']
                    initial[field_name] = {'model': cf_cache.modelForLinkField(ftype)}
                    """
                    if 'combo' in link_fields[ftype]:
                        initial[field_name]['field']=[]
                        for f in link_fields[ftype]['combo']:
                            initial[field_name]['field'].append(link_fields[f]['model_field'])
                    else:
                    """    
                    model_field = cf_cache.getLinkFieldData(ftype)['model_field']
                    if cf_cache.isCompoundLinkField(initial[field_name]['model'], model_field):
                        model_field = cf_cache.getCompoundLinkFields(initial[field_name]['model'], model_field)
                    initial[field_name]['model_field'] = model_field
        return initial                        
    
    def getForm(self):
        """
        Returns the BetterForm class for the current page
        """
        _form_name = "Page_%d_%d" % (self.form.id, self.seq)
        
        if not self.fields:
            self._getFields()
        class Meta:
            fieldsets = self.fieldsets
        attrs = {'Meta': Meta}
        attrs.update(SortedDict(self.fields))
        
        page_form = type(_form_name, (BaseCustomForm,), attrs)
        return page_form        
        

class FormStorage(FileSystemStorage):
    """
    The Storage sublass used to temporarily store submitted files.
    """
    pass

class ComboForm(SessionWizardView):
    """
    The WizardView subclass used to implement the FormWizard
    """

    # TODO ->   The WizardView doesn't delete old files if the 
    #           form doesn't submit successfully. Need to figure
    #           out how to perform this cleanup.
    #           vdugar, 4/10/12

    template_name = 'customforms/form.html'
    curr_request = None
    form_handler = None
    form = None
    file_storage = FormStorage()

    def get_context_data(self, form, **kwargs):
        """
        Override the existing method to add in additional
        context data such as the form's title and description
        """

        context = super(ComboForm, self).get_context_data(form=form, **kwargs)
        context.update({
                        'form_title': self.form.title, 
                        'form_description': self.form.description,
            })

        return context
        
    def done(self, form_list, **kwargs):
        data = {}
        dyn = DMH(form=self.form)
        dynModel = dyn.createDynModel()
        fields = dict(dyn.fields)
        link_models_cache = {}
        
        # Plonking in user_id if the form is non-anonymous
        if not self.form.anonymous:
            data['user'] = self.curr_request.user
        
        # Populating data with the values that need to be inserted
        for form in form_list:
            for k,v in form.cleaned_data.items():
                # Check for only_fkey link models first
                if k.split('_')[1] in cf_cache.only_fkey_models:
                    data[k] = v
                    continue
                    
                field_id = int(k.split("_")[1])
                ftype = fields[field_id]

                # Now check for link fields
                if cf_cache.isLinkField(ftype):
                    model = cf_cache.modelForLinkField(ftype)
                    if model.__name__ not in link_models_cache:
                        link_models_cache[model.__name__] = {'model': model, 'data': {}}
                        pre_instance = self.form_handler.getInstanceForLinkField(k, model)
                        if pre_instance is not None:
                            link_models_cache[model.__name__]['instance'] = pre_instance
                        else:    
                            link_models_cache[model.__name__]['instance'] = getattr(model, 'cf_link_instance')(self.curr_request)
                    ftype_parts = ftype.split('_')
                    if len(ftype_parts) > 1 and cf_cache.isCompoundLinkField(model, '_'.join(ftype_parts[1:])):
                        #   Try to match a model field to the last part of the key we have.
                        partial_field_name = str(field_id).join(k.split(str(field_id))[1:]).lstrip('_')
                        target_fields = cf_cache.getCompoundLinkFields(model, '_'.join(ftype_parts[1:]))
                        for f in target_fields:
                            if f.endswith(partial_field_name):
                                model_field = f
                                break
                    else:
                        model_field = cf_cache.getLinkFieldData(ftype)['model_field']
                    link_models_cache[model.__name__]['data'].update({model_field: v}) 
                else:
                    data[k] = v
        
        # Create/update instances corresponding to link fields
        # Also, populate 'data' with foreign-keys that need to be inserted into the response table
        for k,v in link_models_cache.items():
            if v['instance'] is not None:
                # TODO-> the following update won't work for fk fields.
                v['instance'].__dict__.update(v['data'])
                v['instance'].save()
                curr_instance = v['instance']
            else:
                try:
                    new_instance = v['model'].objects.create(**v['data'])
                except:    
                    # show some error message
                    pass
            if v['instance'] is not None:
                data['link_%s' % v['model'].__name__] = v['instance']                
        
        # Saving response
        initial_keys = data.keys()
        for key in initial_keys:
            #   Check that we didn't already handle this value as a linked field
            if key.split('_')[0] in cf_cache.link_fields:
                del data[key]
            #   Check that this value didn't come from a dummy field
            if key.split('_')[0] == 'question' and generic_fields[fields[int(key.split('_')[1])]]['typeMap'] == DummyField:
                del data[key]
<<<<<<< HEAD

=======
            if key.split('_')[0] == 'question' and generic_fields[fields[int(key.split('_')[1])]]['typeMap'] == forms.FileField:
                data[key] = request.FILES.pop(key, None)
                if isinstance(data[key],list) and len(data[key]) == 1:
                    data[key] = data[key][0]
                elif isinstance(data[key],list):
                    raise ESPError()
>>>>>>> df921363
        dynModel.objects.create(**data)    
        return HttpResponseRedirect('/customforms/success/%d/' % self.form.id)
        
    def get_form_prefix(self, step, form):
        """
        The WizardView implements a form prefix for each step. Setting the prefix to an empty string, 
        as the field name is already unique
        """
        return ''            
        

class FormHandler:
    """
    Handles creation of a form (single page or multi-page). Uses Django's form wizard.
    """
    
    def __init__(self, form, request, user=None):
        self.form = form
        self.request = request
        self.wizard = None
        self.user = user
        self.handlers = []
        
    def __marinade__(self):
        """
        Implemented for caching convenience
        """
        return "fh"    
    
    @cache_function
    def _getFormMetadata(self, form):
        """
        Returns the metadata for this form. Gets everything in one large query, and then organizes the information.
        Used for rendering.
        """
        fields = Field.objects.filter(form=form).order_by('section__page__seq', 'section__seq', 'seq').values('id', 'field_type', 
                'label', 'help_text', 'required', 'seq',
                'section__title', 'section__description', 'section__seq', 'section__id',
                'section__page__id', 'section__page__seq',
                'attribute__attr_type', 'attribute__value')
        
        # Generating the 'master' struct for metadata
        # master_struct is a nested list of the form (pages(sections(fields)))
        field_dict = {}
        master_struct = []
        for field in fields:
            try:
                page = master_struct[field['section__page__seq']]
            except IndexError:
                page = []
                master_struct.append(page)
            try:
                section = page[field['section__seq']]
            except IndexError:
                section = []
                page.append(section)
            if field['id'] not in field_dict:
                section.append(field)
                field_dict[field['id']] = field
                field_dict[field['id']]['attributes'] = {field['attribute__attr_type']: field['attribute__value']}
            else:
                field_dict[field['id']]['attributes'].update({field['attribute__attr_type']: field['attribute__value']})
        return master_struct
    _getFormMetadata.depend_on_row(lambda: Field, lambda field: {'form': field.form})
    _getFormMetadata.depend_on_row(lambda: Attribute, lambda attr: {'form': attr.field.form})
    _getFormMetadata.depend_on_row(lambda: Section, lambda section: {'form': section.page.form})
    _getFormMetadata.depend_on_row(lambda: Page, lambda page: {'form': page.form})    
        
    def _getHandlers(self):
        """
        Returns a list of CustomFormHandler instances corresponding to each page
        """
        master_struct = self._getFormMetadata(self.form)
        for page in master_struct:
            self.handlers.append(CustomFormHandler(page=page, form=self.form))
        return self.handlers
    
    def _getFormList(self):
        """
        Returns the list of BetterForm sub-classes corresponding to each page
        """
        form_list = []
        if not self.handlers:
            self._getHandlers()
        for handler in self.handlers:
            form_list.append(handler.getForm())
        return form_list
        
    def getInstanceForLinkField(self, field_name, model):
        """
        Checks the link_id attribute for this field, and returns the corresponding model
        instance if one has been specified by the form creator.
        Returns None otherwise.
        """
        master_struct = self._getFormMetadata(self.form)
        field_id = int(field_name.split("_")[1])
        for page in master_struct:
            for section in page:
                for field in section:
                    if field['id'] == field_id:
                        if field['attribute__value'] == "-1" or not field['attribute__value']:
                            return None
                        else:
                            instance_id = int(field['attribute__value'])
                            instance = model.objects.get(pk = instance_id)
                            return instance
        
    def _getInitialData(self, form, user):
        """
        Returns the initial data, if any, for this form according to the format that FormWizard expects.
        """
        initial_data = {}
        link_models_cache = {} # Stores data from a particular model
        """
        if form.anonymous or user is None:
            return {}
        """    
        if not self.handlers:
            self._getHandlers()
        for handler in self.handlers:
            initial = handler.getInitialLinkDataFields()
            if initial:
                initial_data[handler.seq] = {}
                for k,v in initial.items():
                    if v['model'].__name__ not in link_models_cache:
                        # Get the corresponding instance, and get its values
                        # First, check for pre-specified instances
                        pre_instance = self.getInstanceForLinkField(k, v['model'])
                        if pre_instance is not None:
                            link_models_cache[v['model'].__name__] = pre_instance
                        else:
                            # Get the instance from the model method that should have been defined    
                            link_models_cache[v['model'].__name__] = getattr(v['model'], 'cf_link_instance')(self.request)
                        if link_models_cache[v['model'].__name__] is not None:
                            link_models_cache[v['model'].__name__] = link_models_cache[v['model'].__name__].__dict__
                    if link_models_cache[v['model'].__name__] is not None:        
                        if not isinstance(v['model_field'], list):
                            # Simple field
                            initial_data[handler.seq].update({ k:link_models_cache[v['model'].__name__][v['model_field']] })
                        else:
                            # Compound field. Needs to be passed a list of values.
                            initial_data[handler.seq].update({k:[link_models_cache[v['model'].__name__][val] for val in v['model_field'] ]})
        return initial_data

    def get_wizard_view(self, initial_data=None):
        """
        Calls the as_view() method of ComboForm with the appropriate arguments and returns the response
        """

        # First, let's get the initial data for all the steps
        if initial_data is None:
            initial_data = {}
        linked_initial_data = self._getInitialData(self.form, self.user)
        combined_initial_data = {}
        for i in range(len(self.handlers)):
            combined_initial_data[i] = {}
            if i in linked_initial_data:
                combined_initial_data[i].update(linked_initial_data[i])
            if i in initial_data:
                combined_initial_data[i].update(initial_data[i])

        # Now, return the appropriate response
        return ComboForm.as_view(
                                self._getFormList(),
                                initial_dict = combined_initial_data,
                                curr_request = self.request,
                                form_handler = self,
                                form = self.form)(self.request)
        
    def deleteForm(self):
        """
        Deletes all information relating to the form from the db.
        Also removes the response table
        """
        dyn = DMH(form=self.form)
        dyn.deleteTable()
        self.form.delete() # Cascading Foreign Keys should take care of everything
        
    # IMPORTANT -> *NEED* TO REGISTER A CACHE DEPENDENCY ON THE RESPONSE MODEL
    # @cache_function
    def getResponseData(self, form):
        """
        Returns the response data for this form, along with the questions
        """
        dmh = DMH(form=form)
        dyn = dmh.createDynModel()
        response_data = {'questions': [], 'answers': []}
        responses = dyn.objects.all().order_by('id').values()
        fields = Field.objects.filter(form=form).order_by('section__page__seq', 'section__seq', 'seq').values('id', 'field_type', 'label')
        
        # Let's first do a bit of introspection to figure out
        # what the linked models are, and what values need to be added to the
        # response data from these linked models.
        # And since we're already iterating over fields,
        # let's also set the questions in the process.
        add_fields = {}
        
        # Add in the user column if form is not anonymous
        if not form.anonymous:
            response_data['questions'].append(['user_id', 'User', 'fk'])
            
        # Add in the column for link fields, if any
        if form.link_type != "-1":
            only_fkey_model = cf_cache.only_fkey_models[form.link_type]
            response_data['questions'].append(["link_%s_id" % only_fkey_model.__name__, form.link_type, 'fk'])
        else:
            only_fkey_model = None      
        
        for field in fields:
            # I'll do a lot of merging here later
            qname = 'question_%d' % field['id']
            ftype = field['field_type']
            if cf_cache.isLinkField(ftype):
                # Let's grab the model first
                model = cf_cache.modelForLinkField(ftype)
                
                # Now let's see what fields need to be set
                add_fields[qname] = [model, cf_cache.getLinkFieldData(ftype)['model_field']]
                response_data['questions'].append([qname, field['label'], ftype])
                # Include this field only if it isn't a dummy field
            elif generic_fields[ftype]['typeMap'] is not DummyField:
                response_data['questions'].append([qname, field['label'], ftype])
            
        # Now let's set up the responses
        for response in responses:
            link_instances_cache={}
            
            # Add in user if form is not anonymous
            if not form.anonymous:
                response['user_id'] = unicode(response['user_id'])
                
            # Add in links
            if only_fkey_model is not None:
                if only_fkey_model.objects.filter(pk=response["link_%s_id" % only_fkey_model.__name__]).exists():
                    inst = only_fkey_model.objects.get(pk=response["link_%s_id" % only_fkey_model.__name__])
                else: inst = None    
                response["link_%s_id" % only_fkey_model.__name__] = unicode(inst)

            # Now, put in the additional fields in response
            for qname, data in add_fields.items():
                if data[0].__name__ not in link_instances_cache:
                    if data[0].objects.filter(pk=response["link_%s_id" % data[0].__name__]).exists():
                        link_instances_cache[data[0].__name__] = data[0].objects.get(pk=response["link_%s_id" % data[0].__name__])
                    else:
                        link_instances_cache[data[0].__name__] = None
                            
                if cf_cache.isCompoundLinkField(data[0], data[1]):
                    if link_instances_cache[data[0].__name__] is None:
                        response[qname] = []
                    else:    
                        response[qname] = [link_instances_cache[data[0].__name__].__dict__[x] for x in cf_cache.getCompoundLinkFields(data[0], data[1])]
                else:
                    if link_instances_cache[data[0].__name__] is None:
                        response[qname]=''
                    else:    
                        response[qname] = link_instances_cache[data[0].__name__].__dict__[data[1]]    
                
        # Add responses to response_data
        response_data['answers'].extend(responses)                                    
                    
        return response_data
    # getResponseData.depend_on_row(lambda: Field, lambda field: {'form': field.form})
    
    def getResponseExcel(self):
        """
        Returns the response data as excel data.
        """
        import xlwt
        try:
            from cStringIO import StringIO
        except:
            from StringIO import StringIO
            
        response_data = self.getResponseData(self.form)
        wbk = xlwt.Workbook()
        sheet = wbk.add_sheet('sheet 1')
        
        # Adding in styles for the column headers
        style = xlwt.XFStyle()
        font = xlwt.Font()
        font.name = "Times New Roman"
        font.bold = True
        style.font = font
        
        # write the questions first
        for i in range(0, len(response_data['questions'])):
            sheet.write(0,i, response_data['questions'][i][1], style)
            
        # Build up a simple dict storing question_name and question_index (=column number)
        ques_cols = {}
        for qid, ques in enumerate(response_data['questions']):
            ques_cols.update({ques[0]: qid})     
            
        # Now writing the answers
        for idx, response in enumerate(response_data['answers']):
            for ques, ans in response.items():
                try:
                    col = ques_cols[ques]
                except KeyError:
                    continue
                # Join together responses from compound fields
                if isinstance(ans, list):
                    write_ans = " ".join(ans)
                else: write_ans = ans            
                sheet.write(idx+1, col, write_ans)
        
        output = StringIO()
        wbk.save(output)    
        return output   
    
    def rebuildData(self):
        """
        Returns the metadata so that a form can be re-built in the form builder
        """
        metadata = {
            'title': self.form.title, 
            'desc': self.form.description, 
            'anonymous': self.form.anonymous, 
            'link_type': self.form.link_type,
            'link_id': self.form.link_id,
            'perms': self.form.perms,
            'pages': self._getFormMetadata(self.form)
        }
        return metadata    

                    
                        
            
             
            
            
    
    <|MERGE_RESOLUTION|>--- conflicted
+++ resolved
@@ -402,16 +402,6 @@
             #   Check that this value didn't come from a dummy field
             if key.split('_')[0] == 'question' and generic_fields[fields[int(key.split('_')[1])]]['typeMap'] == DummyField:
                 del data[key]
-<<<<<<< HEAD
-
-=======
-            if key.split('_')[0] == 'question' and generic_fields[fields[int(key.split('_')[1])]]['typeMap'] == forms.FileField:
-                data[key] = request.FILES.pop(key, None)
-                if isinstance(data[key],list) and len(data[key]) == 1:
-                    data[key] = data[key][0]
-                elif isinstance(data[key],list):
-                    raise ESPError()
->>>>>>> df921363
         dynModel.objects.create(**data)    
         return HttpResponseRedirect('/customforms/success/%d/' % self.form.id)
         
