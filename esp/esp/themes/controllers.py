
__author__    = "Individual contributors (see AUTHORS file)"
__date__      = "$DATE$"
__rev__       = "$REV$"
__license__   = "AGPL v.3"
__copyright__ = """
This file is part of the ESP Web Site
Copyright (c) 2012 by the individual contributors
  (see AUTHORS file)

The ESP Web Site is free software; you can redistribute it and/or
modify it under the terms of the GNU Affero General Public License
as published by the Free Software Foundation; either version 3
of the License, or (at your option) any later version.

This program is distributed in the hope that it will be useful,
but WITHOUT ANY WARRANTY; without even the implied warranty of
MERCHANTABILITY or FITNESS FOR A PARTICULAR PURPOSE.  See the
GNU Affero General Public License for more details.

You should have received a copy of the GNU Affero General Public
License along with this program; if not, write to the Free Software
Foundation, Inc., 51 Franklin Street, Fifth Floor, Boston, MA 02110-1301, USA.

Contact information:
MIT Educational Studies Program
  84 Massachusetts Ave W20-467, Cambridge, MA 02139
  Phone: 617-253-4882
  Email: esp-webmasters@mit.edu
Learning Unlimited, Inc.
  527 Franklin St, Cambridge, MA 02139
  Phone: 617-379-0178
  Email: web-team@learningu.org
"""

import datetime
import os
import os.path
import shutil
import re
import subprocess
import tempfile
import distutils.dir_util
import json
<<<<<<< HEAD
=======
import hashlib

from django.conf import settings
from django.template.loader import render_to_string

from esp.utils.models import TemplateOverride
from esp.utils.template import Loader as TemplateOverrideLoader
from esp.tagdict.models import Tag
from esp.themes import settings as themes_settings
from esp.varnish import varnish
from esp.middleware import ESPError
>>>>>>> 5edcfd47

THEME_PATH = os.path.join(settings.PROJECT_ROOT, 'esp', 'themes', 'theme_data')

class ThemeController(object):
    """
    This is a controller for manipulating the currently selected theme.
    """
    def __init__(self, *args, **kwargs):
        self.css_filename = os.path.join(settings.MEDIA_ROOT, 'styles', themes_settings.COMPILED_CSS_FILE)
        
    def get_current_theme(self):
        return Tag.getTag('current_theme_name', default='default')

    def get_current_customization(self):
        return Tag.getTag('prev_theme_customization', default='None')

    def set_current_customization(self, theme_name):
        Tag.setTag('prev_theme_customization', value=theme_name)

    def unset_current_customization(self):
        Tag.unSetTag('prev_theme_customization')

    def get_current_params(self):
        return json.loads(Tag.getTag('current_theme_params', default='{}'))

    def get_theme_names(self):
        return [name for name in os.listdir(THEME_PATH)
            if os.path.isdir(os.path.join(THEME_PATH, name))]

    def get_template_settings(self):
        """
        Get the current template settings. The base settings are the initial
        values of the configuration form fields, which are overriden by values
        in the theme_template_control Tag.
        """
        form_class = self.get_config_form_class(self.get_current_theme())
        if form_class is not None:
            data = form_class.initial_data()
        else:
            data = {}
        data.update(json.loads(Tag.getTag('theme_template_control', default='{}')))
        data['theme_name'] = self.get_current_theme()
        return data

    def set_template_settings(self, data):
        #   Merge with the existing settings so you don't forget anything
        initial_data = self.get_template_settings()
        initial_data.update(data)
        now = datetime.datetime.now()
        mtime = {'year': now.year, 'month': now.month, 'day': now.day,
                 'hour': now.hour, 'minute': now.minute,
                 'second': now.second, 'microsecond': now.microsecond}
        initial_data.update({'mtime': mtime})
        Tag.setTag('theme_template_control', value=json.dumps(initial_data))

    def update_template_settings(self):
        """
        Refreshes the template settings, possibly updating some values (such as
        the mtime).
        """
        self.set_template_settings(self.get_template_settings())

    def base_dir(self, theme_name):
        return os.path.join(THEME_PATH, theme_name)

    def list_filenames(self, dir, file_regexp, mask_base=False):
        """ Quick search for files in the specified directory (dir) which match
            the specified pattern (file_regexp).  Used to determine which
            templates and LESS files are present in a given theme. """
        result = []
        bd_len = len(dir)
        for dirpath, dirnames, filenames in os.walk(dir):
            for filename in filenames:
                if re.search(file_regexp, filename):
                    if mask_base:
                        full_name = ('%s/%s' % (dirpath[bd_len:], filename))[1:]
                    else:
                        full_name = dirpath + '/' + filename
                    #   Hack needed for Windows - may not be necessary for other OS
                    result.append(full_name.replace('\\', '/'))
        return result
        
    def get_template_names(self, theme_name):
        return self.list_filenames(self.base_dir(theme_name) + '/templates', r'\.html$', mask_base=True)

    def get_config_form_class(self, theme_name):
        """ Themes can define a form for configuring settings that are not
            represented by LESS variables.  This function will retrieve that
            form class if the theme has defined one. """
        #   There are two steps; if either fails, we return None and the form is skipped.
        #   Step 1: Try to get the Python module containing the form class.
        try:
            theme_form_module = __import__('esp.themes.theme_data.%s.config_form' % theme_name, (), (), 'ConfigForm')
        except ImportError:
            return None
        #   Step 2: Try to get the form class from the module.
        if hasattr(theme_form_module, 'ConfigForm'):
            return theme_form_module.ConfigForm
        else:
            return None

    def global_less(self, search_dirs=None):
        if search_dirs is None:
            search_dirs = settings.LESS_SEARCH_PATH
        result = []
        for dir in search_dirs:
            result += self.list_filenames(dir, r'\.less$')
        return result
        
    def get_less_names(self, theme_name, theme_only=False):
        result = []
        if not theme_only:
            result += self.global_less()
            result.append(os.path.join(themes_settings.less_dir, 'bootstrap.less'))
            result.append(os.path.join(themes_settings.less_dir, 'variables_custom.less'))
            result.append(os.path.join(themes_settings.less_dir, 'main.less'))
        #   Make sure variables.less is included first, before any other custom LESS code
        result += self.list_filenames(os.path.join(self.base_dir(theme_name), 'less'), r'variables(.*?)\.less')
        result += self.list_filenames(os.path.join(self.base_dir(theme_name), 'less'), r'(?<!variables)\.less$')
        return result
        
    def find_less_variables(self, theme_name=None, theme_only=False, flat=False):
        if theme_name is None:
            theme_name = self.get_current_theme()

        #   Return value is a mapping of names to default values (both strings)
        results = {}
        for filename in self.get_less_names(theme_name, theme_only=theme_only):
            local_results = {}

            if themes_settings.THEME_DEBUG: print 'find_less_variables: including file %s' % filename

            #   Read less file
            less_file = open(filename)
            less_data = less_file.read()
            less_file.close()

            #   Find variable declarations
            for item in re.findall(r'@([a-zA-Z0-9_]+):\s*(.*?);', less_data):
                local_results[item[0]] = item[1]

            if flat:
                #   Store all variables in same dictionary if 'flat' mode is requested
                results.update(local_results)
            else:
                #   Store in a dictionary based on filename so we know where they came from
                results[filename] = local_results

        return results
        
    def compile_css(self, theme_name, variable_data, output_filename):
        #   Hack to make things work on Windows systems
        INCLUDE_PATH_SEP = ':'
        if os.name == 'nt':
            INCLUDE_PATH_SEP = ';'
    
        #   Load LESS files in order of search path
        less_data = ''
        for filename in self.get_less_names(theme_name):
            less_file = open(filename)
            if themes_settings.THEME_DEBUG: print 'Including LESS source %s' % filename
            less_data += '\n' + less_file.read()
            less_file.close()

        if themes_settings.THEME_DEBUG:
            tf1 = open('debug_1.less', 'w')
            tf1.write(less_data)
            tf1.close()

        #   Make icon image path load from the CDN by default
        if 'iconSpritePath' not in variable_data:
            variable_data['iconSpritePath'] = '"%s/bootstrap/img/glyphicons-halflings.png"' % settings.CDN_ADDRESS

        #   Replace all variable declarations for which we have a value defined
        for (variable_name, variable_value) in variable_data.iteritems():
            less_data = re.sub(r'@%s:(\s*)(.*?);' % variable_name, r'@%s: %s;' % (variable_name, variable_value), less_data)
            #   print '  Substituted value %s = %s' % (variable_name, variable_value)

        if themes_settings.THEME_DEBUG:
            tf1 = open('debug_2.less', 'w')
            tf1.write(less_data)
            tf1.close()

        (less_output_fd, less_output_filename) = tempfile.mkstemp()
        less_output_file = os.fdopen(less_output_fd, 'w')
        less_output_file.write(less_data)
        if themes_settings.THEME_DEBUG: print 'Wrote %d bytes to LESS file %s' % (len(less_data), less_output_filename)
        less_output_file.close()

        less_search_path = INCLUDE_PATH_SEP.join(settings.LESS_SEARCH_PATH + [os.path.join(settings.MEDIA_ROOT, 'theme_editor', 'less')])
        if themes_settings.THEME_DEBUG: print 'LESS search path is "%s"' % less_search_path

        #   Compile to CSS
        lessc_args = ['lessc', '--include-path="%s"' % less_search_path, less_output_filename]
        lessc_process = subprocess.Popen(' '.join(lessc_args), stdout=subprocess.PIPE, stderr=subprocess.STDOUT, shell=True)
        css_data = lessc_process.communicate()[0]

        if lessc_process.returncode != 0:
            raise ESPError('The stylesheet compiler (lessc) returned error code %d.  Please check the LESS sources and settings you are using to generate the theme, or if you are using a provided theme please contact the <a href="mailto:%s">Web support team</a>.<br />LESS compile command was: <pre>%s</pre>' % (lessc_process.returncode, settings.DEFAULT_EMAIL_ADDRESSES['support'], ' '.join(lessc_args)), log=True)

        output_file = open(output_filename, 'w')
        output_file.write(css_data)
        output_file.close()
        if themes_settings.THEME_DEBUG: print 'Wrote %.1f KB CSS output to %s' % (len(css_data) / 1000., output_filename)

    def recompile_theme(self, theme_name=None, customization_name=None, keep_files=None):
        """
        Reloads the theme (possibly updating the template overrides with recent
        code changes), then recompiles the customizations.
        """
        if (customization_name is None) or (customization_name == "None"):
            customization_name = self.get_current_customization()
        if customization_name == "None":
            return
        if theme_name is None:
            theme_name = self.get_current_theme()
        backup_info = self.clear_theme(keep_files=keep_files)
        self.load_theme(theme_name, backup_info=backup_info)
        self.update_template_settings()
        (vars, palette) = self.load_customizations(customization_name)
        if vars:
            self.customize_theme(vars)
        if palette:
            self.set_palette(palette)

    def backup_files(self, dir, keep_files=None):
        """ Copy the files specified in keep_files (relative to directory dir)
            to temporary locations and return a tuple of
            (filename, temporary_location) pairs.   """

        backup_info = []

        if keep_files is None:
            #   The default behavior, with keep_files = None, is to back up all
            #   files that differ between the working copy and the current theme.
            modifications = self.check_local_modifications(self.get_current_theme())
            keep_files = [item['filename'] for item in modifications]

        for filename in keep_files:
            full_filename = os.path.join(dir, filename)
            (file_desc, file_path) = tempfile.mkstemp()
            file_obj = os.fdopen(file_desc, 'wb')
            file_obj.write(open(full_filename, 'rb').read())
            file_obj.close()
            backup_info.append((filename, file_path))
        return backup_info

    def restore_files(self, dir, backup_info):
        """ Restore files from the temporary locations provided by the
            backup_files() function above.  """

        for (filename, file_path) in backup_info:
            shutil.copy(file_path, os.path.join(dir, filename))
            os.remove(file_path)

    def clear_theme(self, theme_name=None, keep_files=None):
    
        if theme_name is None:
            theme_name = self.get_current_theme()
        
        #   Remove template overrides matching the theme name
        if themes_settings.THEME_DEBUG: print 'Clearing theme: %s' % theme_name
        for template_name in self.get_template_names(theme_name):
            TemplateOverride.objects.filter(name=template_name).delete()
            if themes_settings.THEME_DEBUG: print '-- Removed template override: %s' % template_name

        #   Clear template override cache
        TemplateOverrideLoader.get_template_hash.delete_all()

        #   If files are to be preserved, copy them to temporary locations
        #   and return a record of those locations (backup_info).
        #   This is much easier than writing new functions for removing and
        #   copying directory trees.
        backup_info = self.backup_files(settings.MEDIA_ROOT, keep_files)
        if os.path.exists(settings.MEDIA_ROOT + 'images/theme'):
            distutils.dir_util.remove_tree(settings.MEDIA_ROOT + 'images/theme')
        if os.path.exists(settings.MEDIA_ROOT + 'scripts/theme'):
            distutils.dir_util.remove_tree(settings.MEDIA_ROOT + 'scripts/theme')

        #   Remove compiled CSS file
        if os.path.exists(self.css_filename):
            os.remove(self.css_filename)

        Tag.unSetTag('current_theme_name')
        Tag.unSetTag('current_theme_params')
        Tag.unSetTag('current_theme_palette')
        self.unset_current_customization()

        #   Clear the Varnish cache
        varnish.purge_all()

        return backup_info

    def get_file_summaries(self, dir):
        """ Retrieve a list of (filename, size, hash of contents) tuples.
            For comparing the state of directories that are copied
            from the theme data.    """

        result = []
        for filename in os.listdir(dir):
            full_filename = os.path.join(dir, filename)
            if os.path.isdir(filename):
                result += self.get_file_summaries(full_filename)
            else:
                file_data = open(full_filename, 'rb').read()
                result.append((full_filename, os.path.getsize(full_filename), hashlib.sha1(file_data).hexdigest()))
        return result
        
    def get_directory_differences(self, src_dir, dest_dir):
        """ Retrieve a list of relative paths that exist in both src_dir
            and dest_dir but with different file contents.  """

        differences = []
        summaries_src = self.get_file_summaries(src_dir)
        summaries_dest = self.get_file_summaries(dest_dir)

        #   Build an index of the source files.
        index_src = {}
        for (filename, filesize, hash) in summaries_src:
            rel_filename_src = os.path.relpath(filename, src_dir)
            index_src[rel_filename_src] = (filesize, hash)

        #   Iterate over destination files and see which ones match.
        #   Compare the hashes of those files.
        for (filename, filesize_dest, hash_dest) in summaries_dest:
            rel_filename_dest = os.path.relpath(filename, dest_dir)
            if rel_filename_dest in index_src:
                (filesize_src, hash_src) = index_src[rel_filename_dest]
                if hash_src != hash_dest:
                    differences.append({
                        'filename': rel_filename_dest,
                        'filename_hash': hashlib.sha1(rel_filename_dest).hexdigest(),
                        'source_size': filesize_src,
                        'dest_size': filesize_dest,
                    })
                
        return differences

    def check_local_modifications(self, theme_name):
        """ Return a list of relative paths under /media that could be
            to be overwritten by loading the specified theme.   """
        differences = []
    
        img_src_dir = os.path.join(self.base_dir(theme_name), 'images')
        if os.path.exists(img_src_dir):
            img_dest_dir = os.path.join(settings.MEDIA_ROOT, 'images', 'theme')
            if not os.path.exists(img_dest_dir):
                os.mkdir(img_dest_dir)
            for diff_item in self.get_directory_differences(img_src_dir, img_dest_dir):
                diff_item['filename'] = os.path.join('images', 'theme', diff_item['filename'])
                diff_item['dest_url'] = os.path.join('/media', diff_item['filename'])
                differences.append(diff_item)

        script_src_dir = os.path.join(self.base_dir(theme_name), 'scripts')
        if os.path.exists(script_src_dir):
            script_dest_dir = os.path.join(settings.MEDIA_ROOT, 'scripts', 'theme')
            if not os.path.exists(script_dest_dir):
                os.mkdir(script_dest_dir)
            for diff_item in self.get_directory_differences(script_src_dir, script_dest_dir):
                diff_item['filename'] = os.path.join('scripts', 'theme', diff_item['filename'])
                diff_item['dest_url'] = os.path.join('/media', diff_item['filename'])
                differences.append(diff_item)

        return differences

    def load_theme(self, theme_name, **kwargs):

        #   Create template overrides using data provided (our models handle versioning)
        if themes_settings.THEME_DEBUG: print 'Loading theme: %s' % theme_name
        for template_name in self.get_template_names(theme_name):
            #   Read default template override contents provided by theme
            to = TemplateOverride(name=template_name)
            template_filename = os.path.join(self.base_dir(theme_name), 'templates', template_name)
            template_file = open(template_filename, 'r')
            to.content = template_file.read()
            
            #   Add a Django template comment tag indicating theme type to the main.html override (for tests)
            if to.name == 'main.html':
                to.content += ('\n{%% comment %%} Theme: %s {%% endcomment %%}\n' % theme_name)
            
            #   print 'Template override %s contents: \n%s' % (to.name, to.content)
            to.save()
            if themes_settings.THEME_DEBUG: print '-- Created template override: %s' % template_name

        #   Clear template override cache
        TemplateOverrideLoader.get_template_hash.delete_all()

        #   Collect LESS files from appropriate sources and compile CSS
        self.compile_css(theme_name, {}, self.css_filename)
        
        #   Copy images and script files to the active theme directory
        img_src_dir = os.path.join(self.base_dir(theme_name), 'images')
        if os.path.exists(img_src_dir):
            img_dest_dir = os.path.join(settings.MEDIA_ROOT, 'images', 'theme')
            distutils.dir_util.copy_tree(img_src_dir, img_dest_dir)
        script_src_dir = os.path.join(self.base_dir(theme_name), 'scripts')
        if os.path.exists(script_src_dir):
            script_dest_dir = os.path.join(settings.MEDIA_ROOT, 'scripts', 'theme')
            distutils.dir_util.copy_tree(script_src_dir, script_dest_dir)

        #   If files need to be restored, copy them back to the desired locations.
        if kwargs.get('backup_info', None) is not None:
            self.restore_files(settings.MEDIA_ROOT, kwargs['backup_info'])

        Tag.setTag('current_theme_name', value=theme_name)
        Tag.setTag('current_theme_params', value='{}')
        Tag.unSetTag('current_theme_palette')
        self.unset_current_customization()

        #   Clear the Varnish cache
        varnish.purge_all()

    def customize_theme(self, vars):
        if themes_settings.THEME_DEBUG: print 'Customizing theme with variables: %s' % vars
        self.compile_css(self.get_current_theme(), vars, self.css_filename)
        vars_available = self.find_less_variables(self.get_current_theme(), flat=True)
        vars_diff = {}
        for key in vars:
            if key in vars_available and len(vars[key].strip()) > 0 and vars[key] != vars_available[key]:
                if themes_settings.THEME_DEBUG: print 'Customizing: %s -> %s' % (key, vars[key])
                vars_diff[key] = vars[key]
        if themes_settings.THEME_DEBUG: print 'Customized %d variables for theme %s' % (len(vars_diff), self.get_current_theme())
        Tag.setTag('current_theme_params', value=json.dumps(vars_diff))

        #   Clear the Varnish cache
        varnish.purge_all()

    ##  Customizations - stored as LESS files with modified variables only; palette is included

    def save_customizations(self, save_name, theme_name=None, vars=None, palette=None):
        if theme_name is None:
            theme_name = self.get_current_theme()
        if vars is None:
            vars = self.get_current_params()
        if palette is None:
            palette = self.get_palette()

        vars_orig = self.find_less_variables(theme_name, flat=True)
        for key in vars.keys():
            if key not in vars_orig:
                del vars[key]

        context = {}
        context['vars'] = vars
        context['base_theme'] = theme_name
        context['save_name'] = save_name
        context['palette'] = palette

        f = open(os.path.join(themes_settings.themes_dir, '%s.less' % save_name), 'w')
        f.write(render_to_string('themes/custom_vars.less', context))
        f.close()

    def load_customizations(self, save_name):

        f = open(os.path.join(themes_settings.themes_dir, '%s.less' % save_name), 'r')
        data = f.read()
        f.close()

        #   Collect LESS variables
        vars = {}
        for match in re.findall(r'@(\w+):\s*(.*?);', data):
            vars[match[0]] = match[1]

        #   Collect save name stored in file
        save_name_match = re.search(r'// Theme Name: (.+?)\n', data)
        if save_name_match:
            assert(save_name == save_name_match.group(1))

        #   Collect palette
        palette = []
        for match in re.findall(r'palette:(#?\w+?);', data):
            palette.append(match)

        self.set_current_customization(save_name)

        if themes_settings.THEME_DEBUG: print (vars, palette)
        return (vars, palette)
        
    def delete_customizations(self, save_name):
        os.remove(os.path.join(themes_settings.themes_dir, '%s.less' % save_name))

    def get_customization_names(self):
        result = []
        filenames = os.listdir(os.path.join(themes_settings.themes_dir))
        for fn in filenames:
            if fn.endswith('.less'):
                result.append(fn[:-5])
        return result

    ##  Palette getter/setter -- palette is a list of strings which each contain
    ##  HTML color codes, e.g. ["#FFFFFF", "#3366CC"]

    def get_palette(self):
        palette_base = json.loads(Tag.getTag('current_theme_palette', default='[]'))
        
        #   Augment with the colors from any global LESS variables
        palette = set(palette_base)
        base_vars = self.find_less_variables()
        for varset in base_vars.values():
            for val in varset.values():
                if isinstance(val, basestring) and val.startswith('#'):
                    palette.add(val)
        
        palette = list(palette)
        palette.sort()
        return palette

    def set_palette(self, palette):
        Tag.setTag('current_theme_palette', value=json.dumps(palette))<|MERGE_RESOLUTION|>--- conflicted
+++ resolved
@@ -42,8 +42,6 @@
 import tempfile
 import distutils.dir_util
 import json
-<<<<<<< HEAD
-=======
 import hashlib
 
 from django.conf import settings
@@ -55,7 +53,6 @@
 from esp.themes import settings as themes_settings
 from esp.varnish import varnish
 from esp.middleware import ESPError
->>>>>>> 5edcfd47
 
 THEME_PATH = os.path.join(settings.PROJECT_ROOT, 'esp', 'themes', 'theme_data')
 
