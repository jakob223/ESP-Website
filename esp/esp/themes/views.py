--- conflicted
+++ resolved
@@ -42,10 +42,6 @@
 from django.conf import settings
 
 from datetime import datetime
-<<<<<<< HEAD
-import json
-=======
->>>>>>> 5edcfd47
 import random
 import string
 import os.path
