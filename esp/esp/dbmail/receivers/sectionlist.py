--- conflicted
+++ resolved
@@ -38,10 +38,7 @@
         else:
             apply_list_settings(list_name, {'default_member_moderation': False})
             apply_list_settings(list_name, {'generic_nonmember_action': 0})
-<<<<<<< HEAD
-=======
             apply_list_settings(list_name, {'acceptable_aliases': "%s.*-students-.*@esp.mit.edu" % (cls.emailcode(), )})
->>>>>>> b1a84f9d
 
         if DEBUG: print "Settings applied still..."
         add_list_member(list_name, [cls.parent_program.director_email])
