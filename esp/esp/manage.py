--- conflicted
+++ resolved
@@ -3,11 +3,7 @@
 # aseering 8-13-2008 -- Temporary hack until we switch globally to
 # Django 1.0.  Don't commit to SVN!
 import sys
-<<<<<<< HEAD
-sys.path.insert(0, "/esp/web_git/stanford/django/")
-=======
-sys.path.insert(0, "/esp/web/mit/django/")
->>>>>>> 07078908
+sys.path.insert(0, "/esp/web/stanford/django/")
 
 from django.core.management import execute_manager
 try:
