"Memcached cache backend"
from django.core.cache.backends.base import BaseCache
from django.core.cache.backends.memcached import CacheClass as MemcacheCacheClass
from esp import settings
import urllib

try:
    import cPickle as pickle
except:
    import pickle

FAILFAST = getattr(settings, "DEBUG", True)

# Is there any way to introspect this?
CACHE_WARNING_SIZE = 1 * 1024**2
CACHE_SIZE = 2 * 1024**2

class CacheClass(BaseCache):
    def __init__(self, server, params):
        BaseCache.__init__(self, params)
        self._wrapped_cache = MemcacheCacheClass(server, params)
        if not hasattr(settings, 'CACHE_PREFIX'):
            settings.CACHE_PREFIX = ''

    def make_key(self, key):
        return urllib.quote_plus( settings.CACHE_PREFIX + key )
    def unmake_key(self, key):
        key = urllib.unquote_plus(key)
        return key[len(settings.CACHE_PREFIX):]

<<<<<<< HEAD
=======
    def _failfast_test(self, key, value):
        if FAILFAST:
            data_size = len(pickle.dumps(value))
            if data_size > CACHE_SIZE:
                assert False, "Data size for key '%s' too large: %d bytes" % (key, data_size)
            elif data_size > CACHE_WARNING_SIZE:
                print "Data size for key '%s' is dangerously large: %d bytes" % (key, data_size)
    
>>>>>>> 3731c579
    def add(self, key, value, timeout=0):
        self._failfast_test(key, value)
        return self._wrapped_cache.add(self.make_key(key), value, timeout=timeout)

    def get(self, key, default=None):
        return self._wrapped_cache.get(self.make_key(key), default=default)

    def set(self, key, value, timeout=0):
        self._failfast_test(key, value)
        return self._wrapped_cache.set(self.make_key(key), value, timeout=timeout)

    def delete(self, key):
        return self._wrapped_cache.delete(self.make_key(key))

    def get_many(self, keys):
        wrapped_ans = self._wrapped_cache.get_many([self.make_key(key) for key in keys])
        ans = {}
        for k,v in wrapped_ans.items():
            ans[self.unmake_key(k)] = v
        return ans

    # Django 1.1 feature
    def incr(self, key, delta=1):
        return self._wrapped_cache.incr(self.make_key(key), delta)

    # Django 1.1 feature
    def decr(self, key, delta=1):
        return self._wrapped_cache.decr(self.make_key(key), delta)

    def close(self, **kwargs):
        self._wrapped_cache.close()
<|MERGE_RESOLUTION|>--- conflicted
+++ resolved
@@ -28,8 +28,6 @@
         key = urllib.unquote_plus(key)
         return key[len(settings.CACHE_PREFIX):]
 
-<<<<<<< HEAD
-=======
     def _failfast_test(self, key, value):
         if FAILFAST:
             data_size = len(pickle.dumps(value))
@@ -38,7 +36,6 @@
             elif data_size > CACHE_WARNING_SIZE:
                 print "Data size for key '%s' is dangerously large: %d bytes" % (key, data_size)
     
->>>>>>> 3731c579
     def add(self, key, value, timeout=0):
         self._failfast_test(key, value)
         return self._wrapped_cache.add(self.make_key(key), value, timeout=timeout)
