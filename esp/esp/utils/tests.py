--- conflicted
+++ resolved
@@ -15,16 +15,7 @@
 
 import os
 import sys
-<<<<<<< HEAD
-from utils.defaultclass import defaultclass
-=======
-try:
-    from esp.utils.memcached_multihost import CacheClass as MultihostCacheClass
-except:
-    MultihostCacheClass = False
-    print "Couldn't import MultihostCacheClass.  Not running tests against it."
 from esp.utils.defaultclass import defaultclass
->>>>>>> 6b5ed448
 from esp import utils
 from django.conf import settings
 from esp.utils.models import TemplateOverride
