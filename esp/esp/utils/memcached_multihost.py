--- conflicted
+++ resolved
@@ -56,15 +56,11 @@
     def make_key(self, key):
         """ Prefix a key with CACHE_PREFIX so that we fetch it from the proper namespace """
         return settings.CACHE_PREFIX + key
-<<<<<<< HEAD
-
-=======
     
     def strip_key(self, key):
         """ Remove the CACHE_PREFIX prefix from a key """
         return key[len(settings.CACHE_PREFIX):]
     
->>>>>>> 4d7d978a
     def add(self, key, value, timeout=0):
         # Update all caches that we're keeping up-to-date
         # But, don't bother doing anything to remote caches if we don't actually add anything locally
