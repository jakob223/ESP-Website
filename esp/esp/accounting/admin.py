__author__    = "Individual contributors (see AUTHORS file)"
__date__      = "$DATE$"
__rev__       = "$REV$"
__license__   = "AGPL v.3"
__copyright__ = """
This file is part of the ESP Web Site
Copyright (c) 2012 by the individual contributors
  (see AUTHORS file)

The ESP Web Site is free software; you can redistribute it and/or
modify it under the terms of the GNU Affero General Public License
as published by the Free Software Foundation; either version 3
of the License, or (at your option) any later version.

This program is distributed in the hope that it will be useful,
but WITHOUT ANY WARRANTY; without even the implied warranty of
MERCHANTABILITY or FITNESS FOR A PARTICULAR PURPOSE.  See the
GNU Affero General Public License for more details.

You should have received a copy of the GNU Affero General Public
License along with this program; if not, write to the Free Software
Foundation, Inc., 51 Franklin Street, Fifth Floor, Boston, MA 02110-1301, USA.

Contact information:
MIT Educational Studies Program
  84 Massachusetts Ave W20-467, Cambridge, MA 02139
  Phone: 617-253-4882
  Email: esp-webmasters@mit.edu
Learning Unlimited, Inc.
  527 Franklin St, Cambridge, MA 02139
  Phone: 617-379-0178
  Email: web-team@learningu.org
"""
from django.contrib import admin
from esp.admin import admin_site
from esp.accounting.models import Transfer, Account, FinancialAidGrant, LineItemType, LineItemOptions
from esp.utils.admin_user_search import default_user_search

class LIOInline(admin.TabularInline):
    model = LineItemOptions

class LITAdmin(admin.ModelAdmin):
    list_display = ['text', 'amount_dec', 'program', 'required', 'num_options', 'max_quantity']
    search_fields = ['text', 'amount_dec', 'program__url', 'program__name']
    list_filter = ['program']
    inlines = [LIOInline,]
admin_site.register(LineItemType, LITAdmin)

class TransferAdmin(admin.ModelAdmin):
<<<<<<< HEAD
    list_display = ['id', 'line_item', 'user', 'timestamp', 'source', 'destination', 'amount_dec', 'executed']
    search_fields = default_user_search() +['source__name', 'destination__name', 'line_item__text', '=transaction_id']
    list_filter = ['source', 'destination']
=======
    def option_description(self, obj):
        if obj.option:
            return obj.option.description
        else:
            return u'--'
    list_display = ['id', 'line_item', 'user', 'timestamp', 'source', 'destination', 'amount_dec', 'option_description', 'executed']
    search_fields = default_user_search() +['source__name', 'destination__name', 'line_item__text']
    list_filter = ['destination']
>>>>>>> b7d3d5e1
admin_site.register(Transfer, TransferAdmin)

class AccountAdmin(admin.ModelAdmin):
    list_display = ['name', 'program', 'balance']
admin_site.register(Account, AccountAdmin)

def finalize_finaid_grants(modeladmin, request, queryset):
    for grant in queryset:
        grant.finalize()
class FinancialAidGrantAdmin(admin.ModelAdmin):
    list_display = ['id', 'request', 'user', 'program', 'finalized', 'amount_max_dec', 'percent']
    list_filter = ['request__program']
    search_fields = default_user_search('request__user')
    actions = [ finalize_finaid_grants, ]
admin_site.register(FinancialAidGrant, FinancialAidGrantAdmin)
<|MERGE_RESOLUTION|>--- conflicted
+++ resolved
@@ -47,20 +47,14 @@
 admin_site.register(LineItemType, LITAdmin)
 
 class TransferAdmin(admin.ModelAdmin):
-<<<<<<< HEAD
-    list_display = ['id', 'line_item', 'user', 'timestamp', 'source', 'destination', 'amount_dec', 'executed']
-    search_fields = default_user_search() +['source__name', 'destination__name', 'line_item__text', '=transaction_id']
-    list_filter = ['source', 'destination']
-=======
     def option_description(self, obj):
         if obj.option:
             return obj.option.description
         else:
             return u'--'
     list_display = ['id', 'line_item', 'user', 'timestamp', 'source', 'destination', 'amount_dec', 'option_description', 'executed']
-    search_fields = default_user_search() +['source__name', 'destination__name', 'line_item__text']
-    list_filter = ['destination']
->>>>>>> b7d3d5e1
+    search_fields = default_user_search() +['source__name', 'destination__name', 'line_item__text', '=transaction_id']
+    list_filter = ['source', 'destination']
 admin_site.register(Transfer, TransferAdmin)
 
 class AccountAdmin(admin.ModelAdmin):
