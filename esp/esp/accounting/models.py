<<<<<<< HEAD

__author__    = "Individual contributors (see AUTHORS file)"
__date__      = "$DATE$"
__rev__       = "$REV$"
__license__   = "AGPL v.3"
__copyright__ = """
This file is part of the ESP Web Site
Copyright (c) 2012 by the individual contributors
  (see AUTHORS file)

The ESP Web Site is free software; you can redistribute it and/or
modify it under the terms of the GNU Affero General Public License
as published by the Free Software Foundation; either version 3
of the License, or (at your option) any later version.

This program is distributed in the hope that it will be useful,
but WITHOUT ANY WARRANTY; without even the implied warranty of
MERCHANTABILITY or FITNESS FOR A PARTICULAR PURPOSE.  See the
GNU Affero General Public License for more details.

You should have received a copy of the GNU Affero General Public
License along with this program; if not, write to the Free Software
Foundation, Inc., 51 Franklin Street, Fifth Floor, Boston, MA 02110-1301, USA.

Contact information:
MIT Educational Studies Program
  84 Massachusetts Ave W20-467, Cambridge, MA 02139
  Phone: 617-253-4882
  Email: esp-webmasters@mit.edu
Learning Unlimited, Inc.
  527 Franklin St, Cambridge, MA 02139
  Phone: 617-379-0178
  Email: web-team@lists.learningu.org
"""

from esp.users.models import ESPUser
from esp.program.models import Program, FinancialAidRequest
from esp.db.fields import AjaxForeignKey

from django.db import models
from django.db.models import Sum

from decimal import Decimal

class LineItemType(models.Model):
    text = models.TextField(help_text='A description of this line item.')
    amount_dec = models.DecimalField(max_digits=9, decimal_places=2, blank=True, null=True, help_text='The cost of this line item.')
    program = models.ForeignKey(Program)
    required = models.BooleanField(default=False)
    max_quantity = models.PositiveIntegerField(default=1)
    for_payments = models.BooleanField(default=False)
    for_finaid = models.BooleanField(default=False)
    
    @property
    def amount(self):
        if self.amount_dec is None:
            return None
        else:
            return float(self.amount_dec)
    
    @property
    def num_options(self):
        return self.lineitemoptions_set.all().count()
    
    @property
    def options(self):
        return self.lineitemoptions_set.all().values_list('amount_dec', 'description').order_by('amount_dec')
    
    @property
    def options_str(self):
        return [('%.2f' % x[0], x[1]) for x in self.options]

    def __unicode__(self):
        if self.num_options == 0:
            return u'%s for %s ($%s)' % (self.text, self.program, self.amount_dec)
        else:
            return u'%s for %s (%d options)' % (self.text, self.program, self.options.count())

class LineItemOptions(models.Model):
    lineitem_type = models.ForeignKey(LineItemType)
    description = models.TextField()
    amount_dec = models.DecimalField(max_digits=9, decimal_places=2, blank=True, null=True, help_text='The cost of this line item.')

    @property
    def amount(self):
        if self.amount_dec is None:
            return None
        else:
            return float(self.amount_dec)
            
    def __unicode__(self):
        return u'%s ($%s)' % (self.description, self.amount_dec)

class FinancialAidGrant(models.Model):
    request = AjaxForeignKey(FinancialAidRequest)
    amount_max_dec = models.DecimalField(max_digits=9, decimal_places=2, blank=True, null=True, help_text='Enter a number here to grant a dollar value of financial aid.  The grant will cover this amount or the full cost of the program, whichever is less.')
    percent = models.PositiveIntegerField(blank=True, null=True, help_text='Enter an integer between 0 and 100 here to grant a certain percentage discount to the program after the above dollar credit is applied.  0 means no additional discount, 100 means no payment required.')
    timestamp = models.DateTimeField(auto_now=True)
    finalized = models.BooleanField(default=False)
    
    @property
    def amount_max(self):
        if self.amount_max_dec is None:
            return None
        else:
            return float(self.amount_max_dec)
    
    @property
    def user(self):
        return self.request.user
    @property
    def program(self):
        return self.request.program
        
    def finalize(self):
        #   Create a transfer for the amount of this grant
        if self.finalized:
            return
        
        from esp.accounting.controllers import IndividualAccountingController
        iac = IndividualAccountingController(self.program, self.user)
        source_account = iac.default_finaid_account()
        dest_account = iac.default_source_account()
        line_item_type = iac.default_finaid_lineitemtype()

        (transfer, created) = Transfer.objects.get_or_create(source=source_account, destination=dest_account, user=self.user, line_item=line_item_type, amount_dec=iac.amount_finaid())
        self.finalized = True
        self.save()
        return transfer
        
    def __unicode__(self):
        if self.percent and self.amount_max_dec:
            return u'Grant %s (max $%s, %d%% discount) at %s' % (self.user, self.amount_max_dec, self.percent, self.program)
        elif self.percent:
            return u'Grant %s (%d%% discount) at %s' % (self.user, self.percent, self.program)
        elif self.amount_max_dec:
            return u'Grant %s (max $%s) at %s' % (self.user, self.amount_max_dec, self.program)
        else:
            return u'Grant %s (no aid specified) at %s' % (self.user, self.program)

    class Meta:
        unique_together = ('request',)

class Account(models.Model):
    name = models.CharField(max_length=200)
    description = models.TextField()
    program = models.ForeignKey(Program, blank=True, null=True)
    balance_dec = models.DecimalField(max_digits=9, decimal_places=2, help_text='The difference between incoming and outgoing transfers that have been executed so far against this account.', default=Decimal('0'))
    
    @property
    def balance(self):
        result = self.balance_dec
        if Transfer.objects.filter(source=self, executed=False).exists():
            result -= Transfer.objects.filter(source=self, executed=False).aggregate(Sum('amount_dec'))['amount_dec__sum']
        if Transfer.objects.filter(destination=self, executed=False).exists():
            result += Transfer.objects.filter(destination=self, executed=False).aggregate(Sum('amount_dec'))['amount_dec__sum']
        return result
        
    @property
    def pending_balance(self):
        return self.balance - self.balance_dec
        
    @property
    def description_title(self):
        return ''.join(self.description.split('\n')[:1])
        
    @property
    def description_contents(self):
        return '\n'.join(self.description.split('\n')[1:])

    def balance_breakdown(self):
        transfers_in = Transfer.objects.filter(destination=self).values('source').annotate(amount = Sum('amount_dec'))
        transfers_out = Transfer.objects.filter(source=self).values('destination').annotate(amount = Sum('amount_dec'))
        transfers_in_context = []
        transfers_out_context = []

        for transfer in transfers_in:
            target_name = "none"
            target_title = "External payer[s]"
            
            if transfer['source'] is not None:
                target = Account.objects.get(id=transfer['source'])
                target_name = target.name
                target_title = target.description_title
            
            transfers_in_context.append({'amount': transfer['amount'], 'target_type': 'source', 'target_name': target_name, 'target_title': target_title})
            
        for transfer in transfers_out:
            target_name = "none"
            target_title = "External payee[s]"
            
            if transfer['destination'] is not None:
                target = Account.objects.get(id=transfer['destination'])
                target_name = target.name
                target_title = target.description_title
            
            transfers_out_context.append({'amount': transfer['amount'], 'target_type': 'destination', 'target_name': target_name, 'target_title': target_title})
        
        return (transfers_out_context, transfers_in_context)
        
    def __unicode__(self):
        return self.name

    class Meta:
        unique_together = ('name',)

class Transfer(models.Model):
    source = models.ForeignKey(Account, blank=True, null=True, related_name='transfer_source', help_text='Source account; where the money is coming from.  Leave blank if this is a payment from outside.')
    destination = models.ForeignKey(Account, blank=True, null=True, related_name='transfer_destination', help_text='Destination account; where the money is going to.  Leave blank if this is a payment to an outsider.')
    user = AjaxForeignKey(ESPUser, blank=True, null=True)
    line_item = models.ForeignKey(LineItemType, blank=True, null=True)
    amount_dec = models.DecimalField(max_digits=9, decimal_places=2)
    transaction_id = models.TextField(
                      'credit card processor transaction ID number',
                      max_length=64,
                      blank=True,
                      default='',
                      help_text='If this transfer is from a credit card ' +
                      'transaction, stores the transaction ID number from ' +
                      'the processor.')
    timestamp = models.DateTimeField(auto_now=True)
    executed = models.BooleanField(default=False)
    
    def set_amount(self, amount):
        if self.executed:
            raise Exception('Cannot change the amount of this transfer since it was already executed')
        self.amount_dec = Decimal('%.2f' % amount)
    def get_amount(self):
        return float(self.amount_dec)
    amount = property(get_amount, set_amount)

    def execute(self):
        if self.executed:
            return

        source = self.source
        source.balance_dec -= self.amount_dec
        source.save()

        destination = self.destination
        destination.balance_dec += self.amount_dec
        destination.save()

        self.executed = True
        self.save()

    def unexecute(self):
        if not self.executed:
            return

        source = self.source
        source.balance_dec += self.amount_dec
        source.save()

        destination = self.destination
        destination.balance_dec -= self.amount_dec
        destination.save()

        self.executed = False
        self.save()

    def __unicode__(self):
        base_result = u'Transfer $%s from %s to %s' % (self.amount_dec, self.source, self.destination)
        if self.executed:
            return base_result + u' (executed)'
        else:
            return base_result

=======

__author__    = "Individual contributors (see AUTHORS file)"
__date__      = "$DATE$"
__rev__       = "$REV$"
__license__   = "AGPL v.3"
__copyright__ = """
This file is part of the ESP Web Site
Copyright (c) 2012 by the individual contributors
  (see AUTHORS file)

The ESP Web Site is free software; you can redistribute it and/or
modify it under the terms of the GNU Affero General Public License
as published by the Free Software Foundation; either version 3
of the License, or (at your option) any later version.

This program is distributed in the hope that it will be useful,
but WITHOUT ANY WARRANTY; without even the implied warranty of
MERCHANTABILITY or FITNESS FOR A PARTICULAR PURPOSE.  See the
GNU Affero General Public License for more details.

You should have received a copy of the GNU Affero General Public
License along with this program; if not, write to the Free Software
Foundation, Inc., 51 Franklin Street, Fifth Floor, Boston, MA 02110-1301, USA.

Contact information:
MIT Educational Studies Program
  84 Massachusetts Ave W20-467, Cambridge, MA 02139
  Phone: 617-253-4882
  Email: esp-webmasters@mit.edu
Learning Unlimited, Inc.
  527 Franklin St, Cambridge, MA 02139
  Phone: 617-379-0178
  Email: web-team@learningu.org
"""

from esp.users.models import ESPUser
from esp.program.models import Program, FinancialAidRequest
from esp.db.fields import AjaxForeignKey

from django.db import models
from django.db.models import Sum

from decimal import Decimal

class LineItemType(models.Model):
    text = models.TextField(help_text='A description of this line item.')
    amount_dec = models.DecimalField(max_digits=9, decimal_places=2, blank=True, null=True, help_text='The cost of this line item.')
    program = models.ForeignKey(Program)
    required = models.BooleanField(default=False)
    max_quantity = models.PositiveIntegerField(default=1)
    for_payments = models.BooleanField(default=False)
    for_finaid = models.BooleanField(default=False)
    
    @property
    def amount(self):
        if self.amount_dec is None:
            return None
        else:
            return float(self.amount_dec)
    
    @property
    def num_options(self):
        return self.lineitemoptions_set.all().count()
    
    @property
    def options(self):
        return self.lineitemoptions_set.all().values_list('id', 'amount_dec', 'description').order_by('amount_dec')
    
    @property
    def option_choices(self):
        """ Return a list of (ID, description) tuples, one for each of the
            possible options.  Intended for use as form field choices.  """
        return [(x[0], x[2]) for x in self.options]

    @property
    def options_cost_range(self):
        """ Return a ($min, $max) tuple specifying the min and max cost of the
            possible options for this line item type, or None if there are no
            options.    """
        opts = list(self.options)
        if len(opts) == 0:
            return None
        else:
            min_cost = opts[0][1]
            max_cost = opts[-1][1]
            if min_cost is None:
                min_cost = self.amount_dec
            if max_cost is None:
                max_cost = self.amount_dec
            return (min_cost, max_cost)

    def __unicode__(self):
        if self.num_options == 0:
            return u'%s for %s ($%s)' % (self.text, self.program, self.amount_dec)
        else:
            return u'%s for %s (%d options)' % (self.text, self.program, self.options.count())

class LineItemOptions(models.Model):
    lineitem_type = models.ForeignKey(LineItemType)
    description = models.TextField(help_text='You can include the cost as part of the description, which is helpful if the cost differs from the line item type.')
    amount_dec = models.DecimalField(max_digits=9, decimal_places=2, blank=True, null=True, help_text='The cost of this option--leave blank to inherit from the line item type.')

    @property
    def amount(self):
        if self.amount_dec is None:
            return None
        else:
            return float(self.amount_dec)
            
    def __unicode__(self):
        return u'%s ($%s)' % (self.description, self.amount_dec)

class FinancialAidGrant(models.Model):
    request = AjaxForeignKey(FinancialAidRequest)
    amount_max_dec = models.DecimalField(max_digits=9, decimal_places=2, blank=True, null=True, help_text='Enter a number here to grant a dollar value of financial aid.  The grant will cover this amount or the full cost of the program, whichever is less.')
    percent = models.PositiveIntegerField(blank=True, null=True, help_text='Enter an integer between 0 and 100 here to grant a certain percentage discount to the program after the above dollar credit is applied.  0 means no additional discount, 100 means no payment required.')
    timestamp = models.DateTimeField(auto_now=True)
    finalized = models.BooleanField(default=False)
    
    @property
    def amount_max(self):
        if self.amount_max_dec is None:
            return None
        else:
            return float(self.amount_max_dec)
    
    @property
    def user(self):
        return self.request.user
    @property
    def program(self):
        return self.request.program
        
    def finalize(self):
        #   Create a transfer for the amount of this grant
        if self.finalized:
            return
        
        from esp.accounting.controllers import IndividualAccountingController
        iac = IndividualAccountingController(self.program, self.user)
        source_account = iac.default_finaid_account()
        dest_account = iac.default_source_account()
        line_item_type = iac.default_finaid_lineitemtype()

        (transfer, created) = Transfer.objects.get_or_create(source=source_account, destination=dest_account, user=self.user, line_item=line_item_type, amount_dec=iac.amount_finaid())
        self.finalized = True
        self.save()
        return transfer
        
    def __unicode__(self):
        if self.percent and self.amount_max_dec:
            return u'Grant %s (max $%s, %d%% discount) at %s' % (self.user, self.amount_max_dec, self.percent, self.program)
        elif self.percent:
            return u'Grant %s (%d%% discount) at %s' % (self.user, self.percent, self.program)
        elif self.amount_max_dec:
            return u'Grant %s (max $%s) at %s' % (self.user, self.amount_max_dec, self.program)
        else:
            return u'Grant %s (no aid specified) at %s' % (self.user, self.program)

    class Meta:
        unique_together = ('request',)

class Account(models.Model):
    name = models.CharField(max_length=200)
    description = models.TextField()
    program = models.ForeignKey(Program, blank=True, null=True)
    balance_dec = models.DecimalField(max_digits=9, decimal_places=2, help_text='The difference between incoming and outgoing transfers that have been executed so far against this account.', default=Decimal('0'))
    
    @property
    def balance(self):
        result = self.balance_dec
        if Transfer.objects.filter(source=self, executed=False).exists():
            result -= Transfer.objects.filter(source=self, executed=False).aggregate(Sum('amount_dec'))['amount_dec__sum']
        if Transfer.objects.filter(destination=self, executed=False).exists():
            result += Transfer.objects.filter(destination=self, executed=False).aggregate(Sum('amount_dec'))['amount_dec__sum']
        return result
        
    @property
    def pending_balance(self):
        return self.balance - self.balance_dec
        
    @property
    def description_title(self):
        return ''.join(self.description.split('\n')[:1])
        
    @property
    def description_contents(self):
        return '\n'.join(self.description.split('\n')[1:])

    def balance_breakdown(self):
        transfers_in = Transfer.objects.filter(destination=self).values('source').annotate(amount = Sum('amount_dec'))
        transfers_out = Transfer.objects.filter(source=self).values('destination').annotate(amount = Sum('amount_dec'))
        transfers_in_context = []
        transfers_out_context = []

        for transfer in transfers_in:
            target_name = "none"
            target_title = "External payer[s]"
            
            if transfer['source'] is not None:
                target = Account.objects.get(id=transfer['source'])
                target_name = target.name
                target_title = target.description_title
            
            transfers_in_context.append({'amount': transfer['amount'], 'target_type': 'source', 'target_name': target_name, 'target_title': target_title})
            
        for transfer in transfers_out:
            target_name = "none"
            target_title = "External payee[s]"
            
            if transfer['destination'] is not None:
                target = Account.objects.get(id=transfer['destination'])
                target_name = target.name
                target_title = target.description_title
            
            transfers_out_context.append({'amount': transfer['amount'], 'target_type': 'destination', 'target_name': target_name, 'target_title': target_title})
        
        return (transfers_out_context, transfers_in_context)
        
    def __unicode__(self):
        return self.name

    class Meta:
        unique_together = ('name',)

class Transfer(models.Model):
    source = models.ForeignKey(Account, blank=True, null=True, related_name='transfer_source', help_text='Source account; where the money is coming from.  Leave blank if this is a payment from outside.')
    destination = models.ForeignKey(Account, blank=True, null=True, related_name='transfer_destination', help_text='Destination account; where the money is going to.  Leave blank if this is a payment to an outsider.')
    user = AjaxForeignKey(ESPUser, blank=True, null=True)
    line_item = models.ForeignKey(LineItemType, blank=True, null=True)
    option = models.ForeignKey(LineItemOptions, blank=True, null=True)
    amount_dec = models.DecimalField(max_digits=9, decimal_places=2)
    transaction_id = models.TextField(
                      'credit card processor transaction ID number',
                      max_length=64,
                      blank=True,
                      default='',
                      help_text='If this transfer is from a credit card ' +
                      'transaction, stores the transaction ID number from ' +
                      'the processor.')
    timestamp = models.DateTimeField(auto_now=True)
    executed = models.BooleanField(default=False)
    
    def set_amount(self, amount):
        if self.executed:
            raise Exception('Cannot change the amount of this transfer since it was already executed')
        self.amount_dec = Decimal('%.2f' % amount)
    def get_amount(self):
        return float(self.amount_dec)
    amount = property(get_amount, set_amount)

    def execute(self):
        if self.executed:
            return

        source = self.source
        source.balance_dec -= self.amount_dec
        source.save()

        destination = self.destination
        destination.balance_dec += self.amount_dec
        destination.save()

        self.executed = True
        self.save()

    def unexecute(self):
        if not self.executed:
            return

        source = self.source
        source.balance_dec += self.amount_dec
        source.save()

        destination = self.destination
        destination.balance_dec -= self.amount_dec
        destination.save()

        self.executed = False
        self.save()

    def __unicode__(self):
        base_result = u'Transfer $%s from %s to %s' % (self.amount_dec, self.source, self.destination)
        if self.executed:
            return base_result + u' (executed)'
        else:
            return base_result


def install():
    """Set up the default accounts."""
    print "Installing esp.accounting initial data..."
    from esp.accounting.controllers import GlobalAccountingController
    gac = GlobalAccountingController()
    gac.setup_accounts()
>>>>>>> b7d3d5e1
<|MERGE_RESOLUTION|>--- conflicted
+++ resolved
@@ -1,273 +1,3 @@
-<<<<<<< HEAD
-
-__author__    = "Individual contributors (see AUTHORS file)"
-__date__      = "$DATE$"
-__rev__       = "$REV$"
-__license__   = "AGPL v.3"
-__copyright__ = """
-This file is part of the ESP Web Site
-Copyright (c) 2012 by the individual contributors
-  (see AUTHORS file)
-
-The ESP Web Site is free software; you can redistribute it and/or
-modify it under the terms of the GNU Affero General Public License
-as published by the Free Software Foundation; either version 3
-of the License, or (at your option) any later version.
-
-This program is distributed in the hope that it will be useful,
-but WITHOUT ANY WARRANTY; without even the implied warranty of
-MERCHANTABILITY or FITNESS FOR A PARTICULAR PURPOSE.  See the
-GNU Affero General Public License for more details.
-
-You should have received a copy of the GNU Affero General Public
-License along with this program; if not, write to the Free Software
-Foundation, Inc., 51 Franklin Street, Fifth Floor, Boston, MA 02110-1301, USA.
-
-Contact information:
-MIT Educational Studies Program
-  84 Massachusetts Ave W20-467, Cambridge, MA 02139
-  Phone: 617-253-4882
-  Email: esp-webmasters@mit.edu
-Learning Unlimited, Inc.
-  527 Franklin St, Cambridge, MA 02139
-  Phone: 617-379-0178
-  Email: web-team@lists.learningu.org
-"""
-
-from esp.users.models import ESPUser
-from esp.program.models import Program, FinancialAidRequest
-from esp.db.fields import AjaxForeignKey
-
-from django.db import models
-from django.db.models import Sum
-
-from decimal import Decimal
-
-class LineItemType(models.Model):
-    text = models.TextField(help_text='A description of this line item.')
-    amount_dec = models.DecimalField(max_digits=9, decimal_places=2, blank=True, null=True, help_text='The cost of this line item.')
-    program = models.ForeignKey(Program)
-    required = models.BooleanField(default=False)
-    max_quantity = models.PositiveIntegerField(default=1)
-    for_payments = models.BooleanField(default=False)
-    for_finaid = models.BooleanField(default=False)
-    
-    @property
-    def amount(self):
-        if self.amount_dec is None:
-            return None
-        else:
-            return float(self.amount_dec)
-    
-    @property
-    def num_options(self):
-        return self.lineitemoptions_set.all().count()
-    
-    @property
-    def options(self):
-        return self.lineitemoptions_set.all().values_list('amount_dec', 'description').order_by('amount_dec')
-    
-    @property
-    def options_str(self):
-        return [('%.2f' % x[0], x[1]) for x in self.options]
-
-    def __unicode__(self):
-        if self.num_options == 0:
-            return u'%s for %s ($%s)' % (self.text, self.program, self.amount_dec)
-        else:
-            return u'%s for %s (%d options)' % (self.text, self.program, self.options.count())
-
-class LineItemOptions(models.Model):
-    lineitem_type = models.ForeignKey(LineItemType)
-    description = models.TextField()
-    amount_dec = models.DecimalField(max_digits=9, decimal_places=2, blank=True, null=True, help_text='The cost of this line item.')
-
-    @property
-    def amount(self):
-        if self.amount_dec is None:
-            return None
-        else:
-            return float(self.amount_dec)
-            
-    def __unicode__(self):
-        return u'%s ($%s)' % (self.description, self.amount_dec)
-
-class FinancialAidGrant(models.Model):
-    request = AjaxForeignKey(FinancialAidRequest)
-    amount_max_dec = models.DecimalField(max_digits=9, decimal_places=2, blank=True, null=True, help_text='Enter a number here to grant a dollar value of financial aid.  The grant will cover this amount or the full cost of the program, whichever is less.')
-    percent = models.PositiveIntegerField(blank=True, null=True, help_text='Enter an integer between 0 and 100 here to grant a certain percentage discount to the program after the above dollar credit is applied.  0 means no additional discount, 100 means no payment required.')
-    timestamp = models.DateTimeField(auto_now=True)
-    finalized = models.BooleanField(default=False)
-    
-    @property
-    def amount_max(self):
-        if self.amount_max_dec is None:
-            return None
-        else:
-            return float(self.amount_max_dec)
-    
-    @property
-    def user(self):
-        return self.request.user
-    @property
-    def program(self):
-        return self.request.program
-        
-    def finalize(self):
-        #   Create a transfer for the amount of this grant
-        if self.finalized:
-            return
-        
-        from esp.accounting.controllers import IndividualAccountingController
-        iac = IndividualAccountingController(self.program, self.user)
-        source_account = iac.default_finaid_account()
-        dest_account = iac.default_source_account()
-        line_item_type = iac.default_finaid_lineitemtype()
-
-        (transfer, created) = Transfer.objects.get_or_create(source=source_account, destination=dest_account, user=self.user, line_item=line_item_type, amount_dec=iac.amount_finaid())
-        self.finalized = True
-        self.save()
-        return transfer
-        
-    def __unicode__(self):
-        if self.percent and self.amount_max_dec:
-            return u'Grant %s (max $%s, %d%% discount) at %s' % (self.user, self.amount_max_dec, self.percent, self.program)
-        elif self.percent:
-            return u'Grant %s (%d%% discount) at %s' % (self.user, self.percent, self.program)
-        elif self.amount_max_dec:
-            return u'Grant %s (max $%s) at %s' % (self.user, self.amount_max_dec, self.program)
-        else:
-            return u'Grant %s (no aid specified) at %s' % (self.user, self.program)
-
-    class Meta:
-        unique_together = ('request',)
-
-class Account(models.Model):
-    name = models.CharField(max_length=200)
-    description = models.TextField()
-    program = models.ForeignKey(Program, blank=True, null=True)
-    balance_dec = models.DecimalField(max_digits=9, decimal_places=2, help_text='The difference between incoming and outgoing transfers that have been executed so far against this account.', default=Decimal('0'))
-    
-    @property
-    def balance(self):
-        result = self.balance_dec
-        if Transfer.objects.filter(source=self, executed=False).exists():
-            result -= Transfer.objects.filter(source=self, executed=False).aggregate(Sum('amount_dec'))['amount_dec__sum']
-        if Transfer.objects.filter(destination=self, executed=False).exists():
-            result += Transfer.objects.filter(destination=self, executed=False).aggregate(Sum('amount_dec'))['amount_dec__sum']
-        return result
-        
-    @property
-    def pending_balance(self):
-        return self.balance - self.balance_dec
-        
-    @property
-    def description_title(self):
-        return ''.join(self.description.split('\n')[:1])
-        
-    @property
-    def description_contents(self):
-        return '\n'.join(self.description.split('\n')[1:])
-
-    def balance_breakdown(self):
-        transfers_in = Transfer.objects.filter(destination=self).values('source').annotate(amount = Sum('amount_dec'))
-        transfers_out = Transfer.objects.filter(source=self).values('destination').annotate(amount = Sum('amount_dec'))
-        transfers_in_context = []
-        transfers_out_context = []
-
-        for transfer in transfers_in:
-            target_name = "none"
-            target_title = "External payer[s]"
-            
-            if transfer['source'] is not None:
-                target = Account.objects.get(id=transfer['source'])
-                target_name = target.name
-                target_title = target.description_title
-            
-            transfers_in_context.append({'amount': transfer['amount'], 'target_type': 'source', 'target_name': target_name, 'target_title': target_title})
-            
-        for transfer in transfers_out:
-            target_name = "none"
-            target_title = "External payee[s]"
-            
-            if transfer['destination'] is not None:
-                target = Account.objects.get(id=transfer['destination'])
-                target_name = target.name
-                target_title = target.description_title
-            
-            transfers_out_context.append({'amount': transfer['amount'], 'target_type': 'destination', 'target_name': target_name, 'target_title': target_title})
-        
-        return (transfers_out_context, transfers_in_context)
-        
-    def __unicode__(self):
-        return self.name
-
-    class Meta:
-        unique_together = ('name',)
-
-class Transfer(models.Model):
-    source = models.ForeignKey(Account, blank=True, null=True, related_name='transfer_source', help_text='Source account; where the money is coming from.  Leave blank if this is a payment from outside.')
-    destination = models.ForeignKey(Account, blank=True, null=True, related_name='transfer_destination', help_text='Destination account; where the money is going to.  Leave blank if this is a payment to an outsider.')
-    user = AjaxForeignKey(ESPUser, blank=True, null=True)
-    line_item = models.ForeignKey(LineItemType, blank=True, null=True)
-    amount_dec = models.DecimalField(max_digits=9, decimal_places=2)
-    transaction_id = models.TextField(
-                      'credit card processor transaction ID number',
-                      max_length=64,
-                      blank=True,
-                      default='',
-                      help_text='If this transfer is from a credit card ' +
-                      'transaction, stores the transaction ID number from ' +
-                      'the processor.')
-    timestamp = models.DateTimeField(auto_now=True)
-    executed = models.BooleanField(default=False)
-    
-    def set_amount(self, amount):
-        if self.executed:
-            raise Exception('Cannot change the amount of this transfer since it was already executed')
-        self.amount_dec = Decimal('%.2f' % amount)
-    def get_amount(self):
-        return float(self.amount_dec)
-    amount = property(get_amount, set_amount)
-
-    def execute(self):
-        if self.executed:
-            return
-
-        source = self.source
-        source.balance_dec -= self.amount_dec
-        source.save()
-
-        destination = self.destination
-        destination.balance_dec += self.amount_dec
-        destination.save()
-
-        self.executed = True
-        self.save()
-
-    def unexecute(self):
-        if not self.executed:
-            return
-
-        source = self.source
-        source.balance_dec += self.amount_dec
-        source.save()
-
-        destination = self.destination
-        destination.balance_dec -= self.amount_dec
-        destination.save()
-
-        self.executed = False
-        self.save()
-
-    def __unicode__(self):
-        base_result = u'Transfer $%s from %s to %s' % (self.amount_dec, self.source, self.destination)
-        if self.executed:
-            return base_result + u' (executed)'
-        else:
-            return base_result
-
-=======
 
 __author__    = "Individual contributors (see AUTHORS file)"
 __date__      = "$DATE$"
@@ -562,5 +292,4 @@
     print "Installing esp.accounting initial data..."
     from esp.accounting.controllers import GlobalAccountingController
     gac = GlobalAccountingController()
-    gac.setup_accounts()
->>>>>>> b7d3d5e1
+    gac.setup_accounts()