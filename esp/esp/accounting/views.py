
__author__    = "Individual contributors (see AUTHORS file)"
__date__      = "$DATE$"
__rev__       = "$REV$"
__license__   = "AGPL v.3"
__copyright__ = """
This file is part of the ESP Web Site
Copyright (c) 2012 by the individual contributors
  (see AUTHORS file)

The ESP Web Site is free software; you can redistribute it and/or
modify it under the terms of the GNU Affero General Public License
as published by the Free Software Foundation; either version 3
of the License, or (at your option) any later version.

This program is distributed in the hope that it will be useful,
but WITHOUT ANY WARRANTY; without even the implied warranty of
MERCHANTABILITY or FITNESS FOR A PARTICULAR PURPOSE.  See the
GNU Affero General Public License for more details.

You should have received a copy of the GNU Affero General Public
License along with this program; if not, write to the Free Software
Foundation, Inc., 51 Franklin Street, Fifth Floor, Boston, MA 02110-1301, USA.

Contact information:
MIT Educational Studies Program
  84 Massachusetts Ave W20-467, Cambridge, MA 02139
  Phone: 617-253-4882
  Email: esp-webmasters@mit.edu
Learning Unlimited, Inc.
  527 Franklin St, Cambridge, MA 02139
  Phone: 617-379-0178
  Email: web-team@learningu.org
"""

import csv
import weasyprint 

from collections import OrderedDict
from datetime import datetime, time


from django.db.models import Q, Sum
from django.http import HttpResponse
from django.http import HttpResponse
from django.shortcuts import get_object_or_404
from django.template import RequestContext
from django.template.loader import get_template
from django.template.defaultfilters import slugify
from django.utils.decorators import method_decorator
from django.views.generic import TemplateView

from esp.accounting.models import Account, LineItemType
from esp.program.models import Program
from esp.users.models import admin_required, ESPUser
from esp.web.util.main import render_to_response


from forms import TransferDetailsReportForm


@admin_required
def summary(request):
    context = {}
    context['accounts'] = Account.objects.all().order_by('id')
    return render_to_response('accounting/summary.html', request, context)


class ReportSection(object):
    """
    Represents a specific section of the report i.e. for a specified program.
    Performs basic summary calculations.
    """
    def __init__(self, program, transfers):
        self.program = program
        self.transfers = transfers.filter(line_item__program=program)

        line_item_type_q = Q(line_item__text__iexact='Student payment')
        sum_query = Sum('amount_dec')
        self.total_owed_result = self.transfers.filter(~line_item_type_q) \
                                     .aggregate(sum_query)

        self.total_paid_result = self.transfers.filter(line_item_type_q) \
                                     .aggregate(sum_query)

        self.total_owed = self.total_owed_result['amount_dec__sum'] or 0
        self.total_paid = self.total_paid_result['amount_dec__sum'] or 0
        self.balance = float(self.total_owed) - float(self.total_paid)


class TransferDetailsReportModel(object):
    """
    Represents the data to be displayed in the report. Implements underlying
    data filtering logic. For convenience, can be iterated, in order to 
    generate corresponding sections.
    """

    def __init__(self, user, program, from_date=None, to_date=None):
        self.sections = []
        self.user = user
        self.program = program
        self.from_date = from_date
        self.to_date = to_date

        line_items = LineItemType.objects.filter(transfer__user=self.user)
        self.user_programs = Program.objects.filter(line_item_types__in=line_items) \
                                            .distinct()

        transfer_qs = self.user.transfers.all()

        if program:
            self.user_programs = self.user_programs.filter(id=program)

        transfer_qs = transfer_qs.filter(line_item__program__in=list(self.user_programs))

        if from_date:
            transfer_qs = transfer_qs.filter(timestamp__gte=from_date)

        if to_date:
            transfer_qs = transfer_qs.filter(timestamp__lte=to_date)

        transfer_qs = transfer_qs.order_by('-timestamp')
        for program in self.user_programs:
            self.sections.append(ReportSection(program, transfer_qs))

    def __iter__(self):
        return iter(self.sections)


class CSVResponseMixin(object):

    def get_csv_response(self, context, **response_kwargs):
        """
        Sets content type to text/csv. Converts the report model into a csv document.
        """
        response = HttpResponse(content_type='text/csv')
        response['Content-Disposition'] = 'attachment; filename="%s.csv"' % slugify('csv download')
        writer = csv.writer(response)
        report_model = context['report_model']

        for section in report_model:
            for transfer in section.transfers:
                amount = transfer.amount_dec
                if transfer.line_item.text == 'Student payment':
                    amount = -amount

                row = [unicode(section.program),
                       transfer.id,
                       transfer.timestamp,
                       transfer.line_item.text,
                       transfer.amount_dec
                       ]
                writer.writerow(row)

        return response


class PDFResponseMixin(object):
    def get_pdf_response(self, context, **response_kwargs):
        """
        Sets content type to application/pdf. Converts the default response into a pdf 
        document.
        """
        response = HttpResponse(content_type='application/pdf')
        response['Content-Disposition'] = 'attachment; filename="%s.pdf"' % slugify('csv download')
        template = get_template(self.template_name)
        html = template.render(RequestContext(self.request, context))

        weasyprint.HTML(string=html).write_pdf(response)

        return response


class TransferDetailsReport(CSVResponseMixin, PDFResponseMixin, TemplateView):
    """
    A report displaying all transfers for the specified user
    within a given time frame and selected program. 
    """
    template_name = 'transfer_details_report.html'
    model = Program
    file_type = 'html'

    def render_to_response(self, context, **response_kwargs):
        if self.file_type == 'csv':
            response = self.get_pdf_response(context, **response_kwargs)
        elif self.file_type == 'pdf':
            response = self.get_pdf_response(context, **response_kwargs)
        else:
            response = super(TransferDetailsReport, self).render_to_response(
            context, **response_kwargs)

        return response

    def get(self, request, *args, **kwargs):
        self.user = get_object_or_404(ESPUser, username=self.kwargs['username'])
        return super(TransferDetailsReport, self).get(request, *args, **kwargs)

    def get_context_data(self, **kwargs):
        context = super(TransferDetailsReport, self).get_context_data(**kwargs)
        line_items = LineItemType.objects.filter(transfer__user=self.user)
        user_programs = Program.objects.filter(line_item_types__in=line_items).distinct()

<<<<<<< HEAD
=======
        form_initial = self.request.GET
        form = TransferDetailsReportForm(form_initial, user_programs=user_programs)

>>>>>>> 43d928b3
        if form.is_valid():
            self.file_type = form.cleaned_data.get('file_type')
            context['report_model'] = TransferDetailsReportModel(self.user,
                                          form.cleaned_data.get('program'),
                                          form.cleaned_data.get('from_date'),
                                          form.cleaned_data.get('to_date')
                                       )
            context['from_date'] = form.cleaned_data.get('from_date')
            context['to_date'] = form.cleaned_data.get('to_date')

        context['user'] = self.user
        context['form'] = form
        return context

    @method_decorator(admin_required)
    def dispatch(self, *args, **kwargs):
        return super(TransferDetailsReport, self).dispatch(*args, **kwargs)<|MERGE_RESOLUTION|>--- conflicted
+++ resolved
@@ -200,12 +200,9 @@
         line_items = LineItemType.objects.filter(transfer__user=self.user)
         user_programs = Program.objects.filter(line_item_types__in=line_items).distinct()
 
-<<<<<<< HEAD
-=======
         form_initial = self.request.GET
         form = TransferDetailsReportForm(form_initial, user_programs=user_programs)
 
->>>>>>> 43d928b3
         if form.is_valid():
             self.file_type = form.cleaned_data.get('file_type')
             context['report_model'] = TransferDetailsReportModel(self.user,
