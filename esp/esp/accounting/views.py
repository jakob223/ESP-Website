--- conflicted
+++ resolved
@@ -1,50 +1,3 @@
-<<<<<<< HEAD
-
-__author__    = "Individual contributors (see AUTHORS file)"
-__date__      = "$DATE$"
-__rev__       = "$REV$"
-__license__   = "AGPL v.3"
-__copyright__ = """
-This file is part of the ESP Web Site
-Copyright (c) 2012 by the individual contributors
-  (see AUTHORS file)
-
-The ESP Web Site is free software; you can redistribute it and/or
-modify it under the terms of the GNU Affero General Public License
-as published by the Free Software Foundation; either version 3
-of the License, or (at your option) any later version.
-
-This program is distributed in the hope that it will be useful,
-but WITHOUT ANY WARRANTY; without even the implied warranty of
-MERCHANTABILITY or FITNESS FOR A PARTICULAR PURPOSE.  See the
-GNU Affero General Public License for more details.
-
-You should have received a copy of the GNU Affero General Public
-License along with this program; if not, write to the Free Software
-Foundation, Inc., 51 Franklin Street, Fifth Floor, Boston, MA 02110-1301, USA.
-
-Contact information:
-MIT Educational Studies Program
-  84 Massachusetts Ave W20-467, Cambridge, MA 02139
-  Phone: 617-253-4882
-  Email: esp-webmasters@mit.edu
-Learning Unlimited, Inc.
-  527 Franklin St, Cambridge, MA 02139
-  Phone: 617-379-0178
-  Email: web-team@lists.learningu.org
-"""
-
-from esp.accounting.models import Account
-from esp.web.util.main import render_to_response
-from esp.users.models import admin_required
-
-@admin_required
-def summary(request):
-    context = {}
-    context['accounts'] = Account.objects.all().order_by('id')
-    return render_to_response('accounting/summary.html', request, context)
-
-=======
 
 __author__    = "Individual contributors (see AUTHORS file)"
 __date__      = "$DATE$"
@@ -80,7 +33,7 @@
   Email: web-team@learningu.org
 """
 
-from esp.accounting.models import Transfer, Account, FinancialAidGrant, LineItemType
+from esp.accounting.models import Account
 from esp.web.util.main import render_to_response
 from esp.users.models import admin_required
 
@@ -89,4 +42,3 @@
     context = {}
     context['accounts'] = Account.objects.all().order_by('id')
     return render_to_response('accounting/summary.html', request, context)
->>>>>>> 60001242
