from django import http
from debug_toolbar.middleware import DebugToolbarMiddleware

class ESPDebugToolbarMiddleware(DebugToolbarMiddleware):
    """
    A subclass of DebugToolbarMiddleware that does some additional processing
    on the request before calling DebugToolbarMiddleware.process_request().

    Adds an additional optional setting,
    DEBUG_TOOLBAR_CONFIG['CONDITIONAL_PANELS'], which should be a function that
    accepts request as an argument. Whenever the ESPDebugToolbarMiddleware
    processes a request, it will call this function before calling
    DebugToolbarMiddleware.process_request(). This gives the opportunity to add
    conditional panels, based on the request, before
    DebugToolbarMiddleware.process_request() starts instantiating the panels.

    Any conditional panels triggered by a query string in the URL should use
    query string keys that start with 'debug_toolbar'.
    """
    def process_request(self, request):
        from django.conf import settings
        DEBUG_TOOLBAR_CONFIG = getattr(settings, 'DEBUG_TOOLBAR_CONFIG', {})
        CONDITIONAL_PANELS = DEBUG_TOOLBAR_CONFIG.get('CONDITIONAL_PANELS', None)
        if callable(CONDITIONAL_PANELS):
            CONDITIONAL_PANELS(request)

        # The debug toolbar can be enabled or disabled on the page with the
        # 'debug_toolbar' GET param.  If present, the value of this param is
        # stored in the session, so that the toolbar stays enabled or disabled
        # while navigating.
        param = request.GET.get('debug_toolbar')
        if param is not None:
            request.session['debug_toolbar'] = param

        super(ESPDebugToolbarMiddleware, self).process_request(request)

    @staticmethod
    def custom_show_toolbar(request):
        """
        Default implementation of DEBUG_TOOLBAR_CONFIG['SHOW_TOOLBAR_CALLBACK'].
        """
        from django.conf import settings

<<<<<<< HEAD
        # Always show toolbar when debugging,
        # or when given a special GET param
        # while logged in as an admin.
=======
        # settings.DEBUG_TOOLBAR must be True to enable the toolbar.
        # Assuming this is set:
        #   - Always show toolbar when debugging,
        #     unless request.session['debug_toolbar'] == 'f'.
        #   - Show toolbar when request.session['debug_toolbar'] == 't'
        #     while logged in as an admin.
>>>>>>> 05bc5818
        # NOTE (jmoldow): The ordering is intentional. It takes advantage of
        # short-circuiting to only call request.user.isAdmin() when necessary,
        # because calling request.user.isAdmin() sets Vary:Cookie and prevents
        # proxy caching. See Github issue #739.
<<<<<<< HEAD
        return settings.DEBUG or \
                (request.GET.get('debug_toolbar', None) == 't' and request.user.isAdmin())
=======
        return settings.DEBUG_TOOLBAR and \
                ((settings.DEBUG and not request.session.get('debug_toolbar') == 'f') or \
                (request.session.get('debug_toolbar') == 't' and request.user.isAdmin()))
>>>>>>> 05bc5818
<|MERGE_RESOLUTION|>--- conflicted
+++ resolved
@@ -41,27 +41,16 @@
         """
         from django.conf import settings
 
-<<<<<<< HEAD
-        # Always show toolbar when debugging,
-        # or when given a special GET param
-        # while logged in as an admin.
-=======
         # settings.DEBUG_TOOLBAR must be True to enable the toolbar.
         # Assuming this is set:
         #   - Always show toolbar when debugging,
         #     unless request.session['debug_toolbar'] == 'f'.
         #   - Show toolbar when request.session['debug_toolbar'] == 't'
         #     while logged in as an admin.
->>>>>>> 05bc5818
         # NOTE (jmoldow): The ordering is intentional. It takes advantage of
         # short-circuiting to only call request.user.isAdmin() when necessary,
         # because calling request.user.isAdmin() sets Vary:Cookie and prevents
         # proxy caching. See Github issue #739.
-<<<<<<< HEAD
-        return settings.DEBUG or \
-                (request.GET.get('debug_toolbar', None) == 't' and request.user.isAdmin())
-=======
         return settings.DEBUG_TOOLBAR and \
                 ((settings.DEBUG and not request.session.get('debug_toolbar') == 'f') or \
                 (request.session.get('debug_toolbar') == 't' and request.user.isAdmin()))
->>>>>>> 05bc5818
