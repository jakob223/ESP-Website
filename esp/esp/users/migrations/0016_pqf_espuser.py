--- conflicted
+++ resolved
@@ -1,4 +1,3 @@
-<<<<<<< HEAD
 # encoding: utf-8
 import datetime
 from south.db import db
@@ -249,257 +248,4 @@
         }
     }
 
-    complete_apps = ['users']
-=======
-# encoding: utf-8
-import datetime
-from south.db import db
-from south.v2 import DataMigration
-from django.db import models
-
-from esp.users.models import User, ESPUser, PersistentQueryFilter
-
-class Migration(DataMigration):
-
-    def forwards(self, orm):
-        "Write your forwards methods here."
-        PersistentQueryFilter.objects.filter(item_model=unicode(User)).update(item_model=unicode(ESPUser))
-
-    def backwards(self, orm):
-        "Write your backwards methods here."
-        PersistentQueryFilter.objects.filter(item_model=unicode(ESPUser)).update(item_model=unicode(User))
-
-    models = {
-        'auth.group': {
-            'Meta': {'object_name': 'Group'},
-            'id': ('django.db.models.fields.AutoField', [], {'primary_key': 'True'}),
-            'name': ('django.db.models.fields.CharField', [], {'unique': 'True', 'max_length': '80'}),
-            'permissions': ('django.db.models.fields.related.ManyToManyField', [], {'to': "orm['auth.Permission']", 'symmetrical': 'False', 'blank': 'True'})
-        },
-        'auth.permission': {
-            'Meta': {'ordering': "('content_type__app_label', 'content_type__model', 'codename')", 'unique_together': "(('content_type', 'codename'),)", 'object_name': 'Permission'},
-            'codename': ('django.db.models.fields.CharField', [], {'max_length': '100'}),
-            'content_type': ('django.db.models.fields.related.ForeignKey', [], {'to': "orm['contenttypes.ContentType']"}),
-            'id': ('django.db.models.fields.AutoField', [], {'primary_key': 'True'}),
-            'name': ('django.db.models.fields.CharField', [], {'max_length': '50'})
-        },
-        'auth.user': {
-            'Meta': {'object_name': 'User'},
-            'date_joined': ('django.db.models.fields.DateTimeField', [], {'default': 'datetime.datetime.now'}),
-            'email': ('django.db.models.fields.EmailField', [], {'max_length': '75', 'blank': 'True'}),
-            'first_name': ('django.db.models.fields.CharField', [], {'max_length': '30', 'blank': 'True'}),
-            'groups': ('django.db.models.fields.related.ManyToManyField', [], {'to': "orm['auth.Group']", 'symmetrical': 'False', 'blank': 'True'}),
-            'id': ('django.db.models.fields.AutoField', [], {'primary_key': 'True'}),
-            'is_active': ('django.db.models.fields.BooleanField', [], {'default': 'True'}),
-            'is_staff': ('django.db.models.fields.BooleanField', [], {'default': 'False'}),
-            'is_superuser': ('django.db.models.fields.BooleanField', [], {'default': 'False'}),
-            'last_login': ('django.db.models.fields.DateTimeField', [], {'default': 'datetime.datetime.now'}),
-            'last_name': ('django.db.models.fields.CharField', [], {'max_length': '30', 'blank': 'True'}),
-            'password': ('django.db.models.fields.CharField', [], {'max_length': '128'}),
-            'user_permissions': ('django.db.models.fields.related.ManyToManyField', [], {'to': "orm['auth.Permission']", 'symmetrical': 'False', 'blank': 'True'}),
-            'username': ('django.db.models.fields.CharField', [], {'unique': 'True', 'max_length': '30'})
-        },
-        'cal.event': {
-            'Meta': {'object_name': 'Event'},
-            'anchor': ('django.db.models.fields.related.ForeignKey', [], {'to': "orm['datatree.DataTree']"}),
-            'description': ('django.db.models.fields.TextField', [], {}),
-            'end': ('django.db.models.fields.DateTimeField', [], {}),
-            'event_type': ('django.db.models.fields.related.ForeignKey', [], {'to': "orm['cal.EventType']"}),
-            'id': ('django.db.models.fields.AutoField', [], {'primary_key': 'True'}),
-            'priority': ('django.db.models.fields.IntegerField', [], {'null': 'True', 'blank': 'True'}),
-            'short_description': ('django.db.models.fields.TextField', [], {}),
-            'start': ('django.db.models.fields.DateTimeField', [], {})
-        },
-        'cal.eventtype': {
-            'Meta': {'object_name': 'EventType'},
-            'description': ('django.db.models.fields.TextField', [], {}),
-            'id': ('django.db.models.fields.AutoField', [], {'primary_key': 'True'})
-        },
-        'contenttypes.contenttype': {
-            'Meta': {'ordering': "('name',)", 'unique_together': "(('app_label', 'model'),)", 'object_name': 'ContentType', 'db_table': "'django_content_type'"},
-            'app_label': ('django.db.models.fields.CharField', [], {'max_length': '100'}),
-            'id': ('django.db.models.fields.AutoField', [], {'primary_key': 'True'}),
-            'model': ('django.db.models.fields.CharField', [], {'max_length': '100'}),
-            'name': ('django.db.models.fields.CharField', [], {'max_length': '100'})
-        },
-        'datatree.datatree': {
-            'Meta': {'unique_together': "(('name', 'parent'),)", 'object_name': 'DataTree'},
-            'friendly_name': ('django.db.models.fields.TextField', [], {}),
-            'id': ('django.db.models.fields.AutoField', [], {'primary_key': 'True'}),
-            'lock_table': ('django.db.models.fields.IntegerField', [], {'default': '0'}),
-            'name': ('django.db.models.fields.CharField', [], {'max_length': '64'}),
-            'parent': ('django.db.models.fields.related.ForeignKey', [], {'blank': 'True', 'related_name': "'child_set'", 'null': 'True', 'to': "orm['datatree.DataTree']"}),
-            'range_correct': ('django.db.models.fields.BooleanField', [], {'default': 'True'}),
-            'rangeend': ('django.db.models.fields.IntegerField', [], {}),
-            'rangestart': ('django.db.models.fields.IntegerField', [], {}),
-            'uri': ('django.db.models.fields.CharField', [], {'max_length': '1024'}),
-            'uri_correct': ('django.db.models.fields.BooleanField', [], {'default': 'False'})
-        },
-        'users.contactinfo': {
-            'Meta': {'object_name': 'ContactInfo'},
-            'address_city': ('django.db.models.fields.CharField', [], {'max_length': '50', 'null': 'True', 'blank': 'True'}),
-            'address_postal': ('django.db.models.fields.TextField', [], {'null': 'True', 'blank': 'True'}),
-            'address_state': ('django.contrib.localflavor.us.models.USStateField', [], {'max_length': '2', 'null': 'True', 'blank': 'True'}),
-            'address_street': ('django.db.models.fields.CharField', [], {'max_length': '100', 'null': 'True', 'blank': 'True'}),
-            'address_zip': ('django.db.models.fields.CharField', [], {'max_length': '5', 'null': 'True', 'blank': 'True'}),
-            'e_mail': ('django.db.models.fields.EmailField', [], {'max_length': '75', 'null': 'True', 'blank': 'True'}),
-            'first_name': ('django.db.models.fields.CharField', [], {'max_length': '64'}),
-            'id': ('django.db.models.fields.AutoField', [], {'primary_key': 'True'}),
-            'last_name': ('django.db.models.fields.CharField', [], {'max_length': '64'}),
-            'phone_cell': ('django.contrib.localflavor.us.models.PhoneNumberField', [], {'max_length': '20', 'null': 'True', 'blank': 'True'}),
-            'phone_day': ('django.contrib.localflavor.us.models.PhoneNumberField', [], {'max_length': '20', 'null': 'True', 'blank': 'True'}),
-            'phone_even': ('django.contrib.localflavor.us.models.PhoneNumberField', [], {'max_length': '20', 'null': 'True', 'blank': 'True'}),
-            'receive_txt_message': ('django.db.models.fields.BooleanField', [], {'default': 'False'}),
-            'undeliverable': ('django.db.models.fields.BooleanField', [], {'default': 'False'}),
-            'user': ('django.db.models.fields.related.ForeignKey', [], {'to': "orm['auth.User']", 'null': 'True', 'blank': 'True'})
-        },
-        'users.educatorinfo': {
-            'Meta': {'object_name': 'EducatorInfo'},
-            'grades_taught': ('django.db.models.fields.CharField', [], {'max_length': '16', 'null': 'True', 'blank': 'True'}),
-            'id': ('django.db.models.fields.AutoField', [], {'primary_key': 'True'}),
-            'k12school': ('django.db.models.fields.related.ForeignKey', [], {'to': "orm['users.K12School']", 'null': 'True', 'blank': 'True'}),
-            'position': ('django.db.models.fields.CharField', [], {'max_length': '64', 'null': 'True', 'blank': 'True'}),
-            'school': ('django.db.models.fields.CharField', [], {'max_length': '128', 'null': 'True', 'blank': 'True'}),
-            'subject_taught': ('django.db.models.fields.CharField', [], {'max_length': '64', 'null': 'True', 'blank': 'True'}),
-            'user': ('django.db.models.fields.related.ForeignKey', [], {'to': "orm['auth.User']", 'null': 'True', 'blank': 'True'})
-        },
-        'users.emailpref': {
-            'Meta': {'object_name': 'EmailPref'},
-            'email': ('django.db.models.fields.EmailField', [], {'max_length': '64', 'unique': 'True', 'null': 'True', 'blank': 'True'}),
-            'email_opt_in': ('django.db.models.fields.BooleanField', [], {'default': 'True'}),
-            'first_name': ('django.db.models.fields.CharField', [], {'max_length': '64'}),
-            'id': ('django.db.models.fields.AutoField', [], {'primary_key': 'True'}),
-            'last_name': ('django.db.models.fields.CharField', [], {'max_length': '64'}),
-            'sms_number': ('django.contrib.localflavor.us.models.PhoneNumberField', [], {'max_length': '20', 'null': 'True', 'blank': 'True'}),
-            'sms_opt_in': ('django.db.models.fields.BooleanField', [], {'default': 'False'})
-        },
-        'users.espuser': {
-            'Meta': {'object_name': 'ESPUser', 'db_table': "'auth_user'", '_ormbases': ['auth.User'], 'proxy': 'True'}
-        },
-        'users.espuser_profile': {
-            'Meta': {'object_name': 'ESPUser_Profile'},
-            'id': ('django.db.models.fields.AutoField', [], {'primary_key': 'True'}),
-            'user': ('django.db.models.fields.related.ForeignKey', [], {'to': "orm['auth.User']", 'unique': 'True'})
-        },
-        'users.guardianinfo': {
-            'Meta': {'object_name': 'GuardianInfo'},
-            'id': ('django.db.models.fields.AutoField', [], {'primary_key': 'True'}),
-            'num_kids': ('django.db.models.fields.PositiveIntegerField', [], {'null': 'True', 'blank': 'True'}),
-            'user': ('django.db.models.fields.related.ForeignKey', [], {'to': "orm['auth.User']", 'null': 'True', 'blank': 'True'}),
-            'year_finished': ('django.db.models.fields.PositiveIntegerField', [], {'null': 'True', 'blank': 'True'})
-        },
-        'users.k12school': {
-            'Meta': {'object_name': 'K12School'},
-            'contact': ('django.db.models.fields.related.ForeignKey', [], {'to': "orm['users.ContactInfo']", 'null': 'True', 'blank': 'True'}),
-            'contact_title': ('django.db.models.fields.TextField', [], {'null': 'True', 'blank': 'True'}),
-            'grades': ('django.db.models.fields.TextField', [], {'null': 'True', 'blank': 'True'}),
-            'id': ('django.db.models.fields.AutoField', [], {'primary_key': 'True'}),
-            'name': ('django.db.models.fields.TextField', [], {'null': 'True', 'blank': 'True'}),
-            'school_id': ('django.db.models.fields.CharField', [], {'max_length': '128', 'null': 'True', 'blank': 'True'}),
-            'school_type': ('django.db.models.fields.TextField', [], {'null': 'True', 'blank': 'True'})
-        },
-        'users.passwordrecoveryticket': {
-            'Meta': {'object_name': 'PasswordRecoveryTicket'},
-            'expire': ('django.db.models.fields.DateTimeField', [], {'null': 'True'}),
-            'id': ('django.db.models.fields.AutoField', [], {'primary_key': 'True'}),
-            'recover_key': ('django.db.models.fields.CharField', [], {'max_length': '30'}),
-            'user': ('django.db.models.fields.related.ForeignKey', [], {'to': "orm['auth.User']"})
-        },
-        'users.persistentqueryfilter': {
-            'Meta': {'object_name': 'PersistentQueryFilter'},
-            'create_ts': ('django.db.models.fields.DateTimeField', [], {'auto_now_add': 'True', 'blank': 'True'}),
-            'id': ('django.db.models.fields.AutoField', [], {'primary_key': 'True'}),
-            'item_model': ('django.db.models.fields.CharField', [], {'max_length': '256'}),
-            'q_filter': ('django.db.models.fields.TextField', [], {}),
-            'sha1_hash': ('django.db.models.fields.CharField', [], {'max_length': '256'}),
-            'useful_name': ('django.db.models.fields.CharField', [], {'max_length': '1024', 'null': 'True', 'blank': 'True'})
-        },
-        'users.studentinfo': {
-            'Meta': {'object_name': 'StudentInfo'},
-            'dob': ('django.db.models.fields.DateField', [], {'null': 'True', 'blank': 'True'}),
-            'food_preference': ('django.db.models.fields.CharField', [], {'max_length': '256', 'null': 'True', 'blank': 'True'}),
-            'graduation_year': ('django.db.models.fields.PositiveIntegerField', [], {'null': 'True', 'blank': 'True'}),
-            'heard_about': ('django.db.models.fields.TextField', [], {'null': 'True', 'blank': 'True'}),
-            'id': ('django.db.models.fields.AutoField', [], {'primary_key': 'True'}),
-            'k12school': ('django.db.models.fields.related.ForeignKey', [], {'to': "orm['users.K12School']", 'null': 'True', 'blank': 'True'}),
-            'medical_needs': ('django.db.models.fields.TextField', [], {'null': 'True', 'blank': 'True'}),
-            'post_hs': ('django.db.models.fields.TextField', [], {'default': "''", 'blank': 'True'}),
-            'school': ('django.db.models.fields.CharField', [], {'max_length': '256', 'null': 'True', 'blank': 'True'}),
-            'schoolsystem_id': ('django.db.models.fields.CharField', [], {'max_length': '32', 'null': 'True', 'blank': 'True'}),
-            'schoolsystem_optout': ('django.db.models.fields.BooleanField', [], {'default': 'False'}),
-            'shirt_size': ('django.db.models.fields.CharField', [], {'max_length': '5', 'null': 'True', 'blank': 'True'}),
-            'shirt_type': ('django.db.models.fields.CharField', [], {'max_length': '20', 'null': 'True', 'blank': 'True'}),
-            'studentrep': ('django.db.models.fields.BooleanField', [], {'default': 'False'}),
-            'studentrep_expl': ('django.db.models.fields.TextField', [], {'null': 'True', 'blank': 'True'}),
-            'transportation': ('django.db.models.fields.TextField', [], {'default': "''", 'blank': 'True'}),
-            'user': ('django.db.models.fields.related.ForeignKey', [], {'to': "orm['auth.User']", 'null': 'True', 'blank': 'True'})
-        },
-        'users.teacherinfo': {
-            'Meta': {'object_name': 'TeacherInfo'},
-            'bio': ('django.db.models.fields.TextField', [], {'null': 'True', 'blank': 'True'}),
-            'college': ('django.db.models.fields.CharField', [], {'max_length': '128', 'null': 'True', 'blank': 'True'}),
-            'from_here': ('django.db.models.fields.NullBooleanField', [], {'null': 'True', 'blank': 'True'}),
-            'full_legal_name': ('django.db.models.fields.CharField', [], {'max_length': '128', 'null': 'True', 'blank': 'True'}),
-            'graduation_year': ('django.db.models.fields.CharField', [], {'max_length': '4', 'null': 'True', 'blank': 'True'}),
-            'id': ('django.db.models.fields.AutoField', [], {'primary_key': 'True'}),
-            'is_graduate_student': ('django.db.models.fields.NullBooleanField', [], {'null': 'True', 'blank': 'True'}),
-            'mail_reimbursement': ('django.db.models.fields.NullBooleanField', [], {'null': 'True', 'blank': 'True'}),
-            'major': ('django.db.models.fields.CharField', [], {'max_length': '32', 'null': 'True', 'blank': 'True'}),
-            'shirt_size': ('django.db.models.fields.CharField', [], {'max_length': '5', 'null': 'True', 'blank': 'True'}),
-            'shirt_type': ('django.db.models.fields.CharField', [], {'max_length': '20', 'null': 'True', 'blank': 'True'}),
-            'student_id': ('django.db.models.fields.CharField', [], {'max_length': '128', 'null': 'True', 'blank': 'True'}),
-            'university_email': ('django.db.models.fields.EmailField', [], {'max_length': '75', 'null': 'True', 'blank': 'True'}),
-            'user': ('django.db.models.fields.related.ForeignKey', [], {'to': "orm['auth.User']", 'null': 'True', 'blank': 'True'})
-        },
-        'users.useravailability': {
-            'Meta': {'object_name': 'UserAvailability'},
-            'event': ('django.db.models.fields.related.ForeignKey', [], {'to': "orm['cal.Event']"}),
-            'id': ('django.db.models.fields.AutoField', [], {'primary_key': 'True'}),
-            'priority': ('django.db.models.fields.DecimalField', [], {'default': "'1.0'", 'max_digits': '3', 'decimal_places': '2'}),
-            'role': ('django.db.models.fields.related.ForeignKey', [], {'to': "orm['datatree.DataTree']"}),
-            'user': ('django.db.models.fields.related.ForeignKey', [], {'to': "orm['auth.User']"})
-        },
-        'users.userbit': {
-            'Meta': {'object_name': 'UserBit'},
-            'enddate': ('django.db.models.fields.DateTimeField', [], {'default': 'datetime.datetime(9999, 1, 1, 0, 0)', 'blank': 'True'}),
-            'id': ('django.db.models.fields.AutoField', [], {'primary_key': 'True'}),
-            'qsc': ('django.db.models.fields.related.ForeignKey', [], {'related_name': "'userbit_qsc'", 'to': "orm['datatree.DataTree']"}),
-            'recursive': ('django.db.models.fields.BooleanField', [], {'default': 'True'}),
-            'startdate': ('django.db.models.fields.DateTimeField', [], {'default': 'datetime.datetime.now', 'blank': 'True'}),
-            'user': ('django.db.models.fields.related.ForeignKey', [], {'default': 'None', 'to': "orm['auth.User']", 'null': 'True', 'blank': 'True'}),
-            'verb': ('django.db.models.fields.related.ForeignKey', [], {'related_name': "'userbit_verb'", 'to': "orm['datatree.DataTree']"})
-        },
-        'users.userbitimplication': {
-            'Meta': {'object_name': 'UserBitImplication'},
-            'created_bits': ('django.db.models.fields.related.ManyToManyField', [], {'symmetrical': 'False', 'to': "orm['users.UserBit']", 'null': 'True', 'blank': 'True'}),
-            'id': ('django.db.models.fields.AutoField', [], {'primary_key': 'True'}),
-            'qsc_implied': ('django.db.models.fields.related.ForeignKey', [], {'blank': 'True', 'related_name': "'qsc_implied'", 'null': 'True', 'to': "orm['datatree.DataTree']"}),
-            'qsc_original': ('django.db.models.fields.related.ForeignKey', [], {'blank': 'True', 'related_name': "'qsc_original'", 'null': 'True', 'to': "orm['datatree.DataTree']"}),
-            'recursive': ('django.db.models.fields.BooleanField', [], {'default': 'True'}),
-            'verb_implied': ('django.db.models.fields.related.ForeignKey', [], {'blank': 'True', 'related_name': "'verb_implied'", 'null': 'True', 'to': "orm['datatree.DataTree']"}),
-            'verb_original': ('django.db.models.fields.related.ForeignKey', [], {'blank': 'True', 'related_name': "'verb_original'", 'null': 'True', 'to': "orm['datatree.DataTree']"})
-        },
-        'users.userforwarder': {
-            'Meta': {'object_name': 'UserForwarder'},
-            'id': ('django.db.models.fields.AutoField', [], {'primary_key': 'True'}),
-            'source': ('django.db.models.fields.related.ForeignKey', [], {'related_name': "'forwarders_out'", 'unique': 'True', 'to': "orm['auth.User']"}),
-            'target': ('django.db.models.fields.related.ForeignKey', [], {'related_name': "'forwarders_in'", 'to': "orm['auth.User']"})
-        },
-        'users.zipcode': {
-            'Meta': {'object_name': 'ZipCode'},
-            'id': ('django.db.models.fields.AutoField', [], {'primary_key': 'True'}),
-            'latitude': ('django.db.models.fields.DecimalField', [], {'max_digits': '10', 'decimal_places': '6'}),
-            'longitude': ('django.db.models.fields.DecimalField', [], {'max_digits': '10', 'decimal_places': '6'}),
-            'zip_code': ('django.db.models.fields.CharField', [], {'max_length': '5'})
-        },
-        'users.zipcodesearches': {
-            'Meta': {'object_name': 'ZipCodeSearches'},
-            'distance': ('django.db.models.fields.DecimalField', [], {'max_digits': '15', 'decimal_places': '3'}),
-            'id': ('django.db.models.fields.AutoField', [], {'primary_key': 'True'}),
-            'zip_code': ('django.db.models.fields.related.ForeignKey', [], {'to': "orm['users.ZipCode']"}),
-            'zipcodes': ('django.db.models.fields.TextField', [], {})
-        }
-    }
-
-    complete_apps = ['users']
->>>>>>> 5edcfd47
+    complete_apps = ['users']