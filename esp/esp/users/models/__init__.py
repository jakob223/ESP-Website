__author__    = "Individual contributors (see AUTHORS file)"
__date__      = "$DATE$"
__rev__       = "$REV$"
__license__   = "AGPL v.3"
__copyright__ = """
This file is part of the ESP Web Site
Copyright (c) 2009 by the individual contributors
  (see AUTHORS file)

The ESP Web Site is free software; you can redistribute it and/or
modify it under the terms of the GNU Affero General Public License
as published by the Free Software Foundation; either version 3
of the License, or (at your option) any later version.

This program is distributed in the hope that it will be useful,
but WITHOUT ANY WARRANTY; without even the implied warranty of
MERCHANTABILITY or FITNESS FOR A PARTICULAR PURPOSE.  See the
GNU Affero General Public License for more details.

You should have received a copy of the GNU Affero General Public
License along with this program; if not, write to the Free Software
Foundation, Inc., 51 Franklin Street, Fifth Floor, Boston, MA 02110-1301, USA.

Contact information:
MIT Educational Studies Program
  84 Massachusetts Ave W20-467, Cambridge, MA 02139
  Phone: 617-253-4882
  Email: esp-webmasters@mit.edu
Learning Unlimited, Inc.
  527 Franklin St, Cambridge, MA 02139
  Phone: 617-379-0178
  Email: web-team@lists.learningu.org
"""

from collections import defaultdict
from datetime import datetime, timedelta
import simplejson as json

from django.contrib.auth import logout, login, authenticate, REDIRECT_FIELD_NAME
from django import forms
from django.conf import settings
from django.contrib.auth.models import User, AnonymousUser, Group
from django.contrib.localflavor.us.models import USStateField, PhoneNumberField
from django.contrib.localflavor.us.forms import USStateSelect
from django.core.cache import cache
from django.core.exceptions import PermissionDenied
from django.core.mail import send_mail
from django.db import models
from django.db.models.base import ModelState
from django.db.models.query import Q, QuerySet
from django.http import HttpRequest, HttpResponseRedirect
from django.template import loader, Context as DjangoContext
from django.template.defaultfilters import urlencode

from esp.cal.models import Event
from esp.cache import cache_function, wildcard
from esp.customforms.linkfields import CustomFormsLinkModel
from esp.customforms.forms import AddressWidget, NameWidget
from esp.datatree.models import *
from esp.db.fields import AjaxForeignKey
from esp.db.models.prepared import ProcedureManager
from esp.dblog.models import error
from esp.middleware import ESPError
from esp.middleware.threadlocalrequest import get_current_request, AutoRequestContext as Context
from esp.tagdict.models import Tag
from esp.utils.expirable_model import ExpirableModel
from esp.utils.widgets import NullRadioSelect, NullCheckboxSelect
from esp.utils.query_utils import nest_Q
<<<<<<< HEAD
=======

from urllib import quote
>>>>>>> 05bc5818

try:
    import cPickle as pickle
except ImportError:
    import pickle

DEFAULT_USER_TYPES = [
    ['Student', {'label': 'Student (up through 12th grade)', 'profile_form': 'StudentProfileForm'}],
    ['Teacher', {'label': 'Volunteer Teacher', 'profile_form': 'TeacherProfileForm'}],
    ['Guardian', {'label': 'Guardian of Student', 'profile_form': 'GuardianProfileForm'}],
    ['Educator', {'label': 'K-12 Educator', 'profile_form': 'EducatorProfileForm'}],
    ['Volunteer', {'label': 'On-site Volunteer', 'profile_form': 'VolunteerProfileForm'}]
]

def user_get_key(user):
    """ Returns the key of the user, regardless of anything about the user object. """
    if user is None or type(user) == AnonymousUser or \
        (type(user) != User and type(user) != ESPUser) or \
         user.id is None:
        return 'None'
    else:
        return str(user.id)

def admin_required(func):
    def wrapped(request, *args, **kwargs):
        if not request.user or not request.user.is_authenticated():
            return HttpResponseRedirect('%s?%s=%s' % (settings.LOGIN_URL, REDIRECT_FIELD_NAME, quote(request.get_full_path())))
        elif not ESPUser(request.user).isAdministrator():
            raise PermissionDenied
        return func(request, *args, **kwargs)
    return wrapped

#   Class to substitute for Django ModelState when necessary
#   (see end of ESPUser.__init__ for usage)
class FakeState(object):
    db = None

class UserAvailability(models.Model):
    user = AjaxForeignKey('ESPUser')
    event = models.ForeignKey(Event)
    role = models.ForeignKey('auth.Group')
    priority = models.DecimalField(max_digits=3, decimal_places=2, default='1.0')

    class Meta:
        db_table = 'users_useravailability'

    def __unicode__(self):
        return u'%s available as %s at %s' % (self.user.username, self.role.name, unicode(self.event))

    def save(self, *args, **kwargs):
        #   Assign default role if not set.
        #   Careful with this; the result may differ for users with multiple types.
        #   (With this alphabetical ordering, you get roles in the order: teacher, student, guardian, educator, administrator)
        if (not hasattr(self, 'role')) or self.role is None:
            self.role = self.user.getUserTypes()[0]
        return super(UserAvailability, self).save(*args, **kwargs)


class ESPUserManager(ProcedureManager):
    pass

def get_studentreg_model():
    from esp.program.models import StudentRegistration
    return StudentRegistration

class ESPUser(User, AnonymousUser):
    """ Create a user of the ESP Website
    This user extends the auth.User of django"""

    class Meta:
        proxy = True
        verbose_name = 'ESP User'
        
    objects = ESPUserManager()
    # this will allow a casting from User to ESPUser:
    #      foo = ESPUser(bar)   <-- foo is now an ``ESPUser''
    def __init__(self, userObj=None, *args, **kwargs):
        # Set up the storage for instance state
        self._state = ModelState()
    
        if isinstance(userObj, ESPUser):
            self.__olduser = userObj.getOld()
            self.__dict__.update(self.__olduser.__dict__)
            self._is_anonymous = userObj.is_anonymous()

        elif isinstance(userObj, (User, AnonymousUser)):
            self.__dict__ = userObj.__dict__
            self.__olduser = userObj
            self._is_anonymous = userObj.is_anonymous()

        elif userObj is not None or len(args) > 0:
            # Initializing a model using non-keyworded args is a horrible idea.
            # No clue why you'd do it, but I won't stop you. -ageng 2009-05-10
            User.__init__(self, userObj, *args, **kwargs)
            self._is_anonymous = False
        else:
            User.__init__(self, *args, **kwargs)
            self._is_anonymous = False

        if not hasattr(self, "_state"):
            ## Django doesn't properly insert this field on proxy models, apparently?
            ## So, fake it. -- aseering 6/28/2010
            self._state = FakeState()

        self.other_user = False

        if not hasattr(ESPUser, 'isOfficer'):
            for user_type in ESPUser.getTypes() + ['Officer']:
                setattr(ESPUser, 'is%s' % user_type, ESPUser.create_membership_method(user_type))

    def is_anonymous(self):
        return self._is_anonymous

    @staticmethod
    def onsite_user():
        if ESPUser.objects.filter(username='onsite').exists():
            return ESPUser.objects.get(username='onsite')
        else:
            return None

    @classmethod
    def ajax_autocomplete(cls, data):
        #q_name assumes data is a comma separated list of names
        #lastname first
        #q_username is username
        #q_id is id
        #this feels kind of weird because it's selecting
        #from three keys using the same value
        names = data.strip().split(',')
        last = names[0]
        username = names[0]
        idstr = names[0]
        q_names = Q(last_name__istartswith = last.strip())
        if len(names) > 1:
          first = ','.join(names[1:])
          if len(first.strip()) > 0:
            q_names = q_names & Q(first_name__istartswith = first.strip())

        q_username = Q(username__istartswith = username.strip())
        q_id = Q(id__istartswith = idstr.strip())

        query_set = cls.objects.filter(q_names | q_username | q_id)

        values = query_set.order_by('last_name','first_name','id').values('first_name', 'last_name', 'username', 'id')

        for value in values:
            value['ajax_str'] = '%s, %s (%s)' % (value['last_name'], value['first_name'], value['username'])
        return values

    def ajax_str(self):
        return "%s, %s (%s)" % (self.last_name, self.first_name, self.username)

    def getOld(self):
        if not hasattr(self, "_ESPUser__olduser"):
            self.__olduser = User()
        self.__olduser.__dict__.update(self.__dict__)
        return self.__olduser

    def name(self):
        return '%s %s' % (self.first_name, self.last_name)

    def __cmp__(self, other):
        lastname = cmp(self.last_name.upper(), other.last_name.upper())
        if lastname == 0:
           return cmp(self.first_name.upper(), other.first_name.upper())
        return lastname

    def is_authenticated(self):
        return self.getOld().is_authenticated()

    def getLastProfile(self):
        # caching is handled in RegistrationProfile.getLastProfile
        # for coherence w.r.t clearing and more caching
        from esp.program.models import RegistrationProfile
        return RegistrationProfile.getLastProfile(self)

    def updateOnsite(self, request):
        if 'user_morph' in request.session:
            if request.session['user_morph']['onsite'] == True:
                self.onsite_local = True
                self.other_user   = True
                self.onsite_retTitle = request.session['user_morph']['retTitle']
                return True
            elif request.session['user_morph']['olduser_id'] is not None:
                self.other_user = True
                return False
        else:
            self.onsite_local = False
            self.other_user   = False
            return False


    def switch_to_user(self, request, user, retUrl, retTitle, onsite = False):
        user_morph = {'olduser_id' : self.id,
                      'olduser_name': self.name(),
                      'retUrl'  : retUrl,
                      'retTitle': retTitle,
                      'onsite'  : onsite}

        if user.isAdministrator() or user.is_staff or user.is_superuser:
            # Disallow morphing into Administrators.
            # It's too broken, from a security perspective.
            # -- aseering 1/29/2010
            raise ESPError(False), "User '%s' is an administrator; morphing into administrators is not permitted." % user.username

        logout(request)
        user.backend = 'django.contrib.auth.backends.ModelBackend'
        login(request, user)

        request.session['user_morph'] = user_morph

    def is_morphed(self, request=None):
        if not request:
            request = get_current_request()
        return 'user_morph' in request.session

    def get_old(self, request):
        if not self.is_morphed(request):
            return False
        return ESPUser.objects.get(id=request.session['user_morph']['olduser_id'])

    def switch_back(self, request):
        if not 'user_morph' in request.session:
            raise ESPError(), 'Error: You were not another user to begin with!'

        retUrl   = request.session['user_morph']['retUrl']
        new_user = self.get_old(request)

        if not new_user:
            return retUrl

        del request.session['user_morph']
        logout(request)

        old_user = new_user
        old_user.backend = 'django.contrib.auth.backends.ModelBackend'
        
        login(request, old_user)

        return retUrl

    def get_msg_vars(self, otheruser, key):
        """ This function will be called when rendering a message. """
        if key == 'first_name':
            return otheruser.first_name
        elif key == 'last_name':
            return otheruser.last_name
        elif key == 'name':
            return ESPUser(otheruser).name()
        elif key == 'username':
            return otheruser.username
        elif key == 'recover_url':
            return 'http://%s/myesp/recoveremail/?code=%s' % \
                         (settings.DEFAULT_HOST, otheruser.password)
        elif key == 'recover_query':
            return "?code=%s" % otheruser.password
        return ''

    def getTaughtPrograms(self):
        taught_programs = Program.objects.filter(classsubject__teachers=self)
        taught_programs = taught_programs.distinct()
        return taught_programs

    def getTaughtClasses(self, program = None, include_rejected = False):
        """ Return all the taught classes for this user. If program is specified, return all the classes under
            that class. For most users this will return an empty queryset. """
        if program is None:
            return self.getTaughtClassesAll(include_rejected = include_rejected)
        else:
            return self.getTaughtClassesFromProgram(program, include_rejected = include_rejected)

    @cache_function
    def getTaughtClassesFromProgram(self, program, include_rejected = False):
        from esp.program.models import ClassSubject, Program # Need the Class object.
        if type(program) != Program: # if we did not receive a program
            error("Expects a real Program object. Not a `"+str(type(program))+"' object.")
        else:
            if include_rejected: 
                return self.classsubject_set.filter(parent_program = program)
            else:
                return self.classsubject_set.filter(parent_program = program).exclude(status=-10)
    getTaughtClassesFromProgram.depend_on_m2m(lambda:ClassSubject, 'teachers', lambda cls, teacher: {'self': teacher})
    getTaughtClassesFromProgram.depend_on_row(lambda:ClassSubject, lambda cls: {'program': cls.parent_program}) # TODO: auto-row-thing...

    @cache_function
    def getTaughtClassesAll(self, include_rejected = False):
        from esp.program.models import ClassSubject # Need the Class object.
        
        return self.classsubject_set.all()
    getTaughtClassesAll.depend_on_row(lambda:ClassSubject, lambda cls: {'self': cls})
    getTaughtClassesAll.depend_on_m2m(lambda:ClassSubject, 'teachers', lambda cls, teacher: {'self': teacher})

    @cache_function
    def getFullClasses_pretty(self, program):
        full_classes = [cls for cls in self.getTaughtClassesFromProgram(program) if cls.is_nearly_full()]
        return "\n".join([cls.emailcode()+": "+cls.title for cls in full_classes])
    getFullClasses_pretty.depend_on_model(lambda:ClassSubject) # should filter by teachers... eh.


    def getTaughtSections(self, program = None, include_rejected = False):
        if program is None:
            return self.getTaughtSectionsAll(include_rejected = include_rejected)
        else:
            return self.getTaughtSectionsFromProgram(program, include_rejected = include_rejected)

    @cache_function
    def getTaughtSectionsAll(self, include_rejected = False):
        from esp.program.models import ClassSection
        classes = list(self.getTaughtClassesAll(include_rejected = include_rejected))
        if include_rejected:
            return ClassSection.objects.filter(parent_class__in=classes)
        else:
            return ClassSection.objects.filter(parent_class__in=classes).exclude(status=-10)
    getTaughtSectionsAll.depend_on_model(lambda:ClassSection)
    getTaughtSectionsAll.depend_on_cache(getTaughtClassesAll, lambda self=wildcard, **kwargs:
                                                              {'self':self})
    @cache_function
    def getTaughtSectionsFromProgram(self, program, include_rejected = False):
        from esp.program.models import ClassSection
        classes = list(self.getTaughtClasses(program, include_rejected = include_rejected))
        if include_rejected:
            return ClassSection.objects.filter(parent_class__in=classes)
        else:
            return ClassSection.objects.filter(parent_class__in=classes).exclude(status=-10)
    getTaughtSectionsFromProgram.get_or_create_token(('program',))
    getTaughtSectionsFromProgram.depend_on_row(lambda:ClassSection, lambda instance: {'program': instance.parent_program})
    getTaughtSectionsFromProgram.depend_on_cache(getTaughtClassesFromProgram, lambda self=wildcard, program=wildcard, **kwargs:
                                                                              {'self':self, 'program':program})

    def getTaughtTime(self, program = None, include_scheduled = True, round_to = 0.0, include_rejected = False):
        """ Return the time taught as a timedelta. If a program is specified, return the time taught for that program.
            If include_scheduled is given as False, we don't count time for already-scheduled classes.
            Rounds to the nearest round_to (if zero, doesn't round at all). """
        user_sections = self.getTaughtSections(program, include_rejected = include_rejected)
        total_time = timedelta()
        round_to = float( round_to )
        if round_to:
            rounded_hours = lambda x: round_to * round( float( x ) / round_to )
        else:
            rounded_hours = lambda x: float( x )
        for s in user_sections:
            #   don't count cancelled or rejected classes -- Ted
            if (include_scheduled or (s.start_time() is None)) and (s.parent_class.status >= 0):
                total_time = total_time + timedelta(hours=rounded_hours(s.duration))
        return total_time

    @staticmethod
    def getUserFromNum(first, last, num):
        if num == '':
            num = 0
        try:
            num = int(num)
        except:
            raise ESPError(), 'Could not find user "%s %s"' % (first, last)
        users = ESPUser.objects.filter(last_name__iexact = last,
                                    first_name__iexact = first).order_by('id')
        if len(users) <= num:
            raise ESPError(False), '"%s %s": Unknown User' % (first, last)
        return users[num]

    @cache_function
    def getTypes():
        """ Get a list of the different roles an ESP user can have. By default there are five roles,
            but there can be more. (Returns ['Student','Teacher','Educator','Guardian','Volunteer'] by default. """
        return [x[0] for x in ESPUser.getAllUserTypes()]
    getTypes.depend_on_model(Tag)
    getTypes = staticmethod(getTypes)

    @staticmethod
    def getAllOfType(strType, QObject = True):
        if strType not in ESPUser.getTypes():
            raise ESPError(), "Invalid type to find all of."

        Q_useroftype      = Q(groups__name=strType)

        if QObject:
            return Q_useroftype

        else:
            return ESPUser.objects.filter(Q_useroftype)

    @cache_function
    def getAvailableTimes(self, program, ignore_classes=False):
        """ Return a list of the Event objects representing the times that a particular user
            can teach for a particular program. """
        from esp.cal.models import Event

        #   Detect whether the program has the availability module, and assume
        #   the user is always available if it isn't there.
        if program.program_modules.filter(handler='AvailabilityModule').exists():
            valid_events = Event.objects.filter(useravailability__user=self, program=program).order_by('start')
        else:
            valid_events = program.getTimeSlots()

        if not ignore_classes:
            #   Subtract out the times that they are already teaching.
            other_sections = self.getTaughtSections(program)

            other_times = [sec.meeting_times.values_list('id', flat=True) for sec in other_sections]
            for lst in other_times:
                valid_events = valid_events.exclude(id__in=lst)

        return list(valid_events)
    getAvailableTimes.get_or_create_token(('self', 'program',))
    getAvailableTimes.depend_on_cache(getTaughtSectionsFromProgram,
            lambda self=wildcard, program=wildcard, **kwargs:
                 {'self':self, 'program':program, 'ignore_classes':True})
    # FIXME: Really should take into account section's teachers...
    # even though that shouldn't change often
    getAvailableTimes.depend_on_m2m(lambda:ClassSection, 'meeting_times', lambda sec, event: {'program': sec.parent_program})
    getAvailableTimes.depend_on_m2m(lambda:Program, 'program_modules', lambda prog, pm: {'program': prog})
    getAvailableTimes.depend_on_row(lambda:UserAvailability, lambda ua:
                                        {'program': ua.event.program,
                                            'self': ua.user})
    # Should depend on Event as well... IDs are safe, but not necessarily stored objects (seems a common occurence...)
    # though Event shouldn't change much

    def clearAvailableTimes(self, program):
        """ Clear this teacher's availability for a program """
        self.useravailability_set.filter(event__program=program).delete()

    def addAvailableTime(self, program, timeslot, role=None):
        from esp.resources.models import Resource, ResourceType
        
        #   Because the timeslot has an anchor, the program is unnecessary.
        #   Default to teacher mode
        if role is None:
            role = Group.objects.get_or_create(name='Teacher')[0]
        new_availability, created = UserAvailability.objects.get_or_create(user=self, event=timeslot, role=role)
        new_availability.save()
        
    def convertAvailability(self):
        resources = Resource.objects.filter(user=self)
        for res in resources:
            self.addAvailableTime(Program.objects.all()[0], res.event)
        resources.delete()

    def getApplication(self, program, create=True):
        from esp.program.models.app_ import StudentApplication
        
        apps = list(StudentApplication.objects.filter(user=self, program=program)[:1])
        if len(apps) == 0:
            if create:
                app = StudentApplication(user=self, program=program)
                app.save()
                return app
            else:
                return None
        else:
            return apps[0]

    def listAppResponses(self, program, create=True):
        from esp.program.models.app_ import StudentApplication
        
        apps = StudentApplication.objects.filter(user=self, program=program)
        if apps.count() == 0:
            return []
        else:
            return apps[0].responses.all()

    def getClasses(self, program=None, verbs=None):
        from esp.program.models import ClassSubject
        csl = self.getSections(program, verbs)
        pc_ids = [c.parent_class.id for c in csl]
        return ClassSubject.objects.filter(id__in=pc_ids)
    
    def getAppliedClasses(self, program=None):
        #   If priority registration is enabled, add in more verbs.
        if program:
            scrmi = program.getModuleExtension('StudentClassRegModuleInfo')
            verb_list = [v.name for v in scrmi.reg_verbs()]
        else:
            verb_list = ['Applied']
            
        return self.getClasses(program, verbs=verb_list)

    def getEnrolledClasses(self, program=None, request=None):
        if program is None:
            return self.getEnrolledClassesAll()
        else:
            return self.getEnrolledClassesFromProgram(program)

    def getEnrolledClassesFromProgram(self, program):
        return self.getClasses(program, verbs=['Enrolled'])

    def getEnrolledClassesAll(self):
        return self.getClasses(None, verbs=['Enrolled'])

    def getSections(self, program=None, verbs=None):
        """ Since enrollment is not the only way to tie a student to a ClassSection,
        here's a slightly more general function for finding who belongs where. """
        from esp.program.models import ClassSection, RegistrationType
        
        if verbs:
            rts = RegistrationType.objects.filter(name__in=verbs)
        else:
            rts = RegistrationType.objects.all()

        if program:
            return ClassSection.objects.filter(id__in=self.studentregistration_set.filter(StudentRegistration.is_valid_qobject(), relationship__in=rts).values_list('section', flat=True)).filter(parent_class__parent_program=program)
        else:
            return ClassSection.objects.filter(id__in=self.studentregistration_set.filter(StudentRegistration.is_valid_qobject(), relationship__in=rts).values_list('section', flat=True))

    def getSectionsFromProgram(self, program, verbs=None):
        return self.getSections(program, verbs=verbs)

    def getEnrolledSections(self, program=None):
        if program is None:
            return self.getEnrolledSectionsAll()
        else:
            return self.getEnrolledSectionsFromProgram(program)

    @cache_function
    def getEnrolledSectionsFromProgram(self, program):
        result = list(self.getSections(program, verbs=['Enrolled']))
        for sec in result:
            sec._timeslot_ids = sec.timeslot_ids()
        return result
    def get_sr_model():
        from esp.program.models import StudentRegistration
        return StudentRegistration
    def get_tsid_function():
        from esp.program.models import ClassSection
        return ClassSection.timeslot_ids
    getEnrolledSectionsFromProgram.depend_on_row(get_sr_model, lambda reg: {'self': reg.user})
    getEnrolledSectionsFromProgram.depend_on_cache(get_tsid_function, lambda self=wildcard, **kwargs: {})

    def getEnrolledSectionsAll(self):
        return self.getSections(None, verbs=['Enrolled'])

    @cache_function
    def getFirstClassTime(self, program):
        sections = self.getSections(program, verbs=['Enrolled']).order_by('meeting_times')
        if sections.count() == 0:
            return None
        else:
            if sections[0].meeting_times.count() == 0:
                return None
            else:
                return sections[0].meeting_times.order_by('start')[0]
    getFirstClassTime.depend_on_row(get_sr_model, lambda reg: {'self': reg.user})
    
    def getRegistrationPriority(self, prog, timeslots):
        """ Finds the highest available priority level for this user across the supplied timeslots. 
            Returns 0 if the student is already enrolled in one or more of the timeslots. """
        from esp.program.models import Program, RegistrationProfile
        
        if len(timeslots) < 1:
            return 0
        
        prereg_sections = self.getSectionsFromProgram(prog)
        
        priority_dict = {}
        for t in timeslots:
            priority_dict[t.id] = []
            
        for sec in prereg_sections:
            cv = sec.getRegVerbs(self)
            smt = sec.meeting_times.all()
            for t in smt:
                if t.id in priority_dict:
                    for v in cv:
                        if v.name.startswith('Priority'):
                            try:
                                priority_dict[t.id].append(int(v[9:]))
                            except Exception: # fails if 'Priority' is set, rather than 'Priority/1'
                                priority_dict[t.id].append(1)
                        elif v == 'Enrolled':
                            return 0
        #   Now priority_dict is a dictionary where the keys are timeslot IDs and the values
        #   are lists of taken priority levels.  Merge those and find the lowest positive
        #   integer not in that list.
        all_priorities = []
        for key in priority_dict:
            all_priorities += priority_dict[key]
            
        priority = 1
        while priority in all_priorities:
            priority += 1

        return priority
        
    #   We often request the registration priority for all timeslots individually
    #   because our schedules display enrollment status on a per-timeslot (rather
    #   than per-class) basis.  This function is intended to speed that up.
    def getRegistrationPriorities(self, prog, timeslot_ids):
        num_slots = len(timeslot_ids)
        events = list(Event.objects.filter(id__in=timeslot_ids).order_by('id'))
        result = [0 for i in range(num_slots)]
        id_order = range(num_slots)
        id_order.sort(key=lambda i: timeslot_ids[i])
        for i in range(num_slots):
            result[id_order[i]] = self.getRegistrationPriority(prog, [events[i]])
        return result

    def isEnrolledInClass(self, clsObj, request=None):
        return clsObj.students().filter(id=self.id).exists()

    def canRegToFullProgram(self, program):
        return Permission.user_has_perm(self, 'Student/OverrideFull', program)

    #   This is needed for cache dependencies on financial aid functions
    def get_finaid_model():
        from esp.program.models import FinancialAidRequest
        return FinancialAidRequest
    def get_finaid_grant_model():
        from esp.accounting.models import FinancialAidGrant
        return FinancialAidGrant

    @cache_function
    def appliedFinancialAid(self, program):
        return self.financialaidrequest_set.all().filter(program=program, done=True).count() > 0
    #   Invalidate cache when any of the user's financial aid requests are changed
    appliedFinancialAid.depend_on_row(get_finaid_model, lambda fr: {'self': fr.user})
    appliedFinancialAid.depend_on_row(get_finaid_grant_model, lambda fr: {'self': fr.request.user})

    @cache_function
    def hasFinancialAid(self, program):
        from esp.accounting.controllers import IndividualAccountingController
        iac = IndividualAccountingController(program, self)
        if iac.amount_finaid() > 0:
            return True
        else:
            return False
    hasFinancialAid.depend_on_row(get_finaid_model, lambda fr: {'self': fr.user})

    def isOnsite(self, program = None):
        return (hasattr(self, 'onsite_local') and self.onsite_local is True) or \
            Permission.user_has_perm(self, "Onsite", program=program)

    def recoverPassword(self):
        # generate the ticket, send the email.
        from django.contrib.sites.models import Site
        from django.conf import settings

        # we have a lot of users with no email (??)
        #  let's at least display a sensible error message
        if self.email.strip() == '':
            raise ESPError(), 'User %s has blank email address; cannot recover password. Please contact webmasters to reset your password.' % self.username

        # email addresses
        to_email = ['%s <%s>' % (self.name(), self.email)]
        from_email = settings.SERVER_EMAIL

        # create the ticket
        ticket = PasswordRecoveryTicket.new_ticket(self)

        # email subject
        domainname = Site.objects.get_current().domain
        subject = '[%s] Your Password Recovery For %s ' % (settings.ORGANIZATION_SHORT_NAME, domainname)

        # generate the email text
        t = loader.get_template('email/password_recover')
        msgtext = t.render(DjangoContext({'user': self,
                                    'ticket': ticket,
                                    'domainname': domainname,
                                    'orgname': settings.ORGANIZATION_SHORT_NAME,
                                    'institution': settings.INSTITUTION_NAME}))

        # Do NOT fail_silently. We want to know if there's a problem.
        send_mail(subject, msgtext, from_email, to_email)


    def isAdministrator(self, program = None):
        #this method is in an intermediate state
        #the underlying permission system changed, but not that actual calls
        #to this
        if self.is_anonymous() or self.id is None: return False
        is_admin_role = self.groups.filter(name="Administrator").exists()
        if is_admin_role: return True
        if program is None:
            return Permission.user_has_perm(self, "Administer")

        return Permission.user_has_perm(self, "Administer",program=program)
    isAdmin = isAdministrator

    @cache_function
    def getAllUserTypes():
        #   Allow Tag to remove user types as well as adding/updating them.
        #   So, if you set the Tag, be sure to include all of the user types you want.
        return json.loads(Tag.getTag('user_types', default=json.dumps(DEFAULT_USER_TYPES)))
    getAllUserTypes.depend_on_model(Tag)
    getAllUserTypes = staticmethod(getAllUserTypes)

    def getUserTypes(self):
        """ Return the set of types for this user """
        return self.groups.all().order_by('name').values_list("name",flat=True)
        
    @staticmethod
    def create_membership_method(user_class):
        """
        Creates the methods such as isTeacher that determines whether
        or not the user is a member of that user class.
        """
        def _new_method(user):
            return user.is_user_type(user_class)
        _new_method.__name__    = 'is%s' % str(user_class)
        _new_method.__doc__     = "Returns ``True`` if the user is a %s and False otherwise." % user_class
        return _new_method

    def is_user_type(self, user_class):
        """
        Determines whether the user is a member of user_class.
        """
        property_name = '_userclass_%s' % user_class
        if not hasattr(self, property_name):
            role_name = {'Officer': 'Administrator'}.get(user_class, user_class)
            setattr(self, property_name, self.groups.filter(name=role_name).exists())
        return getattr(self, property_name)

    @classmethod
    def get_unused_username(cls, first_name, last_name):
        username = base_uname = (first_name[0] + last_name).lower()
        if cls.objects.filter(username = username).count() > 0:
            i = 2
            username = base_uname + str(i)
            while cls.objects.filter(username = username).count() > 0:
                i += 1
                username = base_uname + str(i)
        return username
        
    def makeVolunteer(self):
        self.groups.add(Group.objects.get_or_create(name="Volunteer")[0])

    def makeRole(self, role_name):
        self.groups.add(Group.objects.get_or_create(name=role_name)[0])

    def removeRole(self, role_name):
        self.groups.remove(Group.objects.get_or_create(name=role_name)[0])

    def hasRole(self, role_name):
        return self.groups.filter(name=role_name).exists()

    def canEdit(self, cls):
        """Returns if the user can edit the class

A user can edit a class if they can administrate the program or if they
are a teacher of the class"""
        if self in cls.get_teachers(): return True
        return self.isAdmin(cls.parent_program)

    def getVolunteerOffers(self, program):
        return self.volunteeroffer_set.filter(request__program=program)

    @staticmethod
    def isUserNameTaken(username):
        return len(User.objects.filter(username=username.lower()).values('id')[:1]) > 0

    @staticmethod
    def current_schoolyear():
        now = datetime.now()
        curyear = now.year
        # Changed from 6/1 to 5/1 rollover so as not to affect start of Summer HSSP registration
        # - Michael P 5/24/2010
        # Changed from 5/1 to 7/31 rollover to as to neither affect registration starts nor occur prior to graduation.
        # Adam S 8/1/2010
        #if datetime(curyear, 6, 1) > now:
        if datetime(curyear, 7, 31) > now:
            schoolyear = curyear
        else:
            schoolyear = curyear + 1
        return schoolyear

    @cache_function
    def getGrade(self, program = None):
        if hasattr(self, '_grade'):
            return self._grade
        grade = 0
        if self.isStudent():
            if program is None:
                regProf = self.getLastProfile()
            else:
                from esp.program.models import RegistrationProfile
                regProf = RegistrationProfile.getLastForProgram(self,program)
            if regProf and regProf.student_info:
                if regProf.student_info.graduation_year:
                    grade =  ESPUser.gradeFromYOG(regProf.student_info.graduation_year)
                    if program:
                        grade += program.incrementGrade() # adds 1 if appropriate tag is set; else does nothing
                        

        self._grade = grade

        return grade
    #   The cache will need to be cleared once per academic year.
    getGrade.depend_on_row(lambda: StudentInfo, lambda info: {'self': info.user})
    getGrade.depend_on_row(lambda: Tag, lambda tag: {'program' :  tag.target})

    def currentSchoolYear(self):
        return ESPUser.current_schoolyear()-1

    @staticmethod
    def gradeFromYOG(yog):
        schoolyear = ESPUser.current_schoolyear()
        try:
            yog        = int(yog)
        except:
            return 0
        return schoolyear + 12 - yog

    @staticmethod
    def YOGFromGrade(grade):
        schoolyear = ESPUser.current_schoolyear()
        try:
            grade = int(grade)
        except:
            return 0

        return schoolyear + 12 - grade

shirt_sizes = ('S', 'M', 'L', 'XL', 'XXL')
shirt_sizes = tuple([('14/16', '14/16 (XS)')] + zip(shirt_sizes, shirt_sizes))
shirt_types = (('M', 'Plain'), ('F', 'Fitted (for women)'))
food_choices = ('Anything', 'Vegetarian', 'Vegan')
food_choices = zip(food_choices, food_choices)

class StudentInfo(models.Model):
    """ ESP Student-specific contact information """
    user = AjaxForeignKey(ESPUser, blank=True, null=True)
    graduation_year = models.PositiveIntegerField(blank=True, null=True)
    k12school = AjaxForeignKey('K12School', help_text='Begin to type your school name and select your school if it comes up.', blank=True, null=True)
    school = models.CharField(max_length=256,blank=True, null=True)
    dob = models.DateField(blank=True, null=True)
    studentrep = models.BooleanField(blank=True, default = False)
    studentrep_expl = models.TextField(blank=True, null=True)
    heard_about = models.TextField(blank=True, null=True)
    food_preference = models.CharField(max_length=256,blank=True,null=True)
    shirt_size = models.CharField(max_length=5, blank=True, choices=shirt_sizes, null=True)
    shirt_type = models.CharField(max_length=20, blank=True, choices=shirt_types, null=True)

    medical_needs = models.TextField(blank=True, null=True)

    schoolsystem_id = models.CharField(max_length=32, blank=True, null=True)
    schoolsystem_optout = models.BooleanField(default=False)
    post_hs = models.TextField(default='', blank=True)
    transportation = models.TextField(default='', blank=True)

    def save(self, *args, **kwargs):
        super(StudentInfo, self).save(*args, **kwargs)
        from esp.mailman import add_list_member
        add_list_member('students', self.user)
        add_list_member('announcements', self.user)

    class Meta:
        app_label = 'users'
        db_table = 'users_studentinfo'

    @classmethod
    def ajax_autocomplete(cls, data):
        names = data.strip().split(',')
        last = names[0]

        query_set = cls.objects.filter(user__last_name__istartswith = last.strip())

        if len(names) > 1:
            first  = ','.join(names[1:])
            if len(first.strip()) > 0:
                query_set = query_set.filter(user__first_name__istartswith = first.strip())

        query_set = query_set[:10]

        values = query_set.values('user', 'school', 'graduation_year', 'id')
        #   values = query_set.order_by('user__last_name','user__first_name','id').values('user', 'school', 'graduation_year', 'id')

        for value in values:
            value['user'] = User.objects.get(id=value['user'])
            value['ajax_str'] = '%s - %s %d' % (ESPUser(value['user']).ajax_str(), value['school'], value['graduation_year'])
        return values

    def ajax_str(self):
        return "%s - %s %d" % (ESPUser(self.user).ajax_str(), self.school, self.graduation_year)

    def updateForm(self, form_dict):
        form_dict['graduation_year'] = self.graduation_year
        #   Display data from school field in the k12school box if there's no k12school data.
        if self.k12school:
            form_dict['k12school']       = self.k12school_id
        else:
            form_dict['k12school']   = self.school
        form_dict['school']          = self.school
        form_dict['dob']             = self.dob
        if Tag.getTag('studentinfo_shirt_options'):
            form_dict['shirt_size']      = self.shirt_size
            form_dict['shirt_type']      = self.shirt_type
        if Tag.getTag('studentinfo_food_options'):
            form_dict['food_preference'] = self.food_preference
        form_dict['heard_about']      = self.heard_about
        form_dict['studentrep_expl'] = self.studentrep_expl
        form_dict['studentrep']      = self.user.hasRole('StudentRep')
        form_dict['schoolsystem_id'] = self.schoolsystem_id
        form_dict['medical_needs'] = self.medical_needs
        form_dict['schoolsystem_optout'] = self.schoolsystem_optout
        form_dict['post_hs'] = self.post_hs
        form_dict['transportation'] = self.transportation
        return form_dict

    @staticmethod
    def addOrUpdate(curUser, regProfile, new_data):
        """ adds or updates a StudentInfo record """

        if regProfile.student_info is None:
            studentInfo = StudentInfo()
        else:
            studentInfo = regProfile.student_info
        if not studentInfo.user:
            studentInfo.user = curUser
        elif studentInfo.user != curUser: # this should never happen, but you never know....
            raise ESPError(), "Your registration profile is corrupted. Please contact esp-web@mit.edu, with your name and username in the message, to correct this issue."

        studentInfo.graduation_year = new_data['graduation_year']
        try:
            if isinstance(new_data['k12school'], K12School):
                studentInfo.k12school = new_data['k12school']
            else:
                if isinstance(new_data['k12school'], int):
                    studentInfo.k12school = K12School.objects.get(id=int(new_data['k12school']))
                else:
                    studentInfo.k12school = K12School.objects.filter(name__icontains=new_data['k12school'])[0]
                    
        except:
            print 'Error, could not find k12school for "%s"' % new_data['k12school']
            studentInfo.k12school = None
            
        studentInfo.school          = new_data['school'] if not studentInfo.k12school else studentInfo.k12school.name
        studentInfo.dob             = new_data['dob']
        
        studentInfo.heard_about      = new_data.get('heard_about', '')

        if 'shirt_size' in new_data and 'shirt_type' in new_data:
            studentInfo.shirt_size      = new_data['shirt_size']
            studentInfo.shirt_type      = new_data['shirt_type']

        if 'food_preference' in new_data:
            studentInfo.food_preference      = new_data['food_preference']

        
        studentInfo.studentrep = new_data.get('studentrep', False)    
        studentInfo.studentrep_expl = new_data.get('studentrep_expl', '')

        studentInfo.schoolsystem_optout = new_data.get('schoolsystem_optout', '')
        studentInfo.schoolsystem_id = new_data.get('schoolsystem_id', '')
        studentInfo.post_hs = new_data.get('post_hs', '')
        studentInfo.medical_needs = new_data.get('medical_needs', '')
        studentInfo.transportation = new_data.get('transportation', '')        
        studentInfo.save()
        if new_data.get('studentrep', False):
            #   E-mail membership notifying them of the student rep request.
            subj = '[%s Membership] Student Rep Request: %s %s' % (settings.ORGANIZATION_SHORT_NAME, curUser.first_name, curUser.last_name)
            to_email = [settings.DEFAULT_EMAIL_ADDRESSES['membership']]
            from_email = 'ESP Profile Editor <regprofile@%s>' % settings.DEFAULT_HOST
            t = loader.get_template('email/studentreprequest')
            msgtext = t.render(Context({'user': curUser, 'info': studentInfo, 'prog': regProfile.program}))
            send_mail(subj, msgtext, from_email, to_email, fail_silently = True)

            #   Add the user bit representing a student rep request.
            #   The membership coordinator has to make the 'real' student rep bit.
            curUser.makeRole("StudentRep")
        else:
            curUser.removeRole("StudentRep")
        return studentInfo

    def getSchool(self):
        """ Obtain a string representation of the student's school  """ 
        if self.k12school:
            return self.k12school
        elif self.school:
            return self.school
        else:
            return None

    def __unicode__(self):
        username = "N/A"
        if self.user != None:
            username = self.user.username
        return 'ESP Student Info (%s) -- %s' % (username, unicode(self.school))

class TeacherInfo(models.Model, CustomFormsLinkModel):
    """ ESP Teacher-specific contact information """
    
    #customforms definitions
    form_link_name = 'TeacherInfo'
    link_fields_list = [
        ('graduation_year', 'Graduation year'), 
        ('from_here', 'Current student checkbox'), 
        ('is_graduate_student', 'Graduate student status'),
        ('college', 'School/employer'),
        ('major', 'Major/department'),
        ('bio', 'Biography'),
        ('shirt_size', 'Shirt size'),
        ('shirt_type', 'Shirt type'),
        ('full_legal_name', 'Legal name'),
        ('university_email', 'University e-mail address'),
        ('student_id', 'Student ID number'),
        ('mail_reimbursement', 'Reimbursement checkbox'),
    ]
    link_fields_widgets = {
        'from_here': NullRadioSelect, 
        'is_graduate_student': NullCheckboxSelect,
        'mail_reimbursement': forms.CheckboxInput,
    }
    
    user = AjaxForeignKey(User, blank=True, null=True)
    graduation_year = models.CharField(max_length=4, blank=True, null=True)
    from_here = models.NullBooleanField(null=True)
    is_graduate_student = models.NullBooleanField(blank=True, null=True)
    college = models.CharField(max_length=128,blank=True, null=True)
    major = models.CharField(max_length=32,blank=True, null=True)
    bio = models.TextField(blank=True, null=True)
    shirt_size = models.CharField(max_length=5, blank=True, choices=shirt_sizes, null=True)
    shirt_type = models.CharField(max_length=20, blank=True, choices=shirt_types, null=True)

    full_legal_name = models.CharField(max_length=128, blank=True, null=True)
    university_email = models.EmailField(blank=True, null=True)
    student_id = models.CharField(max_length=128, blank=True, null=True)
    mail_reimbursement = models.NullBooleanField(blank=True, null=True)

    @classmethod
    def cf_link_instance(cls, request):
        """
        Uses the request object to return the appropriate instance for this model,
        for use by custom-forms.
        It should either return the instance, or 'None', if the corresponding instance doesn't exist.
        """
        queryset=cls.objects.filter(user=request.user).order_by('-id')
        if queryset: return queryset[0] 
        else: return None
        
    @classmethod
    def ajax_autocomplete(cls, data):
        names = data.strip().split(',')
        last = names[0]

        query_set = cls.objects.filter(user__last_name__istartswith = last.strip())

        if len(names) > 1:
            first  = ','.join(names[1:])
            if len(first.strip()) > 0:
                query_set = query_set.filter(user__first_name__istartswith = first.strip())

        query_set = query_set[:10]
        values = query_set.values('user', 'college', 'graduation_year', 'id')
        #   values = query_set.order_by('user__last_name','user__first_name','id').values('user', 'college', 'graduation_year', 'id')

        for value in values:
            value['user'] = User.objects.get(id=value['user'])
            value['ajax_str'] = u'%s - %s %s' % (ESPUser(value['user']).ajax_str(), value['college'], value['graduation_year'])
        return values

    def ajax_str(self):
        return u'%s - %s %s' % (ESPUser(self.user).ajax_str(), self.college, self.graduation_year)

    def updateForm(self, form_dict):
        form_dict['graduation_year'] = self.graduation_year
        form_dict['from_here']        = self.from_here
        form_dict['is_graduate_student'] = self.is_graduate_student
        form_dict['school']          = self.college
        form_dict['major']           = self.major
        form_dict['shirt_size']      = self.shirt_size
        form_dict['shirt_type']      = self.shirt_type
        if Tag.getTag('teacherinfo_reimbursement_options'):
            form_dict['full_legal_name']    = self.full_legal_name
            form_dict['university_email']   = self.university_email
            form_dict['student_id']         = self.student_id
            form_dict['mail_reimbursement'] = self.mail_reimbursement
        return form_dict

    @staticmethod
    def addOrUpdate(curUser, regProfile, new_data):
        """ adds or updates a TeacherInfo record """
        new_data = defaultdict(str, new_data) # Don't require all fields to be present
        if regProfile.teacher_info is None:
            teacherInfo = TeacherInfo()
            teacherInfo.user = curUser
        else:
            teacherInfo = regProfile.teacher_info
        teacherInfo.graduation_year = new_data['graduation_year']
        teacherInfo.from_here        = (new_data['from_here'] == "True")
        teacherInfo.is_graduate_student = new_data['is_graduate_student']
        teacherInfo.college         = new_data['school']
        teacherInfo.major           = new_data['major']
        teacherInfo.shirt_size      = new_data['shirt_size']
        teacherInfo.shirt_type      = new_data['shirt_type']
        if Tag.getTag('teacherinfo_reimbursement_options'):
            teacherInfo.full_legal_name    = new_data['full_legal_name']
            teacherInfo.university_email   = new_data['university_email']
            teacherInfo.student_id         = new_data['student_id']
            teacherInfo.mail_reimbursement = new_data['mail_reimbursement']
        teacherInfo.save()
        return teacherInfo

    def __unicode__(self):
        username = ""
        if self.user != None:
            username = self.user.username
        return 'ESP Teacher Info (%s)' % username

    class Meta:
        app_label = 'users'


class GuardianInfo(models.Model):
    """ ES Guardian-specific contact information """
    user = AjaxForeignKey(ESPUser, blank=True, null=True)
    year_finished = models.PositiveIntegerField(blank=True, null=True)
    num_kids = models.PositiveIntegerField(blank=True, null=True)

    class Meta:
        app_label = 'users'
        db_table = 'users_guardianinfo'

    def save(self, *args, **kwargs):
        super(GuardianInfo, self).save(*args, **kwargs)
        from esp.mailman import add_list_member
        add_list_member('announcements', self.user)

    @classmethod
    def ajax_autocomplete(cls, data):
        names = data.strip().split(',')
        last = names[0]

        query_set = cls.objects.filter(user__last_name__istartswith = last.strip())

        if len(names) > 1:
            first  = ','.join(names[1:])
            if len(first.strip()) > 0:
                query_set = query_set.filter(user__first_name__istartswith = first.strip())
        query_set = query_set[:10]
        values = query_set.values('user', 'year_finished', 'num_kids', 'id')
        #   values = query_set.order_by('user__last_name','user__first_name','id').values('user', 'year_finished', 'num_kids', 'id')

        for value in values:
            value['user'] = User.objects.get(id=value['user'])
            value['ajax_str'] = '%s - %s %d' % (ESPUser(value['user']).ajax_str(), value['year_finished'], value['num_kids'])
        return values

    def ajax_str(self):
        return "%s - %s %d" % (ESPUser(self.user).ajax_str(), self.year_finished, self.num_kids)

    def updateForm(self, form_dict):
        form_dict['year_finished'] = self.year_finished
        form_dict['num_kids']      = self.num_kids
        return form_dict

    @staticmethod
    def addOrUpdate(curUser, regProfile, new_data):
        """ adds or updates a GuardianInfo record """
        if regProfile.guardian_info is None:
            guardianInfo = GuardianInfo()
            guardianInfo.user = curUser
        else:
            guardianInfo = regProfile.guardian_info
        guardianInfo.year_finished = new_data['year_finished']
        guardianInfo.num_kids      = new_data['num_kids']
        guardianInfo.save()
        return guardianInfo

    def __unicode__(self):
        username = ""
        if self.user != None:
            username = self.user.username
        return 'ESP Guardian Info (%s)' % username


class EducatorInfo(models.Model):
    """ ESP Educator-specific contact information """
    user = AjaxForeignKey(ESPUser, blank=True, null=True)
    subject_taught = models.CharField(max_length=64,blank=True, null=True)
    grades_taught = models.CharField(max_length=16,blank=True, null=True)
    school = models.CharField(max_length=128,blank=True, null=True)
    position = models.CharField(max_length=64,blank=True, null=True)
    k12school = models.ForeignKey('K12School', blank=True, null=True)

    class Meta:
        app_label = 'users'
        db_table = 'users_educatorinfo'

    def save(self, *args, **kwargs):
        super(EducatorInfo, self).save(*args, **kwargs)
        from esp.mailman import add_list_member
        add_list_member('announcements', self.user)

    @classmethod
    def ajax_autocomplete(cls, data):
        names = data.strip().split(',')
        last = names[0]

        query_set = cls.objects.filter(user__last_name__istartswith = last.strip())

        if len(names) > 1:
            first  = ','.join(names[1:])
            if len(first.strip()) > 0:
                query_set = query_set.filter(user__first_name__istartswith = first.strip())
        query_set = query_set[:10]
        values = query_set.values('user', 'position', 'school', 'id')
        #   values = query_set.order_by('user__last_name','user__first_name','id').values('user', 'position', 'school', 'id')

        for value in values:
            value['user'] = User.objects.get(id=value['user'])
            value['ajax_str'] = '%s - %s %s' % (ESPUser(value['user']).ajax_str(), value['position'], value['school'])
        return values

    def ajax_str(self):
        return "%s - %s at %s" % (ESPUser(self.user).ajax_str(), self.position, self.school)

    def updateForm(self, form_dict):
        form_dict['subject_taught'] = self.subject_taught
        form_dict['grades_taught']  = self.grades_taught
        form_dict['school']         = self.school
        form_dict['position']       = self.position
        return form_dict

    @staticmethod
    def addOrUpdate(curUser, regProfile, new_data):
        """ adds or updates a EducatorInfo record """
        if regProfile.educator_info is None:
            educatorInfo = EducatorInfo()
            educatorInfo.user = curUser
        else:
            educatorInfo = regProfile.educator_info
        educatorInfo.subject_taught = new_data['subject_taught']
        educatorInfo.grades_taught  = new_data['grades_taught']
        educatorInfo.position       = new_data['position']
        educatorInfo.school         = new_data['school']
        educatorInfo.save()
        return educatorInfo

    def __unicode__(self):
        username = ""
        if self.user != None:
            username = self.user.username
        return 'ESP Educator Info (%s)' % username

class ZipCode(models.Model):
    """ Zip Code information """
    zip_code = models.CharField(max_length=5)
    latitude = models.DecimalField(max_digits=10, decimal_places = 6)
    longitude = models.DecimalField(max_digits=10, decimal_places = 6)

    class Meta:
        app_label = 'users'
        db_table = 'users_zipcode'

    def distance(self, other):
        """ Returns the distance from one point to another """
        import math

        earth_radius = 3963.1676 # From google...
        lat1 = math.radians(self.latitude)
        lon1 = math.radians(self.longitude)
        lat2 = math.radians(other.latitude)
        lon2 = math.radians(other.longitude)

        delta_lat = lat2 - lat1
        delta_lon = lon2 - lon1

        tmp = math.sin(delta_lat/2.0)**2 + \
              math.cos(lat1)*math.cos(lat2) * \
              math.sin(delta_lon/2.0)**2

        distance = 2 * math.atan2(math.sqrt(tmp), math.sqrt(1-tmp)) * \
                   earth_radius

        return distance

    def close_zipcodes(self, distance):
        """ Get a list of zip codes less than or equal to
            distance from this zip code. """
        from decimal import Decimal
        try:
            distance_decimal = Decimal(str(distance))
            distance_float = float(str(distance))
        except:
            raise ESPError(), '%s should be a valid decimal number!' % distance

        if distance < 0:
            distance *= -1

        oldsearches = ZipCodeSearches.objects.filter(zip_code = self,
                                                     distance = distance_decimal)

        if len(oldsearches) > 0:
            return oldsearches[0].zipcodes.split(',')

        all_zips = list(ZipCode.objects.exclude(id = self.id))
        winners  = [ self.zip_code ]

        winners += [ zipc.zip_code for zipc in all_zips
                     if self.distance(zipc) <= distance_float ]

        newsearch = ZipCodeSearches(zip_code = self,
                                    distance = distance,
                                    zipcodes = ','.join(winners))
        newsearch.save()
        return winners

    def __unicode__(self):
        return '%s (%s, %s)' % (self.zip_code,
                                self.longitude,
                                self.latitude)



class ZipCodeSearches(models.Model):
    zip_code = models.ForeignKey(ZipCode)
    distance = models.DecimalField(max_digits = 15, decimal_places = 3)
    zipcodes = models.TextField()

    class Meta:
        app_label = 'users'
        db_table = 'users_zipcodesearches'

    def __unicode__(self):
        return '%s Zip Codes that are less than %s miles from %s' % \
               (len(self.zipcodes.split(',')), self.distance, self.zip_code)

class ContactInfo(models.Model, CustomFormsLinkModel):
    """ ESP-specific contact information for (possibly) a specific user """
    
    #customforms definitions
    form_link_name = 'ContactInfo'
    link_fields_list = [
        ('phone_day','Phone number'),
        ('e_mail','E-mail address'),
        ('address', 'Address'),
        ('name', 'Name'),
        ('receive_txt_message', 'Text message request'),
        #   Commented out since it may cause confusion: ('phone_cell', 'Cell phone number')
    ]
    link_fields_widgets = {
        'address_state': USStateSelect,
        'address': AddressWidget,
        'name': NameWidget,
    }
    link_compound_fields = {
        'address': ['address_street', 'address_city', 'address_state', 'address_zip'],
        'name': ['first_name', 'last_name'],
    }

    @classmethod
    def cf_link_instance(cls, request):
        """
        Ues the request object to return the appropriate instance for this model,
        for use by custom-forms.
        It should either return the instance, or 'None', if the corresponding instance doesn't exist.
        """
        queryset=cls.objects.filter(user=request.user).order_by('-id')
        if queryset: return queryset[0] 
        else: return None

    user = AjaxForeignKey(User, blank=True, null=True)
    first_name = models.CharField(max_length=64)
    last_name = models.CharField(max_length=64)
    e_mail = models.EmailField('E-mail address', blank=True, null=True)
    phone_day = PhoneNumberField('Home phone',blank=True, null=True)
    phone_cell = PhoneNumberField('Cell phone',blank=True, null=True)
    receive_txt_message = models.BooleanField(default=False)
    phone_even = PhoneNumberField('Alternate phone',blank=True, null=True)
    address_street = models.CharField('Street address',max_length=100,blank=True, null=True)
    address_city = models.CharField('City',max_length=50,blank=True, null=True)
    address_state = USStateField('State',blank=True, null=True)
    address_zip = models.CharField('Zip code',max_length=5,blank=True, null=True)
    address_postal = models.TextField(blank=True,null=True)
    undeliverable = models.BooleanField(default=False)

    class Meta:
        app_label = 'users'
        db_table = 'users_contactinfo'

    def _distance_from(self, zip):
        try:
            myZip = ZipCode.objects.get(zip_code = self.address_zip)
            remoteZip = ZipCode.objects.get(zip_code = zip)
            return myZip.distance(remoteZip)
        except:
            return -1




    def address(self):
        return '%s, %s, %s %s' % \
            (self.address_street,
             self.address_city,
             self.address_state,
             self.address_zip)

    def items(self):
        return self.__dict__.items()

    @classmethod
    def ajax_autocomplete(cls, data):
        names = data.strip().split(',')
        last = names[0]
        query_set = cls.objects.filter(last_name__istartswith = last.strip())
        if len(names) > 1:
            first  = ','.join(names[1:])
            if len(first.strip()) > 0:
                query_set = query_set.filter(first_name__istartswith = first.strip())
        values = query_set.order_by('last_name','first_name','id').values('first_name', 'last_name', 'e_mail', 'id')
        for value in values:
            value['ajax_str'] = '%s, %s (%s)' % (value['last_name'], value['first_name'], value['e_mail'])
        return values

        def ajax_str(self):
            return "%s, %s (%s)" % (self.last_name, self.first_name, self.e_mail)

    @staticmethod
    def addOrUpdate(regProfile, new_data, contactInfo, prefix='', curUser=None):
        """ adds or updates a ContactInfo record """
        if contactInfo is None:
            contactInfo = ContactInfo()
        for i in contactInfo.__dict__.keys():
            if i != 'user_id' and i != 'id' and new_data.has_key(prefix+i):
                contactInfo.__dict__[i] = new_data[prefix+i]
        if curUser is not None:
            contactInfo.user = curUser
        contactInfo.save()
        return contactInfo

    def updateForm(self, form_data, prepend=''):
        newkey = self.__dict__
        for key, val in newkey.items():
            if val and key != 'id':
                form_data[prepend+key] = val
        #   Hack: If the 'no guardian e-mail' Tag is on, check the box for 
        #   "my parent/guardian doesn't have e-mail" if the e-mail field is blank.
        if Tag.getTag('allow_guardian_no_email') and prepend == 'guard_':
            print 'Testing: %s' % self.e_mail
            if not self.e_mail or len(self.e_mail) < 3:
                form_data['guard_no_e_mail'] = True
        return form_data

    def save(self, *args, **kwargs):
        if self.id != None:
            try:
                old_self = ContactInfo.objects.get(id = self.id)
                if old_self.address_zip != self.address_zip or \
                        old_self.address_street != self.address_street or \
                        old_self.address_city != self.address_city or \
                        old_self.address_state != self.address_state:
                    self.address_postal = None
                    self.undeliverable = False
            except:
                pass
        if self.address_postal != None:
            self.address_postal = str(self.address_postal)

        if self._distance_from("02139") < 50:
            from esp.mailman import add_list_member
            try:
                add_list_member("announcements_local", self.e_mail)
            except:
                pass
            
        super(ContactInfo, self).save(*args, **kwargs)


    def __unicode__(self):
        username = ""
        last_name, first_name = '', ''
        if self.user != None:
            username = self.user.username
        if self.first_name is not None:
            first_name = self.first_name
        if self.last_name is not None:
            last_name = self.last_name
        return first_name + ' ' + last_name + ' (' + username + ')'

    class Admin:
        search_fields = ['first_name','last_name','user__username']


class K12SchoolManager(models.Manager):
    def other(self):
        return self.get_or_create(name='Other')[0]
    def most(self):
        return self.exclude(name='Other').order_by('name')

class K12School(models.Model):
    """
    All the schools that we know about.
    """
    contact = AjaxForeignKey(ContactInfo, null=True,blank=True, 
        help_text='A set of contact information for this school. Type to search by name (Last, First), or <a href="/admin/users/contactinfo/add/">go edit a new one</a>.')
    school_type = models.TextField(blank=True, null=True, 
        help_text='i.e. Public, Private, Charter, Magnet, ...')
    grades      = models.TextField(blank=True, null=True, 
        help_text='i.e. "PK, K, 1, 2, 3"')
    school_id   = models.CharField(max_length=128, blank=True, null=True,
        help_text='An 8-digit ID number.')
    contact_title = models.TextField(blank=True,null=True)
    name          = models.TextField(blank=True,null=True)

    objects = K12SchoolManager()

    class Meta:
        app_label = 'users'
        db_table = 'users_k12school'

    @classmethod
    def ajax_autocomplete(cls, data, allow_non_staff=True):
        name = data.strip()
        query_set = cls.objects.filter(name__icontains = name)
        values = query_set.order_by('name','id').values('name', 'id')
        for value in values:
            value['ajax_str'] = '%s' % (value['name'])
        return values

    def __unicode__(self):
        if self.contact_id:
            return '%s in %s, %s' % (self.name, self.contact.address_city,
                                       self.contact.address_state)
        else:
            return '%s' % self.name

    @classmethod
    def choicelist(cls, other_help_text=''):
        if other_help_text:
            other_help_text = u' (%s)' % other_help_text
        o = cls.objects.other()
        lst = [ ( x.id, x.name ) for x in cls.objects.most() ]
        lst.append( (o.id, o.name + other_help_text) )
        return lst


class PersistentQueryFilter(models.Model):
    """ This class stores generic query filters persistently in the database, for retrieval (by ID, presumably) and
        to pass the query along to multiple pages and retrival (et al). """
    item_model   = models.CharField(max_length=256)            # A string representing the model, for instance User or Program
    q_filter     = models.TextField()                         # A string representing a query filter
    sha1_hash    = models.CharField(max_length=256)            # A sha1 hash of the string representing the query filter
    create_ts    = models.DateTimeField(auto_now_add = True)  # The create timestamp
    useful_name  = models.CharField(max_length=1024, blank=True, null=True) # A nice name to apply to this filter.

    class Meta:
        app_label = 'users'
        db_table = 'users_persistentqueryfilter'

    @staticmethod
    def create_from_Q(item_model, q_filter, description = ''):
        """ The main constructor, please call this. """
        import hashlib
        dumped_filter = pickle.dumps(q_filter)
        
        # Deal with multiple instances
        query_q = Q(item_model = str(item_model), q_filter = dumped_filter, sha1_hash = hashlib.sha1(dumped_filter).hexdigest())
        pqfs = PersistentQueryFilter.objects.filter(query_q)
        if pqfs.count() > 0:
            foo = pqfs[0]
        else:
            foo, created = PersistentQueryFilter.objects.get_or_create(item_model = str(item_model),
                                                                   q_filter = dumped_filter,
                                                                   sha1_hash = hashlib.sha1(dumped_filter).hexdigest())
        foo.useful_name = description
        foo.save()
        return foo

    def get_Q(self, restrict_to_active = True):
        """ This will return the Q object that was passed into it. """
        try:
            QObj = pickle.loads(str(self.q_filter))
        except:
            raise ESPError(), 'Invalid Q object stored in database.'

        #   Do not include users if they have disabled their account.
        if restrict_to_active and (self.item_model.find('auth.models.User') >= 0 or self.item_model.find('esp.users.models.ESPUser') >= 0):
            QObj = QObj & Q(is_active=True)

        return QObj

    def set_Q(self, q_filter, item_model=None, description='', should_save=True, restrict_to_active=True):
        """
        q_filter - The new filter to set.
        item_model - The new item model, or None if it should stay the same.
        description - The new filter description.
        should_save - If True (default), this PQF will be saved after setting the new filter.
        restrict_to_active - If True (default) and the filter is on users, automatically add an is_active=True filter.
        """
        if item_model is None:
            item_model = self.item_model
        self.item_model = str(item_model)

        if restrict_to_active and (self.item_model.find('auth.models.User') >= 0 or self.item_model.find('esp.users.models.ESPUser') >= 0):
            q_filter = q_filter & Q(is_active=True)

        import hashlib
        dumped_filter = pickle.dumps(q_filter)
        sha1_hash = hashlib.sha1(dumped_filter).hexdigest()

        self.q_filter = dumped_filter
        self.sha1_hash = sha1_hash
        self.useful_name = description

        if should_save:
            self.save()

        return self

    def getList(self, module):
        """ This will actually return the list generated from the filter applied
            to the live database. You must supply the model. If the model is not matched,
            it will become an error. """
        if str(module) != str(self.item_model):
            raise ESPError(), 'The module given does not match that of the persistent entry.'

        return module.objects.filter(self.get_Q())

    @staticmethod
    def getFilterFromID(id, model):
        """ This function will return a PQF object from the id given. """
        try:
            id = int(id)
        except:
            assert False, 'The query filter id given is invalid.'
        return PersistentQueryFilter.objects.get(id = id,
                                                 item_model = str(model))


    @staticmethod
    def getFilterFromQ(QObject, model, description = ''):
        """ This function will get the filter from the Q object. It will either create one
            or use an old one depending on whether it's been used. """

        import hashlib
        try:
            qobject_string = pickle.dumps(QObject)
        except:
            qobject_string = ''
        try:
            filterObj = PersistentQueryFilter.objects.get(sha1_hash = hashlib.sha1(qobject_string).hexdigest())#    pass
        except:
            filterObj = PersistentQueryFilter.create_from_Q(item_model  = model,
                                                            q_filter    = QObject,
                                                            description = description)
            filterObj.save() # create a new one.

        return filterObj

    def __unicode__(self):
        return str(self.useful_name)


class ESPUser_Profile(models.Model):
    user = AjaxForeignKey(ESPUser, unique=True)

    class Meta:
        app_label = 'users'
        db_table = 'users_espuser_profile'

    def prof(self):
        return ESPUser(self.user)

    class Admin:
        pass

    def __unicode__(self):
        return "ESPUser_Profile for user: %s" % unicode(self.user)

class PasswordRecoveryTicket(models.Model):
    """ A ticket for changing your password. """
    RECOVER_KEY_LEN = 30
    RECOVER_EXPIRE = 2 # number of days before it expires
    SYMBOLS = 'abcdefghijklmnopqrstuvwxyzABCDEFGHIJKLMNOPQRSTUVWXYZ0123456789'

    user = models.ForeignKey(User)
    recover_key = models.CharField(max_length=RECOVER_KEY_LEN)
    expire = models.DateTimeField(null=True)

    class Meta:
        app_label = 'users'

    def __unicode__(self):
        return "Ticket for %s (expires %s): %s" % (self.user, self.expire, self.recover_key)

    @staticmethod
    def new_key():
        """ Generates a new random key. """
        import random
        key = "".join([random.choice(PasswordRecoveryTicket.SYMBOLS) for x in range(PasswordRecoveryTicket.RECOVER_KEY_LEN)])
        return key

    @staticmethod
    def new_ticket(user):
        """ Returns a new (saved) ticket for a specified user. """

        ticket = PasswordRecoveryTicket()
        ticket.user = user
        ticket.recover_key = PasswordRecoveryTicket.new_key()
        ticket.expire = datetime.now() + timedelta(days = PasswordRecoveryTicket.RECOVER_EXPIRE)

        ticket.save()
        return ticket

    @property
    def recover_url(self):
        """ The URL to recover the password. """
        return 'myesp/recoveremail/?code=%s' % self.recover_key

    @property
    def cancel_url(self):
        """ The URL to cancel the ticket. """
        return 'myesp/cancelrecover/?code=%s' % self.recover_key

    def change_password(self, username, password):
        """ If the ticket is valid, saves the password. """
        if not self.is_valid():
            return False
        if self.user.username != username:
            return False

        # Change the password, and activate the account
        self.user.set_password(password)
        self.user.is_active = True
        self.user.save()

        # Invalidate all other tickets
        self.cancel_all(self.user)
        return True
    change_password.alters_data = True

    def is_valid(self):
        """ Check if the ticket is still valid, kill it if not. """
        if self.id is not None and datetime.now() < self.expire:
            return True
        else:
            self.cancel()
            return False
    ## technically alters data by calling cancel(), but templates
    ## should be fine with calling this one I guess
    # is_valid.alters_data = True

    def cancel(self):
        """ Cancel a ticket. """
        if self.id is not None:
            self.expire = datetime(1990, 8, 3)
            self.delete()
    cancel.alters_data = True

    @staticmethod
    def cancel_all(user):
        """ Cancel all tickets belong to user. """
        PasswordRecoveryTicket.objects.filter(user=user).delete()

class DBList(object):
    """ Useful abstraction for the list of users.
        Not meant for anything but users_get_list...
    """
    totalnum = False # we dont' know how many there are.
    key      = ''
    QObject  = None

    def count(self, override = False):
        """ This is used to count how many objects we are talking about.
            If override is true, it will not retrieve the number from cache
            or from this instance. If it's true, it will try.
        """
        from esp.users.models import User

        cache_id = urlencode('DBListCount: %s' % (self.key))

        retVal   = cache.get(cache_id) # get the cached result
        if self.QObject: # if there is a q object we can just
            if not self.totalnum:
                if override:
                    self.totalnum = ESPUser.objects.filter(self.QObject).distinct().count()
                    cache.set(cache_id, self.totalnum, 60)
                else:
                    cachedval = cache.get(cache_id)
                    if cachedval is None:
                        self.totalnum = ESPUser.objects.filter(self.QObject).distinct().count()
                        cache.set(cache_id, self.totalnum, 60)
                    else:
                        self.totalnum = cachedval

            return self.totalnum
        else:
            return 0

    def id(self):
        """ The id is the same as the key, it is client-specified. """
        return self.key

    def __init__(self, **kwargs):
        self.__dict__ = kwargs

    def __cmp__(self, other):
        """ We are going to order by the size of our lists. """
        return cmp(self.count(), other.count())

    def __unicode__(self):
        return self.key

class EmailPref(models.Model):
    email = models.EmailField(max_length=64, blank=True, null=True, unique=True)
    email_opt_in = models.BooleanField(default = True)
    first_name = models.CharField(max_length=64)
    last_name = models.CharField(max_length=64)
    sms_number = PhoneNumberField(blank=True, null=True)
    sms_opt_in = models.BooleanField(default = False)
    class Meta:
        app_label = 'users'

class Record(models.Model):
    #To make these better to work with in the admin panel, and to have a
    #well defined set of possibilities, we'll use a set of choices
    #if you want to use this model for an additional thing,
    #add it as a choice
    EVENT_CHOICES=(
        ("student_survey", "Completed student survey"),
        ("teacher_survey", "Completed teacher survey"),
        ("reg_confirmed", "Confirmed registration"),
        ("attended", "Attended program"),
        ("conf_email","Was sent confirmation email"),
        ("teacher_quiz_done","Completed teacher quiz"),
        ("paid","Paid for program"),
        ("med","Submitted medical form"),
        ("med_bypass","Recieved medical bypass"),
        ("liab","Submitted liability form"),
        ("onsite","Registered for program on-site"),
        ("schedule_printed","Printed student schedule on-site"),
        ("teacheracknowledgement","Did teacher acknowledgement"),
        ("lunch_selected","Selected a lunch block"),
        ("extra_form_done","Filled out Custom Form"),
        ("waitlist","Waitlisted for a program"),
        ("interview","Teacher-interviewed for a program"),
        ("teacher_training","Attended teacher-training for a program"),
        ("teacher_checked_in", "Teacher checked in for teaching on the day of the program"),
    )
        
    event = models.CharField(max_length=80,choices=EVENT_CHOICES)
    program = models.ForeignKey("program.Program",blank=True,null=True)
    user = AjaxForeignKey(ESPUser, 'id', blank=True, null=True)

    time = models.DateTimeField(blank=True, default = datetime.now)

    @classmethod
    def user_completed(cls, user, event, program=None):
        if program is None:
            return cls.objects.filter(user=user, event=event).count()>0
        else:
            return cls.objects.filter(user=user, event=event, program=program).count()>0

    def __unicode__(self):
        return unicode(self.user) + " has completed " + self.event + " for " + unicode(self.program)
        
#helper method for designing implications
def flatten(choices):
    l=[]
    for x in choices:
        if type(x[1])!=tuple: l.append(x[0])
        else: l=l+flatten(x[1])
    return l

class Permission(ExpirableModel):

    #a permission can be assigned to a user, or a role
    user = AjaxForeignKey(ESPUser, 'id', blank=True, null=True,
                          help_text="Blank does NOT mean apply to everyone, use role-based permissions for that.")
    role = models.ForeignKey("auth.Group", blank=True, null=True, 
                             help_text="Apply this permission to an entire user role (can be blank).")

    #For now, we'll use plain text for a description of what permission it is
    PERMISSION_CHOICES=(
        ("Administer", "Full administrative permissions"),
        ("View", "Able to view a program"),
        ("Onsite", "Access to onsite interfaces"),
        ("GradeOverride","Ignore grade ranges for studentreg"),
        ("Student Deadlines", (
                ("Student", "Basic student access"),
                ("Student/OverrideFull", "Register for a full program"),
                ("Student/All", "All student deadlines"),
                ("Student/Applications","Apply for classes"),
                ("Student/Catalog","View the catalog"),
                ("Student/Classes","Classes"),
                ("Student/Classes/All","Classes/All"),
                ("Student/Classes/OneClass","Class/OneClass"),
                ("Student/Classes/Lottery","Enter the lottery"),
                ("Student/Classes/Lottery/View","View lottery results"),
                ("Student/ExtraCosts","Extra costs page"),
                ("Student/MainPage","Registration mainpage"),
                ("Student/Confirm","Confirm registration"),
                ("Student/Payment","Pay for a program"),
                ("Student/Profile","Set profile info"),
                ("Student/Survey", "Access to survey"),
                ("Student/FormstackMedliab", "Access to Formstack medical and liability form"),
                ("Student/Finaid", "Access to financial aid application"),
                )
         ),
        ("Teacher Deadlines", (
                ("Teacher", "Basic teacher access"),
                ("Teacher/All", "All teacher deadlines"),
                ("Teacher/Acknowledgement", "Teacher acknowledgement"),
                ("Teacher/AppReview", "Review students' apps"),
                ("Teacher/Availability", "Set availability"),
                ("Teacher/Catalog","Catalog"),
                ("Teacher/Classes", "Classes"),
                ("Teacher/Classes/All", "Class/All"),
                ("Teacher/Classes/View", "Classes/View"),
                ("Teacher/Classes/Edit", "Classes/Edit"),
                ("Teacher/Classes/Create","Classes/Create"),
                ("Teacher/Classes/SelectStudents","Classes/SelectStudents"),
                ("Teacher/Quiz", "Teacher quiz"),
                ("Teacher/MainPage","Registration mainpage"),
                ("Teacher/Survey","Teacher Survey"),
                ("Teacher/Profile","Set profile info"),
                ("Teacher/Survey", "Access to survey"),
                )
         ),
    )
    permission_type = models.CharField(max_length=80, choices=PERMISSION_CHOICES)
     

    implications = {"Administer":[x for x in flatten(PERMISSION_CHOICES)
                                  if x!="Administer"],
                    "Student/All": [x for x in flatten(PERMISSION_CHOICES)
                                if x.startswith("Student")],
                    "Teacher/All": [x for x in flatten(PERMISSION_CHOICES)
                                if x.startswith("Teacher")],
                    }
    #i'm not really sure if implications is a good idea
    #use sparingly

    #optionally, a permission may be tied to a program
    program = models.ForeignKey("program.Program", blank=True, null=True)
    #note that the ability to do things will not always be determined by 
    #a permission object, such as teachers automatically having access to 
    #their classes
    #it may, however, be the case that this model is not general enough,
    #in which case program may need to be replaced by a generic foreignkey

    @classmethod
    def user_has_perm(self, user, name, program=None, when=None):
        perms=[name]
        for k,v in self.implications.items():
            if name in v: perms.append(k)

        quser = Q(user=user) | Q(user=None, role__in=user.groups.all())
        initial_qset = self.objects.filter(quser).filter(permission_type__in=perms, program=program)
        return initial_qset.filter(self.is_valid_qobject()).exists()
    
    #list of all the permission types which are deadlines
    deadline_types = [x for x in flatten(PERMISSION_CHOICES) if x.startswith("Teacher") or x.startswith("Student")]

    @classmethod
    def deadlines(cls):
        return cls.objects.filter(permission_type__in = cls.deadline_types)

    def recursive(self):
        return bool(self.implications.get(self.permission_type, None))

    def __unicode__(self):
        #TODO
        if self.user is not None:
            user = self.user.username
        else:
            user = self.role

        if self.program is not None:
            program = self.program.niceName()
        else:
            program = "None"
        
        return "GRANT %s ON %s TO %s" % (self.permission_type,
                                         program, user)

    @classmethod
    def nice_name_lookup(cls,perm_type):
        def squash(choices):
            l=[]
            for x in choices:
                if type(x[1])!=tuple: l.append(x)
                else: l=l+squash(x[1])
            return l
        
        for x in squash(cls.PERMISSION_CHOICES):
            if x[0] == perm_type: return x[1]

    def nice_name(self):
        def squash(choices):
            l=[]
            for x in choices:
                if type(x[1])!=tuple: l.append(x)
                else: l=l+squash(x[1])
            return l
        
        for x in squash(self.PERMISSION_CHOICES):
            if x[0] == self.permission_type: return x[1]
        
    @classmethod
    def program_by_perm(cls,user,perm):
        """Find all program that user has perm"""
        implies = [perm]
        implies+=[x for x,y in cls.implications.items() if perm in y]

        direct = Program.objects.filter(nest_Q(Permission.is_valid_qobject(), 'permission'),
                                       permission__user=user,
                                       permission__permission_type__in=implies)
        role = Program.objects.filter(nest_Q(Permission.is_valid_qobject(), 'permission'),
                                      permission__permission_type__in=implies,
                                      permission__user__isnull=True,
                                      permission__role__in=user.groups.all())
        return direct | role

    @staticmethod
    def user_can_edit_qsd(user,url):
        #the logic here is as follows:
        #  -you must be logged in to edit qsd
        #  -admins can edit any qsd
        #  -admins of a program can edit qsd of the form
        #      /section/<Program.url>/<any url>.html
        #  -teachers of a class with emailcode x (eg x=T1993) can edit
        #      /section/<Program.url>/Classes/<x>/<any url>.html
        if url.endswith(".html"):
            url = url[-5]
        if user is None:
            return False
        if user.isAdmin():
            return True
        import re
        m = re.match("^([^/]*)/([^/]*)/([^/]*)/(.*)",url)
        if m:
            (section, prog1, prog2, rest) = m.groups()
            prog_url = prog1 + "/" + prog2
            try:
                prog = Program.objects.get(url=prog_url)
            except Program.DoesNotExist:
                #not actually a program
                return False
            if user.isAdmin(prog): return True
            m2 = re.match("Classes/(.)(\d+)/(.*)", rest)
            if m2:
                (code, cls_id, basename) = m2.groups()
                try:
                    cls = ClassSubject.objects.get(category__symbol=code,
                                                   id=cls_id)
                except ClassSubject.DoesNotExist:
                    return False
                if user in cls.get_teachers(): return True

        return False

def install_groups(additional_names=None):
    """
    Installs the initial Groups.
    """
    if additional_names is None:
        additional_names = []
    for user_type in (list(ESPUser.getTypes()) + ["StudentRep", "Administrator"] + additional_names):
        Group.objects.get_or_create(name=user_type)

def install():
    """
    Installs some initial users and permissions.
    """    
    install_groups()
    if ESPUser.objects.count() == 1: # We just did a syncdb;
                                     # the one account is the admin account
        user = ESPUser.objects.all()[0]
        user.makeRole('Administrator')

    #   Ensure that there is an onsite user
    if not ESPUser.onsite_user():
        ESPUser.objects.create(username='onsite', first_name='Onsite', last_name='User')
        print 'Created onsite user, please set their password in the admin interface.'

# We can't import these earlier because of circular stuff...
from esp.users.models.userbits import UserBit
from esp.users.models.forwarder import UserForwarder
from esp.cal.models import Event
from esp.program.models import ClassSubject, ClassSection, Program, StudentRegistration
from esp.resources.models import Resource
<|MERGE_RESOLUTION|>--- conflicted
+++ resolved
@@ -66,11 +66,8 @@
 from esp.utils.expirable_model import ExpirableModel
 from esp.utils.widgets import NullRadioSelect, NullCheckboxSelect
 from esp.utils.query_utils import nest_Q
-<<<<<<< HEAD
-=======
 
 from urllib import quote
->>>>>>> 05bc5818
 
 try:
     import cPickle as pickle
