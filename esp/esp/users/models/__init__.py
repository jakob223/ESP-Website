__author__    = "Individual contributors (see AUTHORS file)"
__date__      = "$DATE$"
__rev__       = "$REV$"
__license__   = "AGPL v.3"
__copyright__ = """
This file is part of the ESP Web Site
Copyright (c) 2009 by the individual contributors
  (see AUTHORS file)

The ESP Web Site is free software; you can redistribute it and/or
modify it under the terms of the GNU Affero General Public License
as published by the Free Software Foundation; either version 3
of the License, or (at your option) any later version.

This program is distributed in the hope that it will be useful,
but WITHOUT ANY WARRANTY; without even the implied warranty of
MERCHANTABILITY or FITNESS FOR A PARTICULAR PURPOSE.  See the
GNU Affero General Public License for more details.

You should have received a copy of the GNU Affero General Public
License along with this program; if not, write to the Free Software
Foundation, Inc., 51 Franklin Street, Fifth Floor, Boston, MA 02110-1301, USA.

Contact information:
MIT Educational Studies Program
  84 Massachusetts Ave W20-467, Cambridge, MA 02139
  Phone: 617-253-4882
  Email: esp-webmasters@mit.edu
Learning Unlimited, Inc.
  527 Franklin St, Cambridge, MA 02139
  Phone: 617-379-0178
  Email: web-team@lists.learningu.org
"""

from datetime import datetime, timedelta
from collections import defaultdict

from django.contrib.auth import logout, login, authenticate
from django.contrib.auth.models import User, AnonymousUser, Group
from django.contrib.localflavor.us.models import USStateField, PhoneNumberField
from django.contrib.localflavor.us.forms import USStateSelect
from django.core.cache import cache
from django.core.exceptions import PermissionDenied
from django.core.mail import send_mail
from django.db import models
from django.db.models.base import ModelState
from django.db.models.query import Q, QuerySet
from django.http import HttpRequest
from django.template import loader, Context as DjangoContext
from django import forms
from esp.middleware.threadlocalrequest import get_current_request, AutoRequestContext as Context
from django.template.defaultfilters import urlencode

from esp.cal.models import Event
from esp.cache import cache_function, wildcard
from esp.datatree.models import *
from esp.db.fields import AjaxForeignKey
from esp.db.models.prepared import ProcedureManager
from esp.dblog.models import error
from esp.tagdict.models import Tag
from esp.middleware import ESPError
from esp.utils.widgets import NullRadioSelect, NullCheckboxSelect
from django.conf import settings
import simplejson as json
from esp.customforms.linkfields import CustomFormsLinkModel
from esp.customforms.forms import AddressWidget, NameWidget

try:
    import cPickle as pickle
except ImportError:
    import pickle

DEFAULT_USER_TYPES = [
    ['Student', {'label': 'Student (up through 12th grade)', 'profile_form': 'StudentProfileForm'}],
    ['Teacher', {'label': 'Volunteer Teacher', 'profile_form': 'TeacherProfileForm'}],
    ['Guardian', {'label': 'Guardian of Student', 'profile_form': 'GuardianProfileForm'}],
    ['Educator', {'label': 'K-12 Educator', 'profile_form': 'EducatorProfileForm'}],
    ['Volunteer', {'label': 'On-site Volunteer', 'profile_form': 'VolunteerProfileForm'}]
]

def user_get_key(user):
    """ Returns the key of the user, regardless of anything about the user object. """
    if user is None or type(user) == AnonymousUser or \
        (type(user) != User and type(user) != ESPUser) or \
         user.id is None:
        return 'None'
    else:
        return str(user.id)

def admin_required(func):
    def wrapped(request, *args, **kwargs):
        if not request.user or not request.user.is_authenticated() or not ESPUser(request.user).isAdministrator():
            raise PermissionDenied
        return func(request, *args, **kwargs)
    return wrapped

#   Class to substitute for Django ModelState when necessary
#   (see end of ESPUser.__init__ for usage)
class FakeState(object):
    db = None

class UserAvailability(models.Model):
    user = AjaxForeignKey('ESPUser')
    event = models.ForeignKey(Event)
    role = models.ForeignKey('auth.Group')
    priority = models.DecimalField(max_digits=3, decimal_places=2, default='1.0')

    class Meta:
        db_table = 'users_useravailability'

    def __unicode__(self):
        return u'%s available as %s at %s' % (self.user.username, self.role.name, unicode(self.event))

    def save(self, *args, **kwargs):
        #   Assign default role if not set.
        #   Careful with this; the result may differ for users with multiple types.
        #   (With this alphabetical ordering, you get roles in the order: teacher, student, guardian, educator, administrator)
        if (not hasattr(self, 'role')) or self.role is None:
            self.role = self.user.getUserTypes()[0]
        return super(UserAvailability, self).save(*args, **kwargs)


class ESPUserManager(ProcedureManager):
    pass

def get_studentreg_model():
    from esp.program.models import StudentRegistration
    return StudentRegistration

class ESPUser(User, AnonymousUser):
    """ Create a user of the ESP Website
    This user extends the auth.User of django"""

    class Meta:
        proxy = True
        verbose_name = 'ESP User'
        
    objects = ESPUserManager()
    # this will allow a casting from User to ESPUser:
    #      foo = ESPUser(bar)   <-- foo is now an ``ESPUser''
    def __init__(self, userObj=None, *args, **kwargs):
        # Set up the storage for instance state
        self._state = ModelState()
    
        if isinstance(userObj, ESPUser):
            self.__olduser = userObj.getOld()
            self.__dict__.update(self.__olduser.__dict__)
            self._is_anonymous = userObj.is_anonymous()

        elif isinstance(userObj, (User, AnonymousUser)):
            self.__dict__ = userObj.__dict__
            self.__olduser = userObj
            self._is_anonymous = userObj.is_anonymous()

        elif userObj is not None or len(args) > 0:
            # Initializing a model using non-keyworded args is a horrible idea.
            # No clue why you'd do it, but I won't stop you. -ageng 2009-05-10
            User.__init__(self, userObj, *args, **kwargs)
            self._is_anonymous = False
        else:
            User.__init__(self, *args, **kwargs)
            self._is_anonymous = False

        if not hasattr(self, "_state"):
            ## Django doesn't properly insert this field on proxy models, apparently?
            ## So, fake it. -- aseering 6/28/2010
            self._state = FakeState()

        self.other_user = False

        if not hasattr(ESPUser, 'isOfficer'):
            for user_type in ESPUser.getTypes() + ['Officer']:
                setattr(ESPUser, 'is%s' % user_type, ESPUser.create_membership_method(user_type))

    def is_anonymous(self):
        return self._is_anonymous

    @staticmethod
    def onsite_user():
        if ESPUser.objects.filter(username='onsite').exists():
            return ESPUser.objects.get(username='onsite')
        else:
            return None

    @classmethod
    def ajax_autocomplete(cls, data):
        #q_name assumes data is a comma separated list of names
        #lastname first
        #q_username is username
        #q_id is id
        #this feels kind of weird because it's selecting
        #from three keys using the same value
        names = data.strip().split(',')
        last = names[0]
        username = names[0]
        idstr = names[0]
        q_names = Q(last_name__istartswith = last.strip())
        if len(names) > 1:
          first = ','.join(names[1:])
          if len(first.strip()) > 0:
            q_names = q_names & Q(first_name__istartswith = first.strip())

        q_username = Q(username__istartswith = username.strip())
        q_id = Q(id__istartswith = idstr.strip())

        query_set = cls.objects.filter(q_names | q_username | q_id)

        values = query_set.order_by('last_name','first_name','id').values('first_name', 'last_name', 'username', 'id')

        for value in values:
            value['ajax_str'] = '%s, %s (%s)' % (value['last_name'], value['first_name'], value['username'])
        return values

    def ajax_str(self):
        return "%s, %s (%s)" % (self.last_name, self.first_name, self.username)

    def getOld(self):
        if not hasattr(self, "_ESPUser__olduser"):
            self.__olduser = User()
        self.__olduser.__dict__.update(self.__dict__)
        return self.__olduser

    def name(self):
        return '%s %s' % (self.first_name, self.last_name)

    def __cmp__(self, other):
        lastname = cmp(self.last_name.upper(), other.last_name.upper())
        if lastname == 0:
           return cmp(self.first_name.upper(), other.first_name.upper())
        return lastname

    def is_authenticated(self):
        return self.getOld().is_authenticated()

    def getLastProfile(self):
        # caching is handled in RegistrationProfile.getLastProfile
        # for coherence w.r.t clearing and more caching
        from esp.program.models import RegistrationProfile
        return RegistrationProfile.getLastProfile(self)

    def updateOnsite(self, request):
        if 'user_morph' in request.session:
            if request.session['user_morph']['onsite'] == True:
                self.onsite_local = True
                self.other_user   = True
                self.onsite_retTitle = request.session['user_morph']['retTitle']
                return True
            elif request.session['user_morph']['olduser_id'] is not None:
                self.other_user = True
                return False
        else:
            self.onsite_local = False
            self.other_user   = False
            return False


    def switch_to_user(self, request, user, retUrl, retTitle, onsite = False):
        user_morph = {'olduser_id' : self.id,
                      'olduser_name': self.name(),
                      'retUrl'  : retUrl,
                      'retTitle': retTitle,
                      'onsite'  : onsite}

        if user.isAdministrator() or user.is_staff or user.is_superuser:
            # Disallow morphing into Administrators.
            # It's too broken, from a security perspective.
            # -- aseering 1/29/2010
            raise ESPError(False), "User '%s' is an administrator; morphing into administrators is not permitted." % user.username

        logout(request)
        user.backend = 'django.contrib.auth.backends.ModelBackend'
        login(request, user)

        request.session['user_morph'] = user_morph

    def is_morphed(self, request=None):
        if not request:
            request = get_current_request()
        return 'user_morph' in request.session

    def get_old(self, request):
        if not self.is_morphed(request):
            return False
        return ESPUser.objects.get(id=request.session['user_morph']['olduser_id'])

    def switch_back(self, request):
        if not 'user_morph' in request.session:
            raise ESPError(), 'Error: You were not another user to begin with!'

        retUrl   = request.session['user_morph']['retUrl']
        new_user = self.get_old(request)

        if not new_user:
            return retUrl

        del request.session['user_morph']
        logout(request)

        old_user = new_user
        old_user.backend = 'django.contrib.auth.backends.ModelBackend'
        
        login(request, old_user)

        return retUrl

    def get_msg_vars(self, otheruser, key):
        """ This function will be called when rendering a message. """
        if key == 'first_name':
            return otheruser.first_name
        elif key == 'last_name':
            return otheruser.last_name
        elif key == 'name':
            return ESPUser(otheruser).name()
        elif key == 'username':
            return otheruser.username
        elif key == 'recover_url':
            return 'http://%s/myesp/recoveremail/?code=%s' % \
                         (settings.DEFAULT_HOST, otheruser.password)
        elif key == 'recover_query':
            return "?code=%s" % otheruser.password
        return ''

    def getTaughtPrograms(self):
        taught_programs = Program.objects.filter(classsubject__teachers=self)
        taught_programs = taught_programs.distinct()
        return taught_programs

    def getTaughtClasses(self, program = None, include_rejected = False):
        """ Return all the taught classes for this user. If program is specified, return all the classes under
            that class. For most users this will return an empty queryset. """
        if program is None:
            return self.getTaughtClassesAll(include_rejected = include_rejected)
        else:
            return self.getTaughtClassesFromProgram(program, include_rejected = include_rejected)

    @cache_function
    def getTaughtClassesFromProgram(self, program, include_rejected = False):
        from esp.program.models import ClassSubject, Program # Need the Class object.
        if type(program) != Program: # if we did not receive a program
            error("Expects a real Program object. Not a `"+str(type(program))+"' object.")
        else:
            if include_rejected: 
                return self.classsubject_set.filter(parent_program = program)
            else:
                return self.classsubject_set.filter(parent_program = program).exclude(status=-10)
    getTaughtClassesFromProgram.depend_on_m2m(lambda:ClassSubject, 'teachers', lambda cls, teacher: {'self': teacher})
    getTaughtClassesFromProgram.depend_on_row(lambda:ClassSubject, lambda cls: {'program': cls.parent_program}) # TODO: auto-row-thing...

    @cache_function
    def getTaughtClassesAll(self, include_rejected = False):
        from esp.program.models import ClassSubject # Need the Class object.
        
        return self.classsubject_set.all()
    getTaughtClassesAll.depend_on_row(lambda:ClassSubject, lambda cls: {'self': cls})
    getTaughtClassesAll.depend_on_m2m(lambda:ClassSubject, 'teachers', lambda cls, teacher: {'self': teacher})

    @cache_function
    def getFullClasses_pretty(self, program):
        full_classes = [cls for cls in self.getTaughtClassesFromProgram(program) if cls.is_nearly_full()]
        return "\n".join([cls.emailcode()+": "+cls.title for cls in full_classes])
    getFullClasses_pretty.depend_on_model(lambda:ClassSubject) # should filter by teachers... eh.


    def getTaughtSections(self, program = None, include_rejected = False):
        if program is None:
            return self.getTaughtSectionsAll(include_rejected = include_rejected)
        else:
            return self.getTaughtSectionsFromProgram(program, include_rejected = include_rejected)

    @cache_function
    def getTaughtSectionsAll(self, include_rejected = False):
        from esp.program.models import ClassSection
        classes = list(self.getTaughtClassesAll(include_rejected = include_rejected))
        if include_rejected:
            return ClassSection.objects.filter(parent_class__in=classes)
        else:
            return ClassSection.objects.filter(parent_class__in=classes).exclude(status=-10)
    getTaughtSectionsAll.depend_on_model(lambda:ClassSection)
    getTaughtSectionsAll.depend_on_cache(getTaughtClassesAll, lambda self=wildcard, **kwargs:
                                                              {'self':self})
    @cache_function
    def getTaughtSectionsFromProgram(self, program, include_rejected = False):
        from esp.program.models import ClassSection
        classes = list(self.getTaughtClasses(program, include_rejected = include_rejected))
        if include_rejected:
            return ClassSection.objects.filter(parent_class__in=classes)
        else:
            return ClassSection.objects.filter(parent_class__in=classes).exclude(status=-10)
    getTaughtSectionsFromProgram.get_or_create_token(('program',))
    getTaughtSectionsFromProgram.depend_on_row(lambda:ClassSection, lambda instance: {'program': instance.parent_program})
    getTaughtSectionsFromProgram.depend_on_cache(getTaughtClassesFromProgram, lambda self=wildcard, program=wildcard, **kwargs:
                                                                              {'self':self, 'program':program})

    def getTaughtTime(self, program = None, include_scheduled = True, round_to = 0.0, include_rejected = False):
        """ Return the time taught as a timedelta. If a program is specified, return the time taught for that program.
            If include_scheduled is given as False, we don't count time for already-scheduled classes.
            Rounds to the nearest round_to (if zero, doesn't round at all). """
        user_sections = self.getTaughtSections(program, include_rejected = include_rejected)
        total_time = timedelta()
        round_to = float( round_to )
        if round_to:
            rounded_hours = lambda x: round_to * round( float( x ) / round_to )
        else:
            rounded_hours = lambda x: float( x )
        for s in user_sections:
            #   don't count cancelled or rejected classes -- Ted
            if (include_scheduled or (s.start_time() is None)) and (s.parent_class.status >= 0):
                total_time = total_time + timedelta(hours=rounded_hours(s.duration))
        return total_time

    @staticmethod
    def getUserFromNum(first, last, num):
        if num == '':
            num = 0
        try:
            num = int(num)
        except:
            raise ESPError(), 'Could not find user "%s %s"' % (first, last)
        users = ESPUser.objects.filter(last_name__iexact = last,
                                    first_name__iexact = first).order_by('id')
        if len(users) <= num:
            raise ESPError(False), '"%s %s": Unknown User' % (first, last)
        return users[num]

    @cache_function
    def getTypes():
        """ Get a list of the different roles an ESP user can have. By default there are five roles,
            but there can be more. (Returns ['Student','Teacher','Educator','Guardian','Volunteer'] by default. """
        return [x[0] for x in ESPUser.getAllUserTypes()]
    getTypes.depend_on_model(Tag)
    getTypes = staticmethod(getTypes)

    @staticmethod
    def getAllOfType(strType, QObject = True):
        if strType not in ESPUser.getTypes():
            raise ESPError(), "Invalid type to find all of."

        Q_useroftype      = Q(groups__name=strType)

        if QObject:
            return Q_useroftype

        else:
            return ESPUser.objects.filter(Q_useroftype)

    @cache_function
    def getAvailableTimes(self, program, ignore_classes=False):
        """ Return a list of the Event objects representing the times that a particular user
            can teach for a particular program. """
        from esp.cal.models import Event

        #   Detect whether the program has the availability module, and assume
        #   the user is always available if it isn't there.
        if program.program_modules.filter(handler='AvailabilityModule').exists():
            valid_events = Event.objects.filter(useravailability__user=self, program=program).order_by('start')
        else:
            valid_events = program.getTimeSlots()

        if not ignore_classes:
            #   Subtract out the times that they are already teaching.
            other_sections = self.getTaughtSections(program)

            other_times = [sec.meeting_times.values_list('id', flat=True) for sec in other_sections]
            for lst in other_times:
                valid_events = valid_events.exclude(id__in=lst)

        return list(valid_events)
    getAvailableTimes.get_or_create_token(('self', 'program',))
    getAvailableTimes.depend_on_cache(getTaughtSectionsFromProgram,
            lambda self=wildcard, program=wildcard, **kwargs:
                 {'self':self, 'program':program, 'ignore_classes':True})
    # FIXME: Really should take into account section's teachers...
    # even though that shouldn't change often
    getAvailableTimes.depend_on_m2m(lambda:ClassSection, 'meeting_times', lambda sec, event: {'program': sec.parent_program})
    getAvailableTimes.depend_on_m2m(lambda:Program, 'program_modules', lambda prog, pm: {'program': prog})
    getAvailableTimes.depend_on_row(lambda:UserAvailability, lambda ua:
                                        {'program': ua.event.program,
                                            'self': ua.user})
    # Should depend on Event as well... IDs are safe, but not necessarily stored objects (seems a common occurence...)
    # though Event shouldn't change much

    def clearAvailableTimes(self, program):
        """ Clear this teacher's availability for a program """
        self.useravailability_set.filter(event__program=program).delete()

    def addAvailableTime(self, program, timeslot, role=None):
        from esp.resources.models import Resource, ResourceType
        
        #   Because the timeslot has an anchor, the program is unnecessary.
        #   Default to teacher mode
        if role is None:
            role = Group.objects.get(name='Teacher')
        new_availability, created = UserAvailability.objects.get_or_create(user=self, event=timeslot, role=role)
        new_availability.save()
        
    def convertAvailability(self):
        resources = Resource.objects.filter(user=self)
        for res in resources:
            self.addAvailableTime(Program.objects.all()[0], res.event)
        resources.delete()

    def getApplication(self, program, create=True):
        from esp.program.models.app_ import StudentApplication
        
        apps = list(StudentApplication.objects.filter(user=self, program=program)[:1])
        if len(apps) == 0:
            if create:
                app = StudentApplication(user=self, program=program)
                app.save()
                return app
            else:
                return None
        else:
            return apps[0]

    def listAppResponses(self, program, create=True):
        from esp.program.models.app_ import StudentApplication
        
        apps = StudentApplication.objects.filter(user=self, program=program)
        if apps.count() == 0:
            return []
        else:
            return apps[0].responses.all()

    def getClasses(self, program=None, verbs=None):
        from esp.program.models import ClassSubject
        csl = self.getSections(program, verbs)
        pc_ids = [c.parent_class.id for c in csl]
        return ClassSubject.objects.filter(id__in=pc_ids)
    
    def getAppliedClasses(self, program=None):
        #   If priority registration is enabled, add in more verbs.
        if program:
            scrmi = program.getModuleExtension('StudentClassRegModuleInfo')
            verb_list = [v.name for v in scrmi.reg_verbs()]
        else:
            verb_list = ['Applied']
            
        return self.getClasses(program, verbs=verb_list)

    def getEnrolledClasses(self, program=None, request=None):
        if program is None:
            return self.getEnrolledClassesAll()
        else:
            return self.getEnrolledClassesFromProgram(program)

    def getEnrolledClassesFromProgram(self, program):
        return self.getClasses(program, verbs=['Enrolled'])

    def getEnrolledClassesAll(self):
        return self.getClasses(None, verbs=['Enrolled'])

    def getSections(self, program=None, verbs=None):
        """ Since enrollment is not the only way to tie a student to a ClassSection,
        here's a slightly more general function for finding who belongs where. """
        from esp.program.models import ClassSection, RegistrationType
        
        now = datetime.now()
        
        if verbs:
            rts = RegistrationType.objects.filter(name__in=verbs)
        else:
            rts = RegistrationType.objects.all()

        if program:
            return ClassSection.objects.filter(id__in=self.studentregistration_set.filter(relationship__in=rts, start_date__lte=now, end_date__gte=now).values_list('section', flat=True)).filter(parent_class__parent_program=program)
        else:
            return ClassSection.objects.filter(id__in=self.studentregistration_set.filter(relationship__in=rts, start_date__lte=now, end_date__gte=now).values_list('section', flat=True))

    def getSectionsFromProgram(self, program, verbs=None):
        return self.getSections(program, verbs=verbs)

    def getEnrolledSections(self, program=None):
        if program is None:
            return self.getEnrolledSectionsAll()
        else:
            return self.getEnrolledSectionsFromProgram(program)

    @cache_function
    def getEnrolledSectionsFromProgram(self, program):
        result = list(self.getSections(program, verbs=['Enrolled']))
        for sec in result:
            sec._timeslot_ids = sec.timeslot_ids()
        return result
    def get_sr_model():
        from esp.program.models import StudentRegistration
        return StudentRegistration
    def get_tsid_function():
        from esp.program.models import ClassSection
        return ClassSection.timeslot_ids
    getEnrolledSectionsFromProgram.depend_on_row(get_sr_model, lambda reg: {'self': reg.user})
    getEnrolledSectionsFromProgram.depend_on_cache(get_tsid_function, lambda self=wildcard, **kwargs: {})

    def getEnrolledSectionsAll(self):
        return self.getSections(None, verbs=['Enrolled'])

    @cache_function
    def getFirstClassTime(self, program):
        sections = self.getSections(program, verbs=['Enrolled']).order_by('meeting_times')
        if sections.count() == 0:
            return None
        else:
            if sections[0].meeting_times.count() == 0:
                return None
            else:
                return sections[0].meeting_times.order_by('start')[0]
    getFirstClassTime.depend_on_row(get_sr_model, lambda reg: {'self': reg.user})
    
    def getRegistrationPriority(self, prog, timeslots):
        """ Finds the highest available priority level for this user across the supplied timeslots. 
            Returns 0 if the student is already enrolled in one or more of the timeslots. """
        from esp.program.models import Program, RegistrationProfile
        
        if len(timeslots) < 1:
            return 0
        
        prereg_sections = self.getSectionsFromProgram(prog)
        
        priority_dict = {}
        for t in timeslots:
            priority_dict[t.id] = []
            
        for sec in prereg_sections:
            cv = sec.getRegVerbs(self)
            smt = sec.meeting_times.all()
            for t in smt:
                if t.id in priority_dict:
                    for v in cv:
                        if v.name.startswith('Priority'):
                            try:
                                priority_dict[t.id].append(int(v[9:]))
                            except Exception: # fails if 'Priority' is set, rather than 'Priority/1'
                                priority_dict[t.id].append(1)
                        elif v == 'Enrolled':
                            return 0
        #   Now priority_dict is a dictionary where the keys are timeslot IDs and the values
        #   are lists of taken priority levels.  Merge those and find the lowest positive
        #   integer not in that list.
        all_priorities = []
        for key in priority_dict:
            all_priorities += priority_dict[key]
            
        priority = 1
        while priority in all_priorities:
            priority += 1

        return priority
        
    #   We often request the registration priority for all timeslots individually
    #   because our schedules display enrollment status on a per-timeslot (rather
    #   than per-class) basis.  This function is intended to speed that up.
    def getRegistrationPriorities(self, prog, timeslot_ids):
        num_slots = len(timeslot_ids)
        events = list(Event.objects.filter(id__in=timeslot_ids).order_by('id'))
        result = [0 for i in range(num_slots)]
        id_order = range(num_slots)
        id_order.sort(key=lambda i: timeslot_ids[i])
        for i in range(num_slots):
            result[id_order[i]] = self.getRegistrationPriority(prog, [events[i]])
        return result

    def isEnrolledInClass(self, clsObj, request=None):
        return clsObj.students().filter(id=self.id).exists()

    def canRegToFullProgram(self, program):
        return Permission.user_has_perm(self, 'Student/OverrideFull', program)

    #   This is needed for cache dependencies on financial aid functions
    def get_finaid_model():
        from esp.program.models import FinancialAidRequest
        return FinancialAidRequest
    def get_finaid_grant_model():
        from esp.accounting.models import FinancialAidGrant
        return FinancialAidGrant

    @cache_function
    def appliedFinancialAid(self, program):
        return self.financialaidrequest_set.all().filter(program=program, done=True).count() > 0
    #   Invalidate cache when any of the user's financial aid requests are changed
    appliedFinancialAid.depend_on_row(get_finaid_model, lambda fr: {'self': fr.user})
    appliedFinancialAid.depend_on_row(get_finaid_grant_model, lambda fr: {'self': fr.request.user})

    @cache_function
    def hasFinancialAid(self, program):
        from esp.accounting.controllers import IndividualAccountingController
        iac = IndividualAccountingController(program, self)
        if iac.amount_finaid() > 0:
            return True
        else:
            return False
    hasFinancialAid.depend_on_row(get_finaid_model, lambda fr: {'self': fr.user})

    def isOnsite(self, program = None):
        return (hasattr(self, 'onsite_local') and self.onsite_local is True) or \
            Permission.user_has_perm(self, "Onsite", program=program)

    def recoverPassword(self):
        # generate the ticket, send the email.
        from django.contrib.sites.models import Site
        from django.conf import settings

        # we have a lot of users with no email (??)
        #  let's at least display a sensible error message
        if self.email.strip() == '':
            raise ESPError(), 'User %s has blank email address; cannot recover password. Please contact webmasters to reset your password.' % self.username

        # email addresses
        to_email = ['%s <%s>' % (self.name(), self.email)]
        from_email = settings.SERVER_EMAIL

        # create the ticket
        ticket = PasswordRecoveryTicket.new_ticket(self)

        # email subject
        domainname = Site.objects.get_current().domain
        subject = '[%s] Your Password Recovery For %s ' % (settings.ORGANIZATION_SHORT_NAME, domainname)

        # generate the email text
        t = loader.get_template('email/password_recover')
        msgtext = t.render(DjangoContext({'user': self,
                                    'ticket': ticket,
                                    'domainname': domainname,
                                    'orgname': settings.ORGANIZATION_SHORT_NAME,
                                    'institution': settings.INSTITUTION_NAME}))

        # Do NOT fail_silently. We want to know if there's a problem.
        send_mail(subject, msgtext, from_email, to_email)


    def isAdministrator(self, program = None):
        #this method is in an intermediate state
        #the underlying permission system changed, but not that actual calls
        #to this
        if self.is_anonymous() or self.id is None: return False
        is_admin_role = self.groups.filter(name="Administrator").exists()
        if is_admin_role: return True
        if program is None:
            return Permission.user_has_perm(self, "Administer")

        return Permission.user_has_perm(self, "Administer",program=program)
    isAdmin = isAdministrator

    @cache_function
    def getAllUserTypes():
<<<<<<< HEAD
        #   Allow Tag to remove user types as well as adding/updating them.
        #   So, if you set the Tag, be sure to include all of the user types you want.
        return json.loads(Tag.getTag('user_types', default=json.dumps(DEFAULT_USER_TYPES)))
=======
        tag_data = Tag.getTag('user_types')
        result = DEFAULT_USER_TYPES
        result_labels = [x[0] for x in result]
        if tag_data:
            print tag_data
            json_data = json.loads(tag_data)
            for entry in json_data:
                if entry[0] not in result_labels:
                    result.append(entry)
                else:
                    result[result_labels.index(entry[0])][1] = entry[1]
        return result
    getAllUserTypes.depend_on_model(Tag)
    getAllUserTypes = staticmethod(getAllUserTypes)
>>>>>>> 7f3fc6dd

    def getUserTypes(self):
        """ Return the set of types for this user """
        return self.groups.all().order_by('name').values_list("name",flat=True)
        
    @staticmethod
    def create_membership_method(user_class):
        """
        Creates the methods such as isTeacher that determines whether
        or not the user is a member of that user class.
        """
        def _new_method(user):
            return user.is_user_type(user_class)
        _new_method.__name__    = 'is%s' % user_class
        _new_method.__doc__     = "Returns ``True`` if the user is a %s and False otherwise." % user_class
        return _new_method

    def is_user_type(self, user_class):
        """
        Determines whether the user is a member of user_class.
        """
        property_name = '_userclass_%s' % user_class
        if not hasattr(self, property_name):
            role_name = {'Officer': 'Administrator'}.get(user_class, user_class)
            setattr(self, property_name, self.groups.filter(name=role_name).exists())
        return getattr(self, property_name)

    @classmethod
    def get_unused_username(cls, first_name, last_name):
        username = base_uname = (first_name[0] + last_name).lower()
        if cls.objects.filter(username = username).count() > 0:
            i = 2
            username = base_uname + str(i)
            while cls.objects.filter(username = username).count() > 0:
                i += 1
                username = base_uname + str(i)
        return username
        
    def makeVolunteer(self):
        self.groups.add(Group.objects.get(name="Volunteer"))

    def makeRole(self, role_name):
        self.groups.add(Group.objects.get(name=role_name))

    def removeRole(self, role_name):
        self.groups.remove(Group.objects.get(name=role_name))

    def hasRole(self, role_name):
        return self.groups.filter(name=role_name).exists()

    def canEdit(self, cls):
        """Returns if the user can edit the class

A user can edit a class if they can administrate the program or if they
are a teacher of the class"""
        if self in cls.get_teachers(): return True
        return self.isAdmin(cls.parent_program)

    def getVolunteerOffers(self, program):
        return self.volunteeroffer_set.filter(request__program=program)

    @staticmethod
    def isUserNameTaken(username):
        return len(User.objects.filter(username=username.lower()).values('id')[:1]) > 0

    @staticmethod
    def current_schoolyear():
        now = datetime.now()
        curyear = now.year
        # Changed from 6/1 to 5/1 rollover so as not to affect start of Summer HSSP registration
        # - Michael P 5/24/2010
        # Changed from 5/1 to 7/31 rollover to as to neither affect registration starts nor occur prior to graduation.
        # Adam S 8/1/2010
        #if datetime(curyear, 6, 1) > now:
        if datetime(curyear, 7, 31) > now:
            schoolyear = curyear
        else:
            schoolyear = curyear + 1
        return schoolyear

    @cache_function
    def getGrade(self, program = None):
        if hasattr(self, '_grade'):
            return self._grade
        grade = 0
        if self.isStudent():
            if program is None:
                regProf = self.getLastProfile()
            else:
                from esp.program.models import RegistrationProfile
                regProf = RegistrationProfile.getLastForProgram(self,program)
            if regProf and regProf.student_info:
                if regProf.student_info.graduation_year:
                    grade =  ESPUser.gradeFromYOG(regProf.student_info.graduation_year)
                    if program:
                        grade += program.incrementGrade() # adds 1 if appropriate tag is set; else does nothing
                        

        self._grade = grade

        return grade
    #   The cache will need to be cleared once per academic year.
    getGrade.depend_on_row(lambda: StudentInfo, lambda info: {'self': info.user})
    getGrade.depend_on_row(lambda: Tag, lambda tag: {'program' :  tag.target})

    def currentSchoolYear(self):
        return ESPUser.current_schoolyear()-1

    @staticmethod
    def gradeFromYOG(yog):
        schoolyear = ESPUser.current_schoolyear()
        try:
            yog        = int(yog)
        except:
            return 0
        return schoolyear + 12 - yog

    @staticmethod
    def YOGFromGrade(grade):
        schoolyear = ESPUser.current_schoolyear()
        try:
            grade = int(grade)
        except:
            return 0

        return schoolyear + 12 - grade

shirt_sizes = ('S', 'M', 'L', 'XL', 'XXL')
shirt_sizes = tuple([('14/16', '14/16 (XS)')] + zip(shirt_sizes, shirt_sizes))
shirt_types = (('M', 'Plain'), ('F', 'Fitted (for women)'))
food_choices = ('Anything', 'Vegetarian', 'Vegan')
food_choices = zip(food_choices, food_choices)

class StudentInfo(models.Model):
    """ ESP Student-specific contact information """
    user = AjaxForeignKey(ESPUser, blank=True, null=True)
    graduation_year = models.PositiveIntegerField(blank=True, null=True)
    k12school = AjaxForeignKey('K12School', help_text='Begin to type your school name and select your school if it comes up.', blank=True, null=True)
    school = models.CharField(max_length=256,blank=True, null=True)
    dob = models.DateField(blank=True, null=True)
    studentrep = models.BooleanField(blank=True, default = False)
    studentrep_expl = models.TextField(blank=True, null=True)
    heard_about = models.TextField(blank=True, null=True)
    food_preference = models.CharField(max_length=256,blank=True,null=True)
    shirt_size = models.CharField(max_length=5, blank=True, choices=shirt_sizes, null=True)
    shirt_type = models.CharField(max_length=20, blank=True, choices=shirt_types, null=True)

    medical_needs = models.TextField(blank=True, null=True)

    schoolsystem_id = models.CharField(max_length=32, blank=True, null=True)
    schoolsystem_optout = models.BooleanField(default=False)
    post_hs = models.TextField(default='', blank=True)
    transportation = models.TextField(default='', blank=True)

    def save(self, *args, **kwargs):
        super(StudentInfo, self).save(*args, **kwargs)
        from esp.mailman import add_list_member
        add_list_member('students', self.user)
        add_list_member('announcements', self.user)

    class Meta:
        app_label = 'users'
        db_table = 'users_studentinfo'

    @classmethod
    def ajax_autocomplete(cls, data):
        names = data.strip().split(',')
        last = names[0]

        query_set = cls.objects.filter(user__last_name__istartswith = last.strip())

        if len(names) > 1:
            first  = ','.join(names[1:])
            if len(first.strip()) > 0:
                query_set = query_set.filter(user__first_name__istartswith = first.strip())

        query_set = query_set[:10]

        values = query_set.values('user', 'school', 'graduation_year', 'id')
        #   values = query_set.order_by('user__last_name','user__first_name','id').values('user', 'school', 'graduation_year', 'id')

        for value in values:
            value['user'] = User.objects.get(id=value['user'])
            value['ajax_str'] = '%s - %s %d' % (ESPUser(value['user']).ajax_str(), value['school'], value['graduation_year'])
        return values

    def ajax_str(self):
        return "%s - %s %d" % (ESPUser(self.user).ajax_str(), self.school, self.graduation_year)

    def updateForm(self, form_dict):
        form_dict['graduation_year'] = self.graduation_year
        #   Display data from school field in the k12school box if there's no k12school data.
        if self.k12school:
            form_dict['k12school']       = self.k12school_id
        else:
            form_dict['k12school']   = self.school
        form_dict['school']          = self.school
        form_dict['dob']             = self.dob
        if Tag.getTag('studentinfo_shirt_options'):
            form_dict['shirt_size']      = self.shirt_size
            form_dict['shirt_type']      = self.shirt_type
        if Tag.getTag('studentinfo_food_options'):
            form_dict['food_preference'] = self.food_preference
        form_dict['heard_about']      = self.heard_about
        form_dict['studentrep_expl'] = self.studentrep_expl
        form_dict['studentrep']      = self.user.hasRole('StudentRep')
        form_dict['schoolsystem_id'] = self.schoolsystem_id
        form_dict['medical_needs'] = self.medical_needs
        form_dict['schoolsystem_optout'] = self.schoolsystem_optout
        form_dict['post_hs'] = self.post_hs
        form_dict['transportation'] = self.transportation
        return form_dict

    @staticmethod
    def addOrUpdate(curUser, regProfile, new_data):
        """ adds or updates a StudentInfo record """

        if regProfile.student_info is None:
            studentInfo = StudentInfo()
        else:
            studentInfo = regProfile.student_info
        if not studentInfo.user:
            studentInfo.user = curUser
        elif studentInfo.user != curUser: # this should never happen, but you never know....
            raise ESPError(), "Your registration profile is corrupted. Please contact esp-web@mit.edu, with your name and username in the message, to correct this issue."

        studentInfo.graduation_year = new_data['graduation_year']
        try:
            if isinstance(new_data['k12school'], K12School):
                studentInfo.k12school = new_data['k12school']
            else:
                if isinstance(new_data['k12school'], int):
                    studentInfo.k12school = K12School.objects.get(id=int(new_data['k12school']))
                else:
                    studentInfo.k12school = K12School.objects.filter(name__icontains=new_data['k12school'])[0]
                    
        except:
            print 'Error, could not find k12school for "%s"' % new_data['k12school']
            studentInfo.k12school = None
            
        studentInfo.school          = new_data['school'] if not studentInfo.k12school else studentInfo.k12school.name
        studentInfo.dob             = new_data['dob']
        
        studentInfo.heard_about      = new_data.get('heard_about', '')

        if 'shirt_size' in new_data and 'shirt_type' in new_data:
            studentInfo.shirt_size      = new_data['shirt_size']
            studentInfo.shirt_type      = new_data['shirt_type']

        if 'food_preference' in new_data:
            studentInfo.food_preference      = new_data['food_preference']

        
        studentInfo.studentrep = new_data.get('studentrep', False)    
        studentInfo.studentrep_expl = new_data.get('studentrep_expl', '')

        studentInfo.schoolsystem_optout = new_data.get('schoolsystem_optout', '')
        studentInfo.schoolsystem_id = new_data.get('schoolsystem_id', '')
        studentInfo.post_hs = new_data.get('post_hs', '')
        studentInfo.medical_needs = new_data.get('medical_needs', '')
        studentInfo.transportation = new_data.get('transportation', '')        
        studentInfo.save()
        if new_data.get('studentrep', False):
            #   E-mail membership notifying them of the student rep request.
            subj = '[%s Membership] Student Rep Request: %s %s' % (settings.ORGANIZATION_SHORT_NAME, curUser.first_name, curUser.last_name)
            to_email = [settings.DEFAULT_EMAIL_ADDRESSES['membership']]
            from_email = 'ESP Profile Editor <regprofile@%s>' % settings.DEFAULT_HOST
            t = loader.get_template('email/studentreprequest')
            msgtext = t.render(Context({'user': curUser, 'info': studentInfo, 'prog': regProfile.program}))
            send_mail(subj, msgtext, from_email, to_email, fail_silently = True)

            #   Add the user bit representing a student rep request.
            #   The membership coordinator has to make the 'real' student rep bit.
            curUser.makeRole("StudentRep")
        else:
            curUser.removeRole("StudentRep")
        return studentInfo

    def getSchool(self):
        """ Obtain a string representation of the student's school  """ 
        if self.k12school:
            return self.k12school
        elif self.school:
            return self.school
        else:
            return None

    def __unicode__(self):
        username = "N/A"
        if self.user != None:
            username = self.user.username
        return 'ESP Student Info (%s) -- %s' % (username, unicode(self.school))

class TeacherInfo(models.Model, CustomFormsLinkModel):
    """ ESP Teacher-specific contact information """
    
    #customforms definitions
    form_link_name = 'TeacherInfo'
    link_fields_list = [
        ('graduation_year', 'Graduation year'), 
        ('from_here', 'Current student checkbox'), 
        ('is_graduate_student', 'Graduate student status'),
        ('college', 'School/employer'),
        ('major', 'Major/department'),
        ('bio', 'Biography'),
        ('shirt_size', 'Shirt size'),
        ('shirt_type', 'Shirt type'),
        ('full_legal_name', 'Legal name'),
        ('university_email', 'University e-mail address'),
        ('student_id', 'Student ID number'),
        ('mail_reimbursement', 'Reimbursement checkbox'),
    ]
    link_fields_widgets = {
        'from_here': NullRadioSelect, 
        'is_graduate_student': NullCheckboxSelect,
        'mail_reimbursement': forms.CheckboxInput,
    }
    
    user = AjaxForeignKey(User, blank=True, null=True)
    graduation_year = models.CharField(max_length=4, blank=True, null=True)
    from_here = models.NullBooleanField(null=True)
    is_graduate_student = models.NullBooleanField(blank=True, null=True)
    college = models.CharField(max_length=128,blank=True, null=True)
    major = models.CharField(max_length=32,blank=True, null=True)
    bio = models.TextField(blank=True, null=True)
    shirt_size = models.CharField(max_length=5, blank=True, choices=shirt_sizes, null=True)
    shirt_type = models.CharField(max_length=20, blank=True, choices=shirt_types, null=True)

    full_legal_name = models.CharField(max_length=128, blank=True, null=True)
    university_email = models.EmailField(blank=True, null=True)
    student_id = models.CharField(max_length=128, blank=True, null=True)
    mail_reimbursement = models.NullBooleanField(blank=True, null=True)

    @classmethod
    def cf_link_instance(cls, request):
        """
        Uses the request object to return the appropriate instance for this model,
        for use by custom-forms.
        It should either return the instance, or 'None', if the corresponding instance doesn't exist.
        """
        queryset=cls.objects.filter(user=request.user).order_by('-id')
        if queryset: return queryset[0] 
        else: return None
        
    @classmethod
    def ajax_autocomplete(cls, data):
        names = data.strip().split(',')
        last = names[0]

        query_set = cls.objects.filter(user__last_name__istartswith = last.strip())

        if len(names) > 1:
            first  = ','.join(names[1:])
            if len(first.strip()) > 0:
                query_set = query_set.filter(user__first_name__istartswith = first.strip())

        query_set = query_set[:10]
        values = query_set.values('user', 'college', 'graduation_year', 'id')
        #   values = query_set.order_by('user__last_name','user__first_name','id').values('user', 'college', 'graduation_year', 'id')

        for value in values:
            value['user'] = User.objects.get(id=value['user'])
            value['ajax_str'] = u'%s - %s %s' % (ESPUser(value['user']).ajax_str(), value['college'], value['graduation_year'])
        return values

    def ajax_str(self):
        return u'%s - %s %s' % (ESPUser(self.user).ajax_str(), self.college, self.graduation_year)

    def updateForm(self, form_dict):
        form_dict['graduation_year'] = self.graduation_year
        form_dict['from_here']        = self.from_here
        form_dict['is_graduate_student'] = self.is_graduate_student
        form_dict['school']          = self.college
        form_dict['major']           = self.major
        form_dict['shirt_size']      = self.shirt_size
        form_dict['shirt_type']      = self.shirt_type
        if Tag.getTag('teacherinfo_reimbursement_options'):
            form_dict['full_legal_name']    = self.full_legal_name
            form_dict['university_email']   = self.university_email
            form_dict['student_id']         = self.student_id
            form_dict['mail_reimbursement'] = self.mail_reimbursement
        return form_dict

    @staticmethod
    def addOrUpdate(curUser, regProfile, new_data):
        """ adds or updates a TeacherInfo record """
        new_data = defaultdict(str, new_data) # Don't require all fields to be present
        if regProfile.teacher_info is None:
            teacherInfo = TeacherInfo()
            teacherInfo.user = curUser
        else:
            teacherInfo = regProfile.teacher_info
        teacherInfo.graduation_year = new_data['graduation_year']
        teacherInfo.from_here        = (new_data['from_here'] == "True")
        teacherInfo.is_graduate_student = new_data['is_graduate_student']
        teacherInfo.college         = new_data['school']
        teacherInfo.major           = new_data['major']
        teacherInfo.shirt_size      = new_data['shirt_size']
        teacherInfo.shirt_type      = new_data['shirt_type']
        if Tag.getTag('teacherinfo_reimbursement_options'):
            teacherInfo.full_legal_name    = new_data['full_legal_name']
            teacherInfo.university_email   = new_data['university_email']
            teacherInfo.student_id         = new_data['student_id']
            teacherInfo.mail_reimbursement = new_data['mail_reimbursement']
        teacherInfo.save()
        return teacherInfo

    def __unicode__(self):
        username = ""
        if self.user != None:
            username = self.user.username
        return 'ESP Teacher Info (%s)' % username

    class Meta:
        app_label = 'users'


class GuardianInfo(models.Model):
    """ ES Guardian-specific contact information """
    user = AjaxForeignKey(ESPUser, blank=True, null=True)
    year_finished = models.PositiveIntegerField(blank=True, null=True)
    num_kids = models.PositiveIntegerField(blank=True, null=True)

    class Meta:
        app_label = 'users'
        db_table = 'users_guardianinfo'

    def save(self, *args, **kwargs):
        super(GuardianInfo, self).save(*args, **kwargs)
        from esp.mailman import add_list_member
        add_list_member('announcements', self.user)

    @classmethod
    def ajax_autocomplete(cls, data):
        names = data.strip().split(',')
        last = names[0]

        query_set = cls.objects.filter(user__last_name__istartswith = last.strip())

        if len(names) > 1:
            first  = ','.join(names[1:])
            if len(first.strip()) > 0:
                query_set = query_set.filter(user__first_name__istartswith = first.strip())
        query_set = query_set[:10]
        values = query_set.values('user', 'year_finished', 'num_kids', 'id')
        #   values = query_set.order_by('user__last_name','user__first_name','id').values('user', 'year_finished', 'num_kids', 'id')

        for value in values:
            value['user'] = User.objects.get(id=value['user'])
            value['ajax_str'] = '%s - %s %d' % (ESPUser(value['user']).ajax_str(), value['year_finished'], value['num_kids'])
        return values

    def ajax_str(self):
        return "%s - %s %d" % (ESPUser(self.user).ajax_str(), self.year_finished, self.num_kids)

    def updateForm(self, form_dict):
        form_dict['year_finished'] = self.year_finished
        form_dict['num_kids']      = self.num_kids
        return form_dict

    @staticmethod
    def addOrUpdate(curUser, regProfile, new_data):
        """ adds or updates a GuardianInfo record """
        if regProfile.guardian_info is None:
            guardianInfo = GuardianInfo()
            guardianInfo.user = curUser
        else:
            guardianInfo = regProfile.guardian_info
        guardianInfo.year_finished = new_data['year_finished']
        guardianInfo.num_kids      = new_data['num_kids']
        guardianInfo.save()
        return guardianInfo

    def __unicode__(self):
        username = ""
        if self.user != None:
            username = self.user.username
        return 'ESP Guardian Info (%s)' % username


class EducatorInfo(models.Model):
    """ ESP Educator-specific contact information """
    user = AjaxForeignKey(ESPUser, blank=True, null=True)
    subject_taught = models.CharField(max_length=64,blank=True, null=True)
    grades_taught = models.CharField(max_length=16,blank=True, null=True)
    school = models.CharField(max_length=128,blank=True, null=True)
    position = models.CharField(max_length=64,blank=True, null=True)
    k12school = models.ForeignKey('K12School', blank=True, null=True)

    class Meta:
        app_label = 'users'
        db_table = 'users_educatorinfo'

    def save(self, *args, **kwargs):
        super(EducatorInfo, self).save(*args, **kwargs)
        from esp.mailman import add_list_member
        add_list_member('announcements', self.user)

    @classmethod
    def ajax_autocomplete(cls, data):
        names = data.strip().split(',')
        last = names[0]

        query_set = cls.objects.filter(user__last_name__istartswith = last.strip())

        if len(names) > 1:
            first  = ','.join(names[1:])
            if len(first.strip()) > 0:
                query_set = query_set.filter(user__first_name__istartswith = first.strip())
        query_set = query_set[:10]
        values = query_set.values('user', 'position', 'school', 'id')
        #   values = query_set.order_by('user__last_name','user__first_name','id').values('user', 'position', 'school', 'id')

        for value in values:
            value['user'] = User.objects.get(id=value['user'])
            value['ajax_str'] = '%s - %s %s' % (ESPUser(value['user']).ajax_str(), value['position'], value['school'])
        return values

    def ajax_str(self):
        return "%s - %s at %s" % (ESPUser(self.user).ajax_str(), self.position, self.school)

    def updateForm(self, form_dict):
        form_dict['subject_taught'] = self.subject_taught
        form_dict['grades_taught']  = self.grades_taught
        form_dict['school']         = self.school
        form_dict['position']       = self.position
        return form_dict

    @staticmethod
    def addOrUpdate(curUser, regProfile, new_data):
        """ adds or updates a EducatorInfo record """
        if regProfile.educator_info is None:
            educatorInfo = EducatorInfo()
            educatorInfo.user = curUser
        else:
            educatorInfo = regProfile.educator_info
        educatorInfo.subject_taught = new_data['subject_taught']
        educatorInfo.grades_taught  = new_data['grades_taught']
        educatorInfo.position       = new_data['position']
        educatorInfo.school         = new_data['school']
        educatorInfo.save()
        return educatorInfo

    def __unicode__(self):
        username = ""
        if self.user != None:
            username = self.user.username
        return 'ESP Educator Info (%s)' % username

class ZipCode(models.Model):
    """ Zip Code information """
    zip_code = models.CharField(max_length=5)
    latitude = models.DecimalField(max_digits=10, decimal_places = 6)
    longitude = models.DecimalField(max_digits=10, decimal_places = 6)

    class Meta:
        app_label = 'users'
        db_table = 'users_zipcode'

    def distance(self, other):
        """ Returns the distance from one point to another """
        import math

        earth_radius = 3963.1676 # From google...
        lat1 = math.radians(self.latitude)
        lon1 = math.radians(self.longitude)
        lat2 = math.radians(other.latitude)
        lon2 = math.radians(other.longitude)

        delta_lat = lat2 - lat1
        delta_lon = lon2 - lon1

        tmp = math.sin(delta_lat/2.0)**2 + \
              math.cos(lat1)*math.cos(lat2) * \
              math.sin(delta_lon/2.0)**2

        distance = 2 * math.atan2(math.sqrt(tmp), math.sqrt(1-tmp)) * \
                   earth_radius

        return distance

    def close_zipcodes(self, distance):
        """ Get a list of zip codes less than or equal to
            distance from this zip code. """
        from decimal import Decimal
        try:
            distance_decimal = Decimal(str(distance))
            distance_float = float(str(distance))
        except:
            raise ESPError(), '%s should be a valid decimal number!' % distance

        if distance < 0:
            distance *= -1

        oldsearches = ZipCodeSearches.objects.filter(zip_code = self,
                                                     distance = distance_decimal)

        if len(oldsearches) > 0:
            return oldsearches[0].zipcodes.split(',')

        all_zips = list(ZipCode.objects.exclude(id = self.id))
        winners  = [ self.zip_code ]

        winners += [ zipc.zip_code for zipc in all_zips
                     if self.distance(zipc) <= distance_float ]

        newsearch = ZipCodeSearches(zip_code = self,
                                    distance = distance,
                                    zipcodes = ','.join(winners))
        newsearch.save()
        return winners

    def __unicode__(self):
        return '%s (%s, %s)' % (self.zip_code,
                                self.longitude,
                                self.latitude)



class ZipCodeSearches(models.Model):
    zip_code = models.ForeignKey(ZipCode)
    distance = models.DecimalField(max_digits = 15, decimal_places = 3)
    zipcodes = models.TextField()

    class Meta:
        app_label = 'users'
        db_table = 'users_zipcodesearches'

    def __unicode__(self):
        return '%s Zip Codes that are less than %s miles from %s' % \
               (len(self.zipcodes.split(',')), self.distance, self.zip_code)

class ContactInfo(models.Model, CustomFormsLinkModel):
    """ ESP-specific contact information for (possibly) a specific user """
    
    #customforms definitions
    form_link_name = 'ContactInfo'
    link_fields_list = [
        ('phone_day','Phone number'),
        ('e_mail','E-mail address'),
        ('address', 'Address'),
        ('name', 'Name'),
        ('receive_txt_message', 'Text message request'),
        #   Commented out since it may cause confusion: ('phone_cell', 'Cell phone number')
    ]
    link_fields_widgets = {
        'address_state': USStateSelect,
        'address': AddressWidget,
        'name': NameWidget,
    }
    link_compound_fields = {
        'address': ['address_street', 'address_city', 'address_state', 'address_zip'],
        'name': ['first_name', 'last_name'],
    }

    @classmethod
    def cf_link_instance(cls, request):
        """
        Ues the request object to return the appropriate instance for this model,
        for use by custom-forms.
        It should either return the instance, or 'None', if the corresponding instance doesn't exist.
        """
        queryset=cls.objects.filter(user=request.user).order_by('-id')
        if queryset: return queryset[0] 
        else: return None

    user = AjaxForeignKey(User, blank=True, null=True)
    first_name = models.CharField(max_length=64)
    last_name = models.CharField(max_length=64)
    e_mail = models.EmailField('E-mail address', blank=True, null=True)
    phone_day = PhoneNumberField('Home phone',blank=True, null=True)
    phone_cell = PhoneNumberField('Cell phone',blank=True, null=True)
    receive_txt_message = models.BooleanField(default=False)
    phone_even = PhoneNumberField('Alternate phone',blank=True, null=True)
    address_street = models.CharField('Street address',max_length=100,blank=True, null=True)
    address_city = models.CharField('City',max_length=50,blank=True, null=True)
    address_state = USStateField('State',blank=True, null=True)
    address_zip = models.CharField('Zip code',max_length=5,blank=True, null=True)
    address_postal = models.TextField(blank=True,null=True)
    undeliverable = models.BooleanField(default=False)

    class Meta:
        app_label = 'users'
        db_table = 'users_contactinfo'

    def _distance_from(self, zip):
        try:
            myZip = ZipCode.objects.get(zip_code = self.address_zip)
            remoteZip = ZipCode.objects.get(zip_code = zip)
            return myZip.distance(remoteZip)
        except:
            return -1




    def address(self):
        return '%s, %s, %s %s' % \
            (self.address_street,
             self.address_city,
             self.address_state,
             self.address_zip)

    def items(self):
        return self.__dict__.items()

    @classmethod
    def ajax_autocomplete(cls, data):
        names = data.strip().split(',')
        last = names[0]
        query_set = cls.objects.filter(last_name__istartswith = last.strip())
        if len(names) > 1:
            first  = ','.join(names[1:])
            if len(first.strip()) > 0:
                query_set = query_set.filter(first_name__istartswith = first.strip())
        values = query_set.order_by('last_name','first_name','id').values('first_name', 'last_name', 'e_mail', 'id')
        for value in values:
            value['ajax_str'] = '%s, %s (%s)' % (value['last_name'], value['first_name'], value['e_mail'])
        return values

        def ajax_str(self):
            return "%s, %s (%s)" % (self.last_name, self.first_name, self.e_mail)

    @staticmethod
    def addOrUpdate(regProfile, new_data, contactInfo, prefix='', curUser=None):
        """ adds or updates a ContactInfo record """
        if contactInfo is None:
            contactInfo = ContactInfo()
        for i in contactInfo.__dict__.keys():
            if i != 'user_id' and i != 'id' and new_data.has_key(prefix+i):
                contactInfo.__dict__[i] = new_data[prefix+i]
        if curUser is not None:
            contactInfo.user = curUser
        contactInfo.save()
        return contactInfo

    def updateForm(self, form_data, prepend=''):
        newkey = self.__dict__
        for key, val in newkey.items():
            if val and key != 'id':
                form_data[prepend+key] = val
        #   Hack: If the 'no guardian e-mail' Tag is on, check the box for 
        #   "my parent/guardian doesn't have e-mail" if the e-mail field is blank.
        if Tag.getTag('allow_guardian_no_email') and prepend == 'guard_':
            print 'Testing: %s' % self.e_mail
            if not self.e_mail or len(self.e_mail) < 3:
                form_data['guard_no_e_mail'] = True
        return form_data

    def save(self, *args, **kwargs):
        if self.id != None:
            try:
                old_self = ContactInfo.objects.get(id = self.id)
                if old_self.address_zip != self.address_zip or \
                        old_self.address_street != self.address_street or \
                        old_self.address_city != self.address_city or \
                        old_self.address_state != self.address_state:
                    self.address_postal = None
                    self.undeliverable = False
            except:
                pass
        if self.address_postal != None:
            self.address_postal = str(self.address_postal)

        if self._distance_from("02139") < 50:
            from esp.mailman import add_list_member
            try:
                add_list_member("announcements_local", self.e_mail)
            except:
                pass
            
        super(ContactInfo, self).save(*args, **kwargs)


    def __unicode__(self):
        username = ""
        last_name, first_name = '', ''
        if self.user != None:
            username = self.user.username
        if self.first_name is not None:
            first_name = self.first_name
        if self.last_name is not None:
            last_name = self.last_name
        return first_name + ' ' + last_name + ' (' + username + ')'

    class Admin:
        search_fields = ['first_name','last_name','user__username']


class K12SchoolManager(models.Manager):
    def other(self):
        return self.get_or_create(name='Other')[0]
    def most(self):
        return self.exclude(name='Other').order_by('name')

class K12School(models.Model):
    """
    All the schools that we know about.
    """
    contact = AjaxForeignKey(ContactInfo, null=True,blank=True, 
        help_text='A set of contact information for this school. Type to search by name (Last, First), or <a href="/admin/users/contactinfo/add/">go edit a new one</a>.')
    school_type = models.TextField(blank=True, null=True, 
        help_text='i.e. Public, Private, Charter, Magnet, ...')
    grades      = models.TextField(blank=True, null=True, 
        help_text='i.e. "PK, K, 1, 2, 3"')
    school_id   = models.CharField(max_length=128, blank=True, null=True,
        help_text='An 8-digit ID number.')
    contact_title = models.TextField(blank=True,null=True)
    name          = models.TextField(blank=True,null=True)

    objects = K12SchoolManager()

    class Meta:
        app_label = 'users'
        db_table = 'users_k12school'

    @classmethod
    def ajax_autocomplete(cls, data, allow_non_staff=True):
        name = data.strip()
        query_set = cls.objects.filter(name__icontains = name)
        values = query_set.order_by('name','id').values('name', 'id')
        for value in values:
            value['ajax_str'] = '%s' % (value['name'])
        return values

    def __unicode__(self):
        if self.contact_id:
            return '%s in %s, %s' % (self.name, self.contact.address_city,
                                       self.contact.address_state)
        else:
            return '%s' % self.name

    @classmethod
    def choicelist(cls, other_help_text=''):
        if other_help_text:
            other_help_text = u' (%s)' % other_help_text
        o = cls.objects.other()
        lst = [ ( x.id, x.name ) for x in cls.objects.most() ]
        lst.append( (o.id, o.name + other_help_text) )
        return lst


class PersistentQueryFilter(models.Model):
    """ This class stores generic query filters persistently in the database, for retrieval (by ID, presumably) and
        to pass the query along to multiple pages and retrival (et al). """
    item_model   = models.CharField(max_length=256)            # A string representing the model, for instance User or Program
    q_filter     = models.TextField()                         # A string representing a query filter
    sha1_hash    = models.CharField(max_length=256)            # A sha1 hash of the string representing the query filter
    create_ts    = models.DateTimeField(auto_now_add = True)  # The create timestamp
    useful_name  = models.CharField(max_length=1024, blank=True, null=True) # A nice name to apply to this filter.

    class Meta:
        app_label = 'users'
        db_table = 'users_persistentqueryfilter'

    @staticmethod
    def create_from_Q(item_model, q_filter, description = ''):
        """ The main constructor, please call this. """
        import hashlib
        dumped_filter = pickle.dumps(q_filter)
        
        # Deal with multiple instances
        query_q = Q(item_model = str(item_model), q_filter = dumped_filter, sha1_hash = hashlib.sha1(dumped_filter).hexdigest())
        pqfs = PersistentQueryFilter.objects.filter(query_q)
        if pqfs.count() > 0:
            foo = pqfs[0]
        else:
            foo, created = PersistentQueryFilter.objects.get_or_create(item_model = str(item_model),
                                                                   q_filter = dumped_filter,
                                                                   sha1_hash = hashlib.sha1(dumped_filter).hexdigest())
        foo.useful_name = description
        foo.save()
        return foo

    def get_Q(self, restrict_to_active = True):
        """ This will return the Q object that was passed into it. """
        try:
            QObj = pickle.loads(str(self.q_filter))
        except:
            raise ESPError(), 'Invalid Q object stored in database.'

        #   Do not include users if they have disabled their account.
        if restrict_to_active and (self.item_model.find('auth.models.User') >= 0 or self.item_model.find('esp.users.models.ESPUser') >= 0):
            QObj = QObj & Q(is_active=True)

        return QObj

    def getList(self, module):
        """ This will actually return the list generated from the filter applied
            to the live database. You must supply the model. If the model is not matched,
            it will become an error. """
        if str(module) != str(self.item_model):
            raise ESPError(), 'The module given does not match that of the persistent entry.'

        return module.objects.filter(self.get_Q())

    @staticmethod
    def getFilterFromID(id, model):
        """ This function will return a PQF object from the id given. """
        try:
            id = int(id)
        except:
            assert False, 'The query filter id given is invalid.'
        return PersistentQueryFilter.objects.get(id = id,
                                                 item_model = str(model))


    @staticmethod
    def getFilterFromQ(QObject, model, description = ''):
        """ This function will get the filter from the Q object. It will either create one
            or use an old one depending on whether it's been used. """

        import hashlib
        try:
            qobject_string = pickle.dumps(QObject)
        except:
            qobject_string = ''
        try:
            filterObj = PersistentQueryFilter.objects.get(sha1_hash = hashlib.sha1(qobject_string).hexdigest())#    pass
        except:
            filterObj = PersistentQueryFilter.create_from_Q(item_model  = model,
                                                            q_filter    = QObject,
                                                            description = description)
            filterObj.save() # create a new one.

        return filterObj

    def __unicode__(self):
        return str(self.useful_name)


class ESPUser_Profile(models.Model):
    user = AjaxForeignKey(ESPUser, unique=True)

    class Meta:
        app_label = 'users'
        db_table = 'users_espuser_profile'

    def prof(self):
        return ESPUser(self.user)

    class Admin:
        pass

    def __unicode__(self):
        return "ESPUser_Profile for user: %s" % unicode(self.user)

class PasswordRecoveryTicket(models.Model):
    """ A ticket for changing your password. """
    RECOVER_KEY_LEN = 30
    RECOVER_EXPIRE = 2 # number of days before it expires
    SYMBOLS = 'abcdefghijklmnopqrstuvwxyzABCDEFGHIJKLMNOPQRSTUVWXYZ0123456789'

    user = models.ForeignKey(User)
    recover_key = models.CharField(max_length=RECOVER_KEY_LEN)
    expire = models.DateTimeField(null=True)

    class Meta:
        app_label = 'users'

    def __unicode__(self):
        return "Ticket for %s (expires %s): %s" % (self.user, self.expire, self.recover_key)

    @staticmethod
    def new_key():
        """ Generates a new random key. """
        import random
        key = "".join([random.choice(PasswordRecoveryTicket.SYMBOLS) for x in range(PasswordRecoveryTicket.RECOVER_KEY_LEN)])
        return key

    @staticmethod
    def new_ticket(user):
        """ Returns a new (saved) ticket for a specified user. """

        ticket = PasswordRecoveryTicket()
        ticket.user = user
        ticket.recover_key = PasswordRecoveryTicket.new_key()
        ticket.expire = datetime.now() + timedelta(days = PasswordRecoveryTicket.RECOVER_EXPIRE)

        ticket.save()
        return ticket

    @property
    def recover_url(self):
        """ The URL to recover the password. """
        return 'myesp/recoveremail/?code=%s' % self.recover_key

    @property
    def cancel_url(self):
        """ The URL to cancel the ticket. """
        return 'myesp/cancelrecover/?code=%s' % self.recover_key

    def change_password(self, username, password):
        """ If the ticket is valid, saves the password. """
        if not self.is_valid():
            return False
        if self.user.username != username:
            return False

        # Change the password, and activate the account
        self.user.set_password(password)
        self.user.is_active = True
        self.user.save()

        # Invalidate all other tickets
        self.cancel_all(self.user)
        return True
    change_password.alters_data = True

    def is_valid(self):
        """ Check if the ticket is still valid, kill it if not. """
        if self.id is not None and datetime.now() < self.expire:
            return True
        else:
            self.cancel()
            return False
    ## technically alters data by calling cancel(), but templates
    ## should be fine with calling this one I guess
    # is_valid.alters_data = True

    def cancel(self):
        """ Cancel a ticket. """
        if self.id is not None:
            self.expire = datetime(1990, 8, 3)
            self.delete()
    cancel.alters_data = True

    @staticmethod
    def cancel_all(user):
        """ Cancel all tickets belong to user. """
        PasswordRecoveryTicket.objects.filter(user=user).delete()

class DBList(object):
    """ Useful abstraction for the list of users.
        Not meant for anything but users_get_list...
    """
    totalnum = False # we dont' know how many there are.
    key      = ''
    QObject  = None

    def count(self, override = False):
        """ This is used to count how many objects we are talking about.
            If override is true, it will not retrieve the number from cache
            or from this instance. If it's true, it will try.
        """
        from esp.users.models import User

        cache_id = urlencode('DBListCount: %s' % (self.key))

        retVal   = cache.get(cache_id) # get the cached result
        if self.QObject: # if there is a q object we can just
            if not self.totalnum:
                if override:
                    self.totalnum = ESPUser.objects.filter(self.QObject).distinct().count()
                    cache.set(cache_id, self.totalnum, 60)
                else:
                    cachedval = cache.get(cache_id)
                    if cachedval is None:
                        self.totalnum = ESPUser.objects.filter(self.QObject).distinct().count()
                        cache.set(cache_id, self.totalnum, 60)
                    else:
                        self.totalnum = cachedval

            return self.totalnum
        else:
            return 0

    def id(self):
        """ The id is the same as the key, it is client-specified. """
        return self.key

    def __init__(self, **kwargs):
        self.__dict__ = kwargs

    def __cmp__(self, other):
        """ We are going to order by the size of our lists. """
        return cmp(self.count(), other.count())

    def __unicode__(self):
        return self.key

class EmailPref(models.Model):
    email = models.EmailField(max_length=64, blank=True, null=True, unique=True)
    email_opt_in = models.BooleanField(default = True)
    first_name = models.CharField(max_length=64)
    last_name = models.CharField(max_length=64)
    sms_number = PhoneNumberField(blank=True, null=True)
    sms_opt_in = models.BooleanField(default = False)
    class Meta:
        app_label = 'users'

class Record(models.Model):
    #To make these better to work with in the admin panel, and to have a 
    #well defined set of possibilities, we'll use a set of choices
    #if you want to use this model for an additional thing, 
    #add it as a choice
    EVENT_CHOICES=(
        ("student_survey", "Completed student survey"),
        ("teacher_survey", "Completed teacher survey"),
        ("reg_confirmed", "Confirmed registration"),
        ("attended", "Attended program"),
        ("conf_email","Was sent confirmation email"),
        ("teacher_quiz_done","Completed teacher quiz"),
        ("paid","Paid for program"),
        ("med","Submitted medical form"),
        ("liab","Submitted liability form"),
        ("onsite","Registered for program on-site"),
        ("schedule_printed","Printed student schedule on-site"),
        ("teacheracknowledgement","Did teacher acknowledgement"),
        ("lunch_selected","Selected a lunch block"),
        ("extra_form_done","Filled out Custom Form"),
        ("waitlist","Waitlisted for a program"),
        ("interview","Teacher-interviewed for a program"),
        ("teacher_training","Attended teacher-training for a program"),
        ("teacher_checked_in", "Teacher checked in for teaching on the day of the program"),
    )
        
    event = models.CharField(max_length=80,choices=EVENT_CHOICES)
    program = models.ForeignKey("program.Program",blank=True,null=True)
    user = AjaxForeignKey(ESPUser, 'id', blank=True, null=True)

    time = models.DateTimeField(blank=True, default = datetime.now)

    @classmethod
    def user_completed(cls, user, event, program=None):
        if program is None:
            return cls.objects.filter(user=user, event=event).count()>0
        else:
            return cls.objects.filter(user=user, event=event, program=program).count()>0

#helper method for designing implications
def flatten(choices):
    l=[]
    for x in choices:
        if type(x[1])!=tuple: l.append(x[0])
        else: l=l+flatten(x[1])
    return l

class Permission(models.Model):

    #a permission can be assigned to a user, or a role
    user = AjaxForeignKey(ESPUser, 'id', blank=True, null=True,
                          help_text="Blank does NOT mean apply to everyone, use role-based permissions for that.")
    role = models.ForeignKey("auth.Group", blank=True, null=True, 
                             help_text="Apply this permission to an entire user role (can be blank).")

    #For now, we'll use plain text for a description of what permission it is
    PERMISSION_CHOICES=(
        ("Administer", "Full administrative permissions"),
        ("View", "Able to view a program"),
        ("Onsite", "Access to onsite interfaces"),
        ("GradeOverride","Ignore grade ranges for studentreg"),
        ("Student Deadlines", (
                ("Student", "Basic student access"),
                ("Student/OverrideFull", "Register for a full program"),
                ("Student/All", "All student deadlines"),
                ("Student/Applications","Apply for classes"),
                ("Student/Catalog","View the catalog"),
                ("Student/Classes","Classes"),
                ("Student/Classes/All","Classes/All"),
                ("Student/Classes/OneClass","Class/OneClass"),
                ("Student/Classes/Lottery","Enter the lottery"),
                ("Student/Classes/Lottery/View","View lottery results"),
                ("Student/ExtraCosts","Extra costs page"),
                ("Student/MainPage","Registration mainpage"),
                ("Student/Confirm","Confirm registration"),
                ("Student/Payment","Pay for a program"),
                ("Student/Profile","Set profile info"),
                ("Student/Survey", "Access to survey"),
                ("Student/FormstackMedliab", "Access to Formstack medical and liability form"),
                ("Student/Finaid", "Access to financial aid application"),
                )
         ),
        ("Teacher Deadlines", (
                ("Teacher", "Basic teacher access"),
                ("Teacher/All", "All teacher deadlines"),
                ("Teacher/Acknowledgement", "Teacher acknowledgement"),
                ("Teacher/AppReview", "Review students' apps"),
                ("Teacher/Availability", "Set availability"),
                ("Teacher/Catalog","Catalog"),
                ("Teacher/Classes", "Classes"),
                ("Teacher/Classes/All", "Class/All"),
                ("Teacher/Classes/View", "Classes/View"),
                ("Teacher/Classes/Edit", "Classes/Edit"),
                ("Teacher/Classes/Create","Classes/Create"),
                ("Teacher/Classes/SelectStudents","Classes/SelectStudents"),
                ("Teacher/Quiz", "Teacher quiz"),
                ("Teacher/MainPage","Registration mainpage"),
                ("Teacher/Survey","Teacher Survey"),
                ("Teacher/Profile","Set profile info"),
                ("Teacher/Survey", "Access to survey"),
                )
         ),
    )
    permission_type = models.CharField(max_length=80, choices=PERMISSION_CHOICES)
     

    implications = {"Administer":[x for x in flatten(PERMISSION_CHOICES)
                                  if x!="Administer"],
                    "Student/All": [x for x in flatten(PERMISSION_CHOICES)
                                if x.startswith("Student")],
                    "Teacher/All": [x for x in flatten(PERMISSION_CHOICES)
                                if x.startswith("Teacher")],
                    }
    #i'm not really sure if implications is a good idea
    #use sparingly

    #optionally, a permission may be tied to a program
    program = models.ForeignKey("program.Program", blank=True, null=True)
    #note that the ability to do things will not always be determined by 
    #a permission object, such as teachers automatically having access to 
    #their classes
    #it may, however, be the case that this model is not general enough,
    #in which case program may need to be replaced by a generic foreignkey

    #permissions may optionally have start and end dates
    #a permission is active if it has NOT ended and is NOT before its start
    #so leaving out start = on until end, leaving out end - never ends
    #perhaps start should be defaulted to now and not optional, idk

    startdate = models.DateTimeField(blank=True, null=True, default = None,
                                     help_text="If blank, has always started.")
    enddate = models.DateTimeField(blank=True, null=True, default = None,
                                   help_text="If blank, never ends.")

    @classmethod
    def user_has_perm(self, user, name, program=None, when=None):
        perms=[name]
        for k,v in self.implications.items():
            if name in v: perms.append(k)

        quser = Q(user=user) | Q(user=None, role__in=user.groups.all())
        initial_qset = self.objects.filter(quser).filter(permission_type__in=perms, program=program)
        return initial_qset.filter(self.is_open_qobject()).exists()
    
    #list of all the permission types which are deadlines
    deadline_types = [x for x in flatten(PERMISSION_CHOICES) if x.startswith("Teacher") or x.startswith("Student")]

    @classmethod
    def deadlines(cls):
        return cls.objects.filter(permission_type__in = cls.deadline_types)

    def is_open(self, when=None):
        if when is None:
            when = datetime.now()
        return (self.startdate is None or self.startdate < when) and \
               (self.enddate is None or self.enddate > when)

    @staticmethod
    def is_open_qobject(when=None):
        if when is None:
            when = datetime.now()
        qstart = Q(startdate=None) | Q(startdate__lte=when)
        qend = Q(enddate=None) | Q(enddate__gte=when)
        return qstart & qend

    def recursive(self):
        return bool(self.implications.get(self.permission_type, None))

    def __unicode__(self):
        #TODO
        if self.user is not None:
            user = self.user.username
        else:
            user = self.role

        if self.program is not None:
            program = self.program.niceName()
        else:
            program = "None"
        
        return "GRANT %s ON %s TO %s" % (self.permission_type,
                                         program, user)

    @classmethod
    def nice_name_lookup(cls,perm_type):
        def squash(choices):
            l=[]
            for x in choices:
                if type(x[1])!=tuple: l.append(x)
                else: l=l+squash(x[1])
            return l
        
        for x in squash(cls.PERMISSION_CHOICES):
            if x[0] == perm_type: return x[1]

    def nice_name(self):
        def squash(choices):
            l=[]
            for x in choices:
                if type(x[1])!=tuple: l.append(x)
                else: l=l+squash(x[1])
            return l
        
        for x in squash(self.PERMISSION_CHOICES):
            if x[0] == self.permission_type: return x[1]
        
    @classmethod
    def program_by_perm(cls,user,perm):
        """Find all program that user has perm"""
        implies = [perm]
        implies+=[x for x,y in cls.implications.items() if perm in y]
        now=datetime.now()
        qstart = Q(permission__startdate=None) | Q(permission__startdate__lte=now)
        qend = Q(permission__enddate=None) | Q(permission__enddate__gte=now)

        direct = Program.objects.filter(qstart & qend,
                                       permission__user=user,
                                       permission__permission_type__in=implies)
        role = Program.objects.filter(qstart & qend,
                                      permission__permission_type__in=implies,
                                      permission__user__isnull=True,
                                      permission__role__in=user.groups.all())
        return direct | role

    @staticmethod
    def user_can_edit_qsd(user,url):
        #the logic here is as follow:
        #  -admins can edit any qsd
        #  -admins of a program can edit qsd of the form
        #      /section/<Program.url>/<any url>.html
        #  -teachers of a class with emailcode x (eg x=T1993) can edit
        #      /section/<Program.url>/Classes/<x>/<any url>.html
        if url.endswith(".html"):
            url = url[-5]
        if user.isAdmin():
            return True
        import re
        m = re.match("^([^/]*)/([^/]*)/([^/]*)/(.*)",url)
        if m:
            (section, prog1, prog2, rest) = m.groups()
            prog_url = prog1 + "/" + prog2
            try:
                prog = Program.objects.get(url=prog_url)
            except Program.DoesNotExist:
                #not actually a program
                return False
            if user.isAdmin(prog): return True
            m2 = re.match("Classes/(.)(\d+)/(.*)", rest)
            if m2:
                (code, cls_id, basename) = m2.groups()
                try:
                    cls = ClassSubject.objects.get(category__symbol=code,
                                                   id=cls_id)
                except ClassSubject.DoesNotExist:
                    return False
                if user in cls.get_teachers(): return True

        return False
    
def install():
    """
    Installs some initial users and permissions.
    """    
    if ESPUser.objects.count() == 1: # We just did a syncdb;
                                     # the one account is the admin account
        user = ESPUser.objects.all()[0]
        user.makeRole('Administrator')

    #   Ensure that there is an onsite user
    if not ESPUser.onsite_user():
        ESPUser.objects.create(username='onsite', first_name='Onsite', last_name='User')
        print 'Created onsite user, please set their password in the admin interface.'

# We can't import these earlier because of circular stuff...
from esp.users.models.userbits import UserBit
from esp.users.models.forwarder import UserForwarder
from esp.cal.models import Event
from esp.program.models import ClassSubject, ClassSection, Program
from esp.resources.models import Resource
<|MERGE_RESOLUTION|>--- conflicted
+++ resolved
@@ -742,26 +742,12 @@
 
     @cache_function
     def getAllUserTypes():
-<<<<<<< HEAD
         #   Allow Tag to remove user types as well as adding/updating them.
         #   So, if you set the Tag, be sure to include all of the user types you want.
         return json.loads(Tag.getTag('user_types', default=json.dumps(DEFAULT_USER_TYPES)))
-=======
-        tag_data = Tag.getTag('user_types')
-        result = DEFAULT_USER_TYPES
-        result_labels = [x[0] for x in result]
-        if tag_data:
             print tag_data
-            json_data = json.loads(tag_data)
-            for entry in json_data:
-                if entry[0] not in result_labels:
-                    result.append(entry)
-                else:
-                    result[result_labels.index(entry[0])][1] = entry[1]
-        return result
     getAllUserTypes.depend_on_model(Tag)
     getAllUserTypes = staticmethod(getAllUserTypes)
->>>>>>> 7f3fc6dd
 
     def getUserTypes(self):
         """ Return the set of types for this user """
