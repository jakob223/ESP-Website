
__author__    = "MIT ESP"
__date__      = "$DATE$"
__rev__       = "$REV$"
__license__   = "GPL v.2"
__copyright__ = """
This file is part of the ESP Web Site
Copyright (c) 2009 MIT ESP

The ESP Web Site is free software; you can redistribute it and/or
modify it under the terms of the GNU General Public License
as published by the Free Software Foundation; either version 2
of the License, or (at your option) any later version.

This program is distributed in the hope that it will be useful,
but WITHOUT ANY WARRANTY; without even the implied warranty of
MERCHANTABILITY or FITNESS FOR A PARTICULAR PURPOSE.  See the
GNU General Public License for more details.

You should have received a copy of the GNU General Public License
along with this program; if not, write to the Free Software
Foundation, Inc., 51 Franklin Street, Fifth Floor, Boston, MA  02110-1301, USA.

Contact Us:
ESP Web Group
MIT Educational Studies Program,
84 Massachusetts Ave W20-467, Cambridge, MA 02139
Phone: 617-253-4882
Email: web@esp.mit.edu
"""

from datetime import datetime, timedelta

from django.contrib.auth import logout, login, authenticate
from django.contrib.auth.models import User, AnonymousUser
from django.contrib.localflavor.us.models import USStateField, PhoneNumberField
from django.core.cache import cache
from django.core.exceptions import PermissionDenied
from django.core.mail import send_mail
from django.db import models
from django.db.models.query import Q, QuerySet
from django.http import HttpRequest
from django.template import Context, loader
from django.template.defaultfilters import urlencode

from esp.cache import cache_function, wildcard
from esp.datatree.models import *
from esp.db.fields import AjaxForeignKey
from esp.db.models.prepared import ProcedureManager
from esp.dblog.models import error
from esp.middleware import ESPError


try:
    import cPickle as pickle
except ImportError:
    import pickle


def user_get_key(user):
    """ Returns the key of the user, regardless of anything about the user object. """
    if user is None or type(user) == AnonymousUser or \
        (type(user) != User and type(user) != ESPUser) or \
         user.id is None:
        return 'None'
    else:
        return str(user.id)

def userBitCacheTime():
    return 300

def admin_required(func):
    def wrapped(request, *args, **kwargs):
        if not request.user or not request.user.is_authenticated() or not ESPUser(request.user).isAdministrator():
            raise PermissionDenied
        return func(request, *args, **kwargs)
    return wrapped


class ESPUserManager(ProcedureManager):

    pass

class ESPUser(User, AnonymousUser):
    """ Create a user of the ESP Website
    This user extends the auth.User of django"""

    class Meta:
        app_label = 'auth'
        db_table = 'auth_user'
<<<<<<< HEAD

        def __init__(self):
            super(self, Meta).__init__()
            self.pk.attname = "id"
            self.local_fields[0].column = "id"

=======
        
>>>>>>> 4d7d978a
    objects = ESPUserManager()
    # this will allow a casting from User to ESPUser:
    #      foo = ESPUser(bar)   <-- foo is now an ``ESPUser''
    def __init__(self, userObj=None, *args, **kwargs):
        if isinstance(userObj, ESPUser):
            self.__olduser = userObj.getOld()
            self.__dict__.update(self.__olduser.__dict__)

        elif isinstance(userObj, (User, AnonymousUser)):
            self.__dict__ = userObj.__dict__
            self.__olduser = userObj

        elif userObj is not None or len(args) > 0:
            # Initializing a model using non-keyworded args is a horrible idea.
            # No clue why you'd do it, but I won't stop you. -ageng 2009-05-10
            User.__init__(self, userObj, *args, **kwargs)

        else:
            User.__init__(self, *args, **kwargs)

        self.other_user = False

    @classmethod
    def ajax_autocomplete(cls, data):
        names = data.strip().split(',')
        last = names[0]

        query_set = cls.objects.filter(last_name__istartswith = last.strip())

        if len(names) > 1:
            first  = ','.join(names[1:])
            if len(first.strip()) > 0:
                query_set = query_set.filter(first_name__istartswith = first.strip())

        values = query_set.order_by('last_name','first_name','id').values('first_name', 'last_name', 'username', 'id')

        for value in values:
            value['ajax_str'] = '%s, %s (%s)' % (value['last_name'], value['first_name'], value['username'])
        return values

    def ajax_str(self):
        return "%s, %s (%s)" % (self.last_name, self.first_name, self.username)

    def getOld(self):
        if not hasattr(self, "_ESPUser__olduser"):
            self.__olduser = User()
        self.__olduser.__dict__.update(self.__dict__)
        return self.__olduser

    def name(self):
        return '%s %s' % (self.first_name, self.last_name)

    def __cmp__(self, other):
        lastname = cmp(self.last_name.upper(), other.last_name.upper())
        if lastname == 0:
           return cmp(self.first_name.upper(), other.first_name.upper())
        return lastname

    def is_authenticated(self):
        return self.getOld().is_authenticated()

    def getVisible(self, objType):
        return UserBit.find_by_anchor_perms(objType, self, GetNode('V/Flags/Public'))

    def getLastProfile(self):
        # caching is handled in RegistrationProfile.getLastProfile
        # for coherence w.r.t clearing and more caching
        from esp.program.models import RegistrationProfile
        return RegistrationProfile.getLastProfile(self)

    @cache_function
    def getEditable_ids(self, objType):
        # As far as I know, fbap's cache is still screwy, so we'll retain this cache at a higher level for now --davidben, 2009-04-06
        return UserBit.find_by_anchor_perms(objType, self, GetNode('V/Administer/Edit')).values_list('id', flat=True)
    getEditable_ids.get_or_create_token(('self',)) # Currently very difficult to determine type, given anchor
    getEditable_ids.depend_on_row(lambda:UserBit, lambda bit: {} if bit.user_id is None else {'self': bit.user},
                                                  lambda bit: bit.applies_to_verb('V/Administer/Edit'))

    def getEditable(self, objType):
        return objType.objects.filter(id__in=self.getEditable_ids(objType))

    def canEdit(self, object):
        return UserBit.UserHasPerms(self, object.anchor, GetNode('V/Administer/Edit'), datetime.now())

    def updateOnsite(self, request):
        if 'user_morph' in request.session:
            if request.session['user_morph']['onsite'] == True:
                self.onsite_local = True
                self.other_user   = True
                self.onsite_retTitle = request.session['user_morph']['retTitle']
                return True
            elif request.session['user_morph']['olduser_id'] is not None:
                self.other_user = True
                return False
        else:
            self.onsite_local = False
            self.other_user   = False
            return False


    def switch_to_user(self, request, user, retUrl, retTitle, onsite = False):
        user_morph = {'olduser_id' : self.id,
                      'retUrl'  : retUrl,
                      'retTitle': retTitle,
                      'onsite'  : onsite}

        if type(user) == ESPUser:
            user = user.getOld()
        logout(request)
        user.backend = 'django.contrib.auth.backends.ModelBackend'
        login(request, user)

        request.session['user_morph'] = user_morph

    def get_old(self, request):
        if not 'user_morph' in request.session:
            return False
        return ESPUser.objects.get(id=request.session['user_morph']['olduser_id'])

    def switch_back(self, request):
        if not 'user_morph' in request.session:
            raise ESPError(), 'Error: You were not another user to begin with!'

        retUrl   = request.session['user_morph']['retUrl']
        new_user = self.get_old(request)
        del request.session['user_morph']
        logout(request)

        if type(new_user) == ESPUser:
            old_user = new_user.getOld()
        old_user.backend = 'django.contrib.auth.backends.ModelBackend'

        login(request, old_user)

        return retUrl

    def get_msg_vars(self, otheruser, key):
        """ This function will be called when rendering a message. """
        if key == 'first_name':
            return otheruser.first_name
        elif key == 'last_name':
            return otheruser.last_name
        elif key == 'name':
            return ESPUser(otheruser).name()
        elif key == 'recover_url':
            return 'http://www.stanfordesp.org/myesp/recoveremail/?code=%s' % \
                         otheruser.password
        elif key == 'recover_query':
            return "?code=%s" % otheruser.password
        elif key == 'username':
            return otheruser.username
        return ''

    def getTaughtClasses(self, program = None):
        """ Return all the taught classes for this user. If program is specified, return all the classes under
            that class. For most users this will return an empty queryset. """
        if program is None:
            return self.getTaughtClassesAll()
        else:
            return self.getTaughtClassesFromProgram(program)

    @cache_function
    def getTaughtClassesFromProgram(self, program):
        from esp.program.models import ClassSubject, Program # Need the Class object.

        #   Why is it that we had a find_by_anchor_perms function again?
        tr_node = GetNode('V/Flags/Registration/Teacher')
        all_classes = ClassSubject.objects.filter(anchor__userbit_qsc__verb__id=tr_node.id, anchor__userbit_qsc__user=self).distinct()

        if type(program) != Program: # if we did not receive a program
            error("Expects a real Program object. Not a `"+str(type(program))+"' object.")
        else:
            return all_classes.filter(parent_program = program)
    getTaughtClassesFromProgram.depend_on_row(lambda:UserBit, lambda bit: {'self': bit.user, 'program': Program.objects.get(anchor=bit.qsc.parent.parent)},
                                                              lambda bit: bit.verb_id == GetNode('V/Flags/Registration/Teacher').id and
                                                                          bit.qsc.parent.name == 'Classes' and
                                                                          bit.qsc.parent.parent.program_set.count() > 0 )
    getTaughtClassesFromProgram.depend_on_row(lambda:ClassSubject, lambda cls: {'program': cls.parent_program}) # TODO: auto-row-thing...

    @cache_function
    def getTaughtClassesAll(self):
        from esp.program.models import ClassSubject # Need the Class object.
        
        #   Why is it that we had a find_by_anchor_perms function again?
        tr_node = GetNode('V/Flags/Registration/Teacher')
        return ClassSubject.objects.filter(anchor__userbit_qsc__verb__id=tr_node.id, anchor__userbit_qsc__user=self).distinct()
    getTaughtClassesAll.depend_on_row(lambda:UserBit, lambda bit: {'self': bit.user},
                                                      lambda bit: bit.verb_id == GetNode('V/Flags/Registration/Teacher').id and
                                                                  bit.qsc.parent.name == 'Classes' and
                                                                  bit.qsc.parent.parent.program_set.count() > 0 )
    getTaughtClassesAll.depend_on_model(lambda:ClassSubject) # should filter by teachers... eh.


    def getTaughtSections(self, program = None):
        if program is None:
            return self.getTaughtSectionsAll()
        else:
            return self.getTaughtSectionsFromProgram(program)

    @cache_function
    def getTaughtSectionsAll(self):
        from esp.program.models import ClassSection
        classes = list(self.getTaughtClassesAll())
        return ClassSection.objects.filter(parent_class__in=classes)
    getTaughtSectionsAll.depend_on_model(lambda:ClassSection)
    getTaughtSectionsAll.depend_on_cache(getTaughtClassesAll, lambda self=wildcard, **kwargs:
                                                              {'self':self})
    @cache_function
    def getTaughtSectionsFromProgram(self, program):
        from esp.program.models import ClassSection
        classes = list(self.getTaughtClasses(program))
        return ClassSection.objects.filter(parent_class__in=classes)
    getTaughtSectionsFromProgram.get_or_create_token(('program',))
    getTaughtSectionsFromProgram.depend_on_row(lambda:ClassSection, lambda instance: {'program': instance.parent_program})
    getTaughtSectionsFromProgram.depend_on_cache(getTaughtClassesFromProgram, lambda self=wildcard, program=wildcard, **kwargs:
                                                                              {'self':self, 'program':program})

    def getTaughtTime(self, program = None, include_scheduled = True, round_to = 0.0):
        """ Return the time taught as a timedelta. If a program is specified, return the time taught for that program.
            If include_scheduled is given as False, we don't count time for already-scheduled classes.
            Rounds to the nearest round_to (if zero, doesn't round at all). """
        user_sections = self.getTaughtSections(program)
        total_time = timedelta()
        round_to = float( round_to )
        if round_to:
            rounded_hours = lambda x: round_to * round( float( x ) / round_to )
        else:
            rounded_hours = lambda x: float( x )
        for s in user_sections:
            if include_scheduled or (s.start_time() is None):
                total_time = total_time + timedelta(hours=rounded_hours(s.duration))
        return total_time

    @staticmethod
    def getUserFromNum(first, last, num):
        if num == '':
            num = 0
        try:
            num = int(num)
        except:
            raise ESPError(), 'Could not find user "%s %s"' % (first, last)
        users = User.objects.filter(last_name__iexact = last,
                                    first_name__iexact = first).order_by('id')
        if len(users) <= num:
            raise ESPError(False), '"%s %s": Unknown User' % (first, last)
        return ESPUser(users[num])

    @staticmethod
    def getTypes():
        """ Get a list of the different roles an ESP user can have. By default there are four rols,
            but there can be more. (Returns ['Student','Teacher','Educator','Guardian']. """

        return ['Student','Teacher','Educator','Guardian']

    @staticmethod
    def getAllOfType(strType, QObject = True):
        types = ['Student', 'Teacher','Guardian','Educator']

        if strType not in types:
            raise ESPError(), "Invalid type to find all of."

        Q_useroftype      = Q(userbit__verb = GetNode('V/Flags/UserRole/'+strType)) &\
                            Q(userbit__qsc = GetNode('Q'))                          &\
                            UserBit.not_expired('userbit')

        if QObject:
            return Q_useroftype

        else:
            return User.objects.filter(Q_useroftype)

    @cache_function
    def getAvailableTimes(self, program, ignore_classes=False):
        """ Return a list of the Event objects representing the times that a particular user
            can teach for a particular program. """
        from esp.resources.models import Resource
        from esp.cal.models import Event

        valid_events = Event.objects.filter(resource__user=self, anchor=program.anchor)

        if ignore_classes:
            #   Subtract out the times that they are already teaching.
            other_sections = self.getTaughtSections(program)

            other_times = [sec.meeting_times.values_list('id', flat=True) for sec in other_sections]
            for lst in other_times:
                valid_events = valid_events.exclude(id__in=lst)

        return valid_events
    getAvailableTimes.get_or_create_token(('self', 'program',))
    getAvailableTimes.depend_on_cache(getTaughtSectionsFromProgram,
            lambda self=wildcard, program=wildcard, **kwargs:
                 {'self':self, 'program':program, 'ignore_classes':True})
    # FIXME: Really should take into account section's teachers...
    # even though that shouldn't change often
    getAvailableTimes.depend_on_m2m(lambda:ClassSection, 'meeting_times', lambda sec, event: {'program': sec.parent_program})
    getAvailableTimes.depend_on_row(lambda:Resource, lambda resource:
                                        # FIXME: What if resource.event.anchor somehow isn't a program?
                                        # Probably want a helper method return a special "nothing" object (XXX: NOT None)
                                        # and have key_sets discarded if they contain it
                                        {'program': Program.objects.get(anchor=resource.event.anchor),
                                            'self': resource.user})
    # Should depend on Event as well... IDs are safe, but not necessarily stored objects (seems a common occurence...)
    # though Event shouldn't change much

    def clearAvailableTimes(self, program):
        """ Clear all resources indicating this teacher's availability for a program """
        from esp.resources.models import Resource

        Resource.objects.filter(user=self, event__anchor=program.anchor).delete()

    def addAvailableTime(self, program, timeslot):
        from esp.resources.models import Resource, ResourceType

        # if program.anchor is not timeslot.anchor:
        #    BADNESS

        r = Resource()
        r.user = self
        r.event = timeslot
        r.name = 'Teacher Availability, %s at %s' % (self.name(), timeslot.short_description)
        r.res_type = ResourceType.get_or_create('Teacher Availability')
        r.save()

    def getApplication(self, program, create=True):
        from esp.program.models.app_ import StudentApplication
        
        apps = StudentApplication.objects.filter(user=self, program=program)
        if apps.count() == 0:
            if create:
                app = StudentApplication(user=self, program=program)
                app.save()
                return app
            else:
                return None
        else:
            return apps[0]

    def getClasses(self, program=None, verbs=None):
        from esp.program.models import ClassSubject
        csl = self.getSections(program, verbs)
        pc_ids = [c.parent_class.id for c in csl]
        return ClassSubject.objects.filter(id__in=pc_ids)

    def getAppliedClasses(self, program=None):
        #   If priority registration is enabled, add in more verbs.
        if program:
            scrmi = program.getModuleExtension('StudentClassRegModuleInfo')
            verb_list = scrmi.reg_verbs(uris=True)
        else:
            verb_list = ['/Applied']
            
        return self.getClasses(program, verbs=verb_list)

    def getEnrolledClasses(self, program=None, request=None):
        """ A new version of getEnrolledClasses that accepts arbitrary registration
        verbs.  If it's too slow we can implement caching like in previous SVN
        revisions. """
        return self.getClasses(program, verbs=['/Enrolled'])

    def getSections(self, program=None, verbs=None):
        """ Since enrollment is not the only way to tie a student to a ClassSection,
        here's a slightly more general function for finding who belongs where. """
        from esp.program.models import ClassSection

        if program:
            qsc_base = program.anchor
        else:
            qsc_base = GetNode('Q')

        if not verbs:
            verb_base = GetNode('V/Flags/Registration')

            csl = ClassSection.objects.filter(QTree(anchor__below=qsc_base,
                                                    anchor__userbit_qsc__verb__below=verb_base)
                                              & Q( anchor__userbit_qsc__user=self,
                                                   anchor__userbit_qsc__enddate__gte=datetime.now())).distinct()

        else:
            verb_uris = ('V/Flags/Registration' + verb_str for verb_str in verbs)

            csl = ClassSection.objects.filter(QTree(anchor__below=qsc_base)
                                              & Q(anchor__userbit_qsc__enddate__gte=datetime.now()),
                                              Q(anchor__userbit_qsc__user=self,
                                                anchor__userbit_qsc__verb__uri__in=verb_uris)
                                              ).distinct()


        return csl

    def getEnrolledSections(self, program=None):
        return self.getSections(program, verbs=['/Enrolled'])

    def getRegistrationPriority(self, timeslots):
        """ Finds the highest available priority level for this user across the supplied timeslots. 
            Returns 0 if the student is already enrolled in one or more of the timeslots. """
        from esp.program.models import Program, RegistrationProfile

        if len(timeslots) < 1:
            return 0

        prog = Program.objects.get(anchor=timeslots[0].anchor)
        prereg_sections = RegistrationProfile.getLastForProgram(self, prog).preregistered_classes()

        priority_dict = {}
        for t in timeslots:
            priority_dict[t.id] = []

        for sec in prereg_sections:
            cv = sec.getRegVerbs(self)
            smt = sec.meeting_times.all()
            for t in smt:
                if t.id in priority_dict:
                    for v in cv:
                        if v.parent.name == 'Priority':
                            priority_dict[t.id].append(int(v.name))
                        elif v.name == 'Enrolled':
                            return 0
        #   Now priority_dict is a dictionary where the keys are timeslot IDs and the values
        #   are lists of taken priority levels.  Merge those and find the lowest positive
        #   integer not in that list.
        all_priorities = []
        for key in priority_dict:
            all_priorities += priority_dict[key]

        priority = 1
        while priority in all_priorities:
            priority += 1

        return priority

    def isEnrolledInClass(self, clsObj, request=None):
        verb_str = 'V/Flags/Registration/Enrolled'
        if request:
            verb = request.get_node(verb_str)
        else:
            verb = GetNode(verb_str)

        return UserBit.UserHasPerms(self, clsObj.anchor, verb)

    def canAdminister(self, nodeObj):
        return UserBit.UserHasPerms(self, nodeObj.anchor, GetNode('V/Administer'))

    def canRegToFullProgram(self, nodeObj):
        return UserBit.UserHasPerms(self, nodeObj.anchor, GetNode('V/Flags/RegAllowed/ProgramFull'))

    def hasFinancialAid(self, anchor):
        from esp.program.models import Program, FinancialAidRequest
        progs = [p['id'] for p in Program.objects.filter(anchor=anchor).values('id')]
        apps = FinancialAidRequest.objects.filter(user=self, program__in=progs)
        for a in apps:
            if a.approved:
                return True
        return False

    def paymentStatus(self, anchor=None):
        """ Returns a tuple of (has_paid, status_str, amount_owed, line_items) to indicate
        the user's payment obligations to ESP:
        -   has_paid: True or False, indicating whether any money is owed to
            the accounts under the specified anchor
        -   status: A string briefly explaining the status of the transactions
        -   amount_owed: A Decimal for the amount they need to pay
        -   line_items: A list of the relevant line items
        """
        from esp.accounting_docs.models import Document
        from esp.accounting_core.models import LineItem, Transaction

        if anchor is None:
            anchor = GetNode('Q/Programs')

        receivable_parent = GetNode('Q/Accounts/Receivable')
        realized_parent = GetNode('Q/Accounts/Realized')

        #   We have to check both complete and incomplete documents belonging to the anchor.
        docs = Document.objects.filter(user=self, anchor__rangestart__gte=anchor.rangestart, anchor__rangeend__lte=anchor.rangeend)

        li_list = []
        for d in docs:
            li_list += list(d.txn.lineitem_set.all())

        amt_charged = 0
        amt_expected = 0
        amt_paid = 0
        #   Compute amount charged by looking at line items posted under the specified anchor.
        #   Compute amount expected by looking at line items posted to Accounts Receivable.
        #   Compute amount paid by looking at line items posted to Accounts Realized.
        #   Exclude duplicate line items.  We may want to remove this soon, but it was
        #   a necessity for HSSP/Spark.   -Michael
        previous_li = []
        for li in li_list:
            li_str = '%.2f,%d' % (li.amount, li.anchor.id)
            if li_str not in previous_li:
                previous_li.append(li_str)
            else:
                continue

            if li.anchor in anchor:
                amt_charged -= li.amount
            if li.anchor in receivable_parent:
                amt_expected += li.amount
            if li.anchor in realized_parent:
                amt_paid += li.amount
        has_paid = False
        status = 'Unknown'
        if amt_charged == 0:
            status = 'No charges'
        elif amt_expected != 0:
            if amt_paid == 0:
                status = 'Pending/Unpaid'
            else:
                status = 'Partially paid'
        elif amt_charged > 0 and amt_paid == 0:
            status = 'Unpaid'
        else:
            status = 'Fully paid'
            has_paid = True

        amt_owed = amt_charged - amt_paid
        return (has_paid, status, amt_owed, li_list)

    has_paid = lambda x, y: x.paymentStatus(y)[0]
    payment_status_str = lambda x, y: x.paymentStatus(y)[1]
    amount_owed = lambda x, y: x.paymentStatus(y)[2]
    line_items = lambda x, y: x.paymentStatus(y)[3]

    def isOnsite(self, program = None):
        verb = GetNode('V/Registration/OnSite')
        if program is None:
            return (hasattr(self, 'onsite_local') and self.onsite_local is True) or \
                   UserBit.objects.user_has_verb(self, verb)
        else:
            return (hasattr(self, 'onsite_local') and self.onsite_local is True) or \
                    UserBit.UserHasPerms(self, program.anchor, verb)

    def recoverPassword(self):
        # generate the ticket, send the email.
        from django.contrib.sites.models import Site
        from django.conf import settings

        # we have a lot of users with no email (??)
        #  let's at least display a sensible error message
        if self.email.strip() == '':
            raise ESPError(), 'User %s has blank email address; cannot recover password. Please contact webmasters to reset your password.' % self.username

        # email addresses
        to_email = ['%s <%s>' % (self.name(), self.email)]
        from_email = settings.SERVER_EMAIL

        # create the ticket
        ticket = PasswordRecoveryTicket.new_ticket(self)

        # email subject
        domainname = Site.objects.get_current().domain
        subject = '[ESP] Your Password Recovery For '+domainname

        # generate the email text
        t = loader.get_template('email/password_recover')
        msgtext = t.render(Context({'user': self,
                                    'ticket': ticket,
                                    'domainname': domainname}))

        # Do NOT fail_silently. We want to know if there's a problem.
        send_mail(subject, msgtext, from_email, to_email)


    def isAdministrator(self, anchor_object = None):
        if anchor_object is None:
            return UserBit.objects.user_has_verb(self, GetNode('V/Administer'))
        else:
            if hasattr(anchor_object, 'anchor'):
                anchor = anchor_object.anchor
            else:
                anchor = anchor_object

            return UserBit.UserHasPerms(self, anchor, GetNode('V/Administer'))

    isAdmin = isAdministrator

    @classmethod
    def create_membership_methods(cls):
        """
        Creates the methods such as isTeacher that determins whether
        or not the user is a member of that user class.
        """
        user_classes = ('Teacher','Guardian','Educator','Officer','Student')
        overrides = {'Officer': 'Administrator'}
        for user_class in user_classes:
            method_name = 'is%s' % user_class
            bit_name = 'V/Flags/UserRole/%s' % overrides.get(user_class, user_class)
            property_name = '_userclass_%s' % user_class
            def method_gen(bit_name, property_name):
                def _new_method(user):
                    if not hasattr(user, property_name):
                        setattr(user, property_name, bool(UserBit.UserHasPerms(user, GetNode('Q'),
                                                                          GetNode(bit_name))))
                    return getattr(user, property_name)

                _new_method.__name__ = method_name
                _new_method.__doc__ = "Returns ``True`` if the user is a %s and False otherwise." % user_class

                return _new_method

            setattr(cls, method_name, method_gen(bit_name, property_name))

    def canEdit(self, nodeObj):
        """Returns True or False if the user can edit the node object"""
        # Axiak
        return UserBit.UserHasPerms(self, nodeObj.anchor, GetNode('V/Administer/Edit'))

    def getMiniBlogEntries(self):
        """Return all miniblog posts this person has V/Subscribe bits for"""
        # Axiak 12/17
        from esp.miniblog.models import Entry
        return UserBit.find_by_anchor_perms(Entry, self, GetNode('V/Subscribe')).order_by('-timestamp')

    @staticmethod
    def isUserNameTaken(username):
        return len(User.objects.filter(username=username.lower()).values('id')[:1]) > 0

    @staticmethod
    def current_schoolyear():
        now = datetime.now()
        curyear = now.year
        if datetime(curyear, 6, 1) > now:
            schoolyear = curyear
        else:
            schoolyear = curyear + 1
        return schoolyear

    def getGrade(self, program = None):
        if hasattr(self, '_grade'):
            return self._grade
        grade = 0
        if self.isStudent():
            if program is None:
                regProf = self.getLastProfile()
            else:
                from esp.program.models import RegistrationProfile
                regProf = RegistrationProfile.getLastForProgram(self,program)
            if regProf and regProf.student_info:
                if regProf.student_info.graduation_year:
                    grade =  ESPUser.gradeFromYOG(regProf.student_info.graduation_year)

        self._grade = grade

        return grade

    def currentSchoolYear(self):
        return ESPUser.current_schoolyear()-1

    @staticmethod
    def gradeFromYOG(yog):
        schoolyear = ESPUser.current_schoolyear()
        try:
            yog        = int(yog)
        except:
            return 0
        return schoolyear + 12 - yog

    @staticmethod
    def YOGFromGrade(grade):
        schoolyear = ESPUser.current_schoolyear()
        try:
            grade = int(grade)
        except:
            return 0

        return schoolyear + 12 - grade


ESPUser.create_membership_methods()

ESPUser._meta.pk.attname = "id"
ESPUser._meta.local_fields[0].column = "id"


shirt_sizes = ('S', 'M', 'L', 'XL', 'XXL')
shirt_sizes = tuple([('14/16', '14/16 (XS)')] + zip(shirt_sizes, shirt_sizes))
shirt_types = (('M', 'Plain'), ('F', 'Fitted (for women)'))

class StudentInfo(models.Model):
    """ ESP Student-specific contact information """
    user = AjaxForeignKey(User, blank=True, null=True)
    graduation_year = models.PositiveIntegerField(blank=True, null=True)
    school = models.CharField(max_length=256,blank=True, null=True)
    dob = models.DateField(blank=True, null=True)
    studentrep = models.BooleanField(blank=True, default = False)
    studentrep_expl = models.TextField(blank=True, null=True)
    heardofesp = models.TextField(blank=True, null=True)
# removing shirt information, because this confused people.
#    shirt_size = models.CharField(max_length=5, blank=True, choices=shirt_sizes, null=True)
#    shirt_type = models.CharField(max_length=20, blank=True, choices=shirt_types, null=True)

    class Meta:
        app_label = 'users'
        db_table = 'users_studentinfo'

    @classmethod
    def ajax_autocomplete(cls, data):
        names = data.strip().split(',')
        last = names[0]

        query_set = cls.objects.filter(user__last_name__istartswith = last.strip())

        if len(names) > 1:
            first  = ','.join(names[1:])
            if len(first.strip()) > 0:
                query_set = query_set.filter(user__first_name__istartswith = first.strip())

        query_set = query_set[:10]

        values = query_set.values('user', 'school', 'graduation_year', 'id')
        #   values = query_set.order_by('user__last_name','user__first_name','id').values('user', 'school', 'graduation_year', 'id')

        for value in values:
            value['user'] = User.objects.get(id=value['user'])
            value['ajax_str'] = '%s - %s %d' % (ESPUser(value['user']).ajax_str(), value['school'], value['graduation_year'])
        return values

    def ajax_str(self):
        return "%s - %s %d" % (ESPUser(self.user).ajax_str(), self.school, self.graduation_year)

    def updateForm(self, form_dict):
        STUDREP_VERB = GetNode('V/Flags/UserRole/StudentRepRequest')
        STUDREP_QSC  = GetNode('Q')
        form_dict['graduation_year'] = self.graduation_year
        form_dict['school']          = self.school
        form_dict['dob']             = self.dob
#        form_dict['shirt_size']      = self.shirt_size
#        form_dict['shirt_type']      = self.shirt_type
        form_dict['heardofesp']      = self.heardofesp
        form_dict['studentrep_expl'] = self.studentrep_expl
        form_dict['studentrep']      = UserBit.UserHasPerms(user = self.user,
                                                            qsc  = STUDREP_QSC,
                                                            verb = STUDREP_VERB)
        return form_dict

    @staticmethod
    def addOrUpdate(curUser, regProfile, new_data):
        """ adds or updates a StudentInfo record """
        STUDREP_VERB = GetNode('V/Flags/UserRole/StudentRepRequest')
        STUDREP_QSC  = GetNode('Q')

        if regProfile.student_info is None:
            studentInfo = StudentInfo()
            studentInfo.user = curUser
        else:
            studentInfo = regProfile.student_info

        studentInfo.graduation_year = new_data['graduation_year']
        studentInfo.school          = new_data['school']
        studentInfo.dob             = new_data['dob']
        studentInfo.heardofesp      = new_data['heardofesp']
#        studentInfo.shirt_size      = new_data['shirt_size']
#        studentInfo.shirt_type      = new_data['shirt_type']
        studentInfo.studentrep_expl = new_data['studentrep_expl']
        studentInfo.save()
        if new_data['studentrep']:
            #   E-mail membership notifying them of the student rep request.
            subj = '[ESP Membership] Student Rep Request: ' + curUser.first_name + ' ' + curUser.last_name
            to_email = ['esp-membership@mit.edu']
            from_email = 'ESP Profile Editor <regprofile@esp.mit.edu>'
            t = loader.get_template('email/studentreprequest')
            msgtext = t.render(Context({'user': curUser, 'info': studentInfo, 'prog': regProfile.program}))
            send_mail(subj, msgtext, from_email, to_email, fail_silently = True)

            #   Add the user bit representing a student rep request.
            #   The membership coordinator has to make the 'real' student rep bit.
            UserBit.objects.get_or_create(user = curUser,
                                          verb = STUDREP_VERB,
                                          qsc  = STUDREP_QSC,
                                          recursive = False)
        else:
            UserBit.objects.filter(user = curUser,
                                   verb = STUDREP_VERB,
                                   qsc  = STUDREP_QSC).delete()
        return studentInfo

    def __unicode__(self):
        username = "N/A"
        if self.user != None:
            username = self.user.username
        return 'ESP Student Info (%s) -- %s' % (username, str(self.school))

    class Admin:
        search_fields = ['user__first_name','user__last_name','user__username']

class TeacherInfo(models.Model):
    """ ESP Teacher-specific contact information """
    user = AjaxForeignKey(User, blank=True, null=True)
<<<<<<< HEAD
    graduation_year = models.CharField(max_length=4, blank=True, null=True)
=======
    graduation_year_int = models.IntegerField(help_text='Enter 1 for a grad student, or 0 if not applicable.')
>>>>>>> 4d7d978a
    college = models.CharField(max_length=128,blank=True, null=True)
    major = models.CharField(max_length=32,blank=True, null=True)
    bio = models.TextField(blank=True, null=True)
    shirt_size = models.CharField(max_length=5, blank=True, choices=shirt_sizes, null=True)
    shirt_type = models.CharField(max_length=20, blank=True, choices=shirt_types, null=True)

    @staticmethod
    def _graduation_year_pretty(gy_int):
        if gy_int == 0:
            return u'N/A'
        if gy_int == 1:
            return u'G'
        return unicode(gy_int)
    def _graduation_year_get(self):
        return TeacherInfo._graduation_year_pretty(self.graduation_year_int)
    def _graduation_year_set(self, value):
        if value == 'G':
            self.graduation_year_int = 1
        else:
            try:
                self.graduation_year_int = abs(int(value))
            except:
                self.graduation_year_int = 0
    graduation_year = property( _graduation_year_get, _graduation_year_set )

    class Meta:
        app_label = 'users'
        db_table = 'users_teacherinfo'

    @classmethod
    def ajax_autocomplete(cls, data):
        names = data.strip().split(',')
        last = names[0]

        query_set = cls.objects.filter(user__last_name__istartswith = last.strip())

        if len(names) > 1:
            first  = ','.join(names[1:])
            if len(first.strip()) > 0:
                query_set = query_set.filter(user__first_name__istartswith = first.strip())

        query_set = query_set[:10]
        values = query_set.values('user', 'college', 'graduation_year_int', 'id')
        #   values = query_set.order_by('user__last_name','user__first_name','id').values('user', 'college', 'graduation_year_int', 'id')

        for value in values:
            value['user'] = User.objects.get(id=value['user'])
            value['graduation_year'] = cls._graduation_year_pretty( value['graduation_year_int'] )
            value['ajax_str'] = u'%s - %s %s' % (ESPUser(value['user']).ajax_str(), value['college'], value['graduation_year'])
        return values

    def ajax_str(self):
        return u'%s - %s %s' % (ESPUser(self.user).ajax_str(), self.college, self.graduation_year)

    def updateForm(self, form_dict):
        form_dict['graduation_year'] = self.graduation_year
        form_dict['school']          = self.college
        form_dict['major']           = self.major
        form_dict['shirt_size']      = self.shirt_size
        form_dict['shirt_type']      = self.shirt_type
        return form_dict

    @staticmethod
    def addOrUpdate(curUser, regProfile, new_data):
        """ adds or updates a TeacherInfo record """
        if regProfile.teacher_info is None:
            teacherInfo = TeacherInfo()
            teacherInfo.user = curUser
        else:
            teacherInfo = regProfile.teacher_info
        teacherInfo.graduation_year = new_data['graduation_year']
        teacherInfo.college         = new_data['school']
        teacherInfo.major           = new_data['major']
        teacherInfo.shirt_size      = new_data['shirt_size']
        teacherInfo.shirt_type      = new_data['shirt_type']
        teacherInfo.save()
        return teacherInfo

    def __unicode__(self):
        username = ""
        if self.user != None:
            username = self.user.username
        return 'ESP Teacher Info (%s)' % username

    class Admin:
        search_fields = ['user__first_name','user__last_name','user__username']

class GuardianInfo(models.Model):
    """ ES Guardian-specific contact information """
    user = AjaxForeignKey(User, blank=True, null=True)
    year_finished = models.PositiveIntegerField(blank=True, null=True)
    num_kids = models.PositiveIntegerField(blank=True, null=True)

    class Meta:
        app_label = 'users'
        db_table = 'users_guardianinfo'

    @classmethod
    def ajax_autocomplete(cls, data):
        names = data.strip().split(',')
        last = names[0]

        query_set = cls.objects.filter(user__last_name__istartswith = last.strip())

        if len(names) > 1:
            first  = ','.join(names[1:])
            if len(first.strip()) > 0:
                query_set = query_set.filter(user__first_name__istartswith = first.strip())
        query_set = query_set[:10]
        values = query_set.values('user', 'year_finished', 'num_kids', 'id')
        #   values = query_set.order_by('user__last_name','user__first_name','id').values('user', 'year_finished', 'num_kids', 'id')

        for value in values:
            value['user'] = User.objects.get(id=value['user'])
            value['ajax_str'] = '%s - %s %d' % (ESPUser(value['user']).ajax_str(), value['year_finished'], value['num_kids'])
        return values

    def ajax_str(self):
        return "%s - %s %d" % (ESPUser(self.user).ajax_str(), self.year_finished, self.num_kids)

    def updateForm(self, form_dict):
        form_dict['year_finished'] = self.year_finished
        form_dict['num_kids']      = self.num_kids
        return form_dict

    @staticmethod
    def addOrUpdate(curUser, regProfile, new_data):
        """ adds or updates a GuardianInfo record """
        if regProfile.guardian_info is None:
            guardianInfo = GuardianInfo()
            guardianInfo.user = curUser
        else:
            guardianInfo = regProfile.guardian_info
        guardianInfo.year_finished = new_data['year_finished']
        guardianInfo.num_kids      = new_data['num_kids']
        guardianInfo.save()
        return guardianInfo

    def __unicode__(self):
        username = ""
        if self.user != None:
            username = self.user.username
        return 'ESP Guardian Info (%s)' % username

    class Admin:
        search_fields = ['user__first_name','user__last_name','user__username']


class EducatorInfo(models.Model):
    """ ESP Educator-specific contact information """
    user = AjaxForeignKey(User, blank=True, null=True)
    subject_taught = models.CharField(max_length=64,blank=True, null=True)
    grades_taught = models.CharField(max_length=16,blank=True, null=True)
    school = models.CharField(max_length=128,blank=True, null=True)
    position = models.CharField(max_length=64,blank=True, null=True)

    class Meta:
        app_label = 'users'
        db_table = 'users_educatorinfo'

    @classmethod
    def ajax_autocomplete(cls, data):
        names = data.strip().split(',')
        last = names[0]

        query_set = cls.objects.filter(user__last_name__istartswith = last.strip())

        if len(names) > 1:
            first  = ','.join(names[1:])
            if len(first.strip()) > 0:
                query_set = query_set.filter(user__first_name__istartswith = first.strip())
        query_set = query_set[:10]
        values = query_set.values('user', 'position', 'school', 'id')
        #   values = query_set.order_by('user__last_name','user__first_name','id').values('user', 'position', 'school', 'id')

        for value in values:
            value['user'] = User.objects.get(id=value['user'])
            value['ajax_str'] = '%s - %s %s' % (ESPUser(value['user']).ajax_str(), value['position'], value['school'])
        return values

    def ajax_str(self):
        return "%s - %s at %s" % (ESPUser(self.user).ajax_str(), self.position, self.school)

    def updateForm(self, form_dict):
        form_dict['subject_taught'] = self.subject_taught
        form_dict['grades_taught']  = self.grades_taught
        form_dict['school']         = self.school
        form_dict['position']       = self.position
        return form_dict

    @staticmethod
    def addOrUpdate(curUser, regProfile, new_data):
        """ adds or updates a EducatorInfo record """
        if regProfile.educator_info is None:
            educatorInfo = EducatorInfo()
            educatorInfo.user = curUser
        else:
            educatorInfo = regProfile.educator_info
        educatorInfo.subject_taught = new_data['subject_taught']
        educatorInfo.grades_taught  = new_data['grades_taught']
        educatorInfo.position       = new_data['position']
        educatorInfo.school         = new_data['school']
        educatorInfo.save()
        return educatorInfo

    def __unicode__(self):
        username = ""
        if self.user != None:
            username = self.user.username
        return 'ESP Educator Info (%s)' % username

    class Admin:
        search_fields = ['user__first_name','user__last_name','user__username']

class ZipCode(models.Model):
    """ Zip Code information """
    zip_code = models.CharField(max_length=5)
    latitude = models.DecimalField(max_digits=10, decimal_places = 6)
    longitude = models.DecimalField(max_digits=10, decimal_places = 6)

    class Meta:
        app_label = 'users'
        db_table = 'users_zipcode'

    def distance(self, other):
        """ Returns the distance from one point to another """
        import math

        earth_radius = 3963.1676 # From google...
        lat1 = math.radians(self.latitude)
        lon1 = math.radians(self.longitude)
        lat2 = math.radians(other.latitude)
        lon2 = math.radians(other.longitude)

        delta_lat = lat2 - lat1
        delta_lon = lon2 - lon1

        tmp = math.sin(delta_lat/2.0)**2 + \
              math.cos(lat1)*math.cos(lat2) * \
              math.sin(delta_lon/2.0)**2

        distance = 2 * math.atan2(math.sqrt(tmp), math.sqrt(1-tmp)) * \
                   earth_radius

        return distance

    def close_zipcodes(self, distance):
        """ Get a list of zip codes less than or equal to
            distance from this zip code. """
        from decimal import Decimal
        try:
            distance_decimal = Decimal(str(distance))
            distance_float = float(str(distance))
        except:
            raise ESPError(), '%s should be a valid decimal number!' % distance

        if distance < 0:
            distance *= -1

        oldsearches = ZipCodeSearches.objects.filter(zip_code = self,
                                                     distance = distance_decimal)

        if len(oldsearches) > 0:
            return oldsearches[0].zipcodes.split(',')

        all_zips = list(ZipCode.objects.exclude(id = self.id))
        winners  = [ self.zip_code ]

        winners += [ zipc.zip_code for zipc in all_zips
                     if self.distance(zipc) <= distance_float ]

        newsearch = ZipCodeSearches(zip_code = self,
                                    distance = distance,
                                    zipcodes = ','.join(winners))
        newsearch.save()
        return winners

    def __unicode__(self):
        return '%s (%s, %s)' % (self.zip_code,
                                self.longitude,
                                self.latitude)



class ZipCodeSearches(models.Model):
    zip_code = models.ForeignKey(ZipCode)
    distance = models.DecimalField(max_digits = 15, decimal_places = 3)
    zipcodes = models.TextField()

    class Meta:
        app_label = 'users'
        db_table = 'users_zipcodesearches'

    def __unicode__(self):
        return '%s Zip Codes that are less than %s miles from %s' % \
               (len(self.zipcodes.split(',')), self.distance, self.zip_code)

class ContactInfo(models.Model):
    """ ESP-specific contact information for (possibly) a specific user """
    user = AjaxForeignKey(User, blank=True, null=True)
    first_name = models.CharField(max_length=64)
    last_name = models.CharField(max_length=64)
    e_mail = models.EmailField('E-mail address', blank=True, null=True)
    phone_day = PhoneNumberField('Home phone',blank=True, null=True)
    phone_cell = PhoneNumberField('Cell phone',blank=True, null=True)
    phone_even = PhoneNumberField('Alternate phone',blank=True, null=True)
    address_street = models.CharField('Street address',max_length=100,blank=True, null=True)
    address_city = models.CharField('City',max_length=50,blank=True, null=True)
    address_state = USStateField('State',blank=True, null=True)
    address_zip = models.CharField('Zip code',max_length=5,blank=True, null=True)
    address_postal = models.TextField(blank=True,null=True)
    undeliverable = models.BooleanField(default=False)

    class Meta:
        app_label = 'users'
        db_table = 'users_contactinfo'

    def address(self):
        return '%s, %s, %s %s' % \
            (self.address_street,
             self.address_city,
             self.address_state,
             self.address_zip)

    def items(self):
        return self.__dict__.items()

    @classmethod
    def ajax_autocomplete(cls, data):
        names = data.strip().split(',')
        last = names[0]
        query_set = cls.objects.filter(last_name__istartswith = last.strip())
        if len(names) > 1:
            first  = ','.join(names[1:])
            if len(first.strip()) > 0:
                query_set = query_set.filter(first_name__istartswith = first.strip())
        values = query_set.order_by('last_name','first_name','id').values('first_name', 'last_name', 'e_mail', 'id')
        for value in values:
            value['ajax_str'] = '%s, %s (%s)' % (value['last_name'], value['first_name'], value['e_mail'])
        return values

        def ajax_str(self):
            return "%s, %s (%s)" % (self.last_name, self.first_name, self.e_mail)

    @staticmethod
    def addOrUpdate(regProfile, new_data, contactInfo, prefix='', curUser=None):
        """ adds or updates a ContactInfo record """
        if contactInfo is None:
            contactInfo = ContactInfo()
        for i in contactInfo.__dict__.keys():
            if i != 'user_id' and i != 'id' and new_data.has_key(prefix+i):
                contactInfo.__dict__[i] = new_data[prefix+i]
        if curUser is not None:
            contactInfo.user = curUser
        contactInfo.save()
        return contactInfo

    def updateForm(self, form_data, prepend=''):
        newkey = self.__dict__
        for key, val in newkey.items():
            if val and key != 'id':
                form_data[prepend+key] = val
        return form_data

    def save(self, *args, **kwargs):
        if self.id != None:
            try:
                old_self = ContactInfo.objects.get(id = self.id)
                if old_self.address_zip != self.address_zip or \
                        old_self.address_street != self.address_street or \
                        old_self.address_city != self.address_city or \
                        old_self.address_state != self.address_state:
                    self.address_postal = None
                    self.undeliverable = False
            except:
                pass
        if self.address_postal != None:
            self.address_postal = str(self.address_postal)

        super(ContactInfo, self).save(*args, **kwargs)

    def __unicode__(self):
        username = ""
        last_name, first_name = '', ''
        if self.user != None:
            username = self.user.username
        if self.first_name is not None:
            first_name = self.first_name
        if self.last_name is not None:
            last_name = self.last_name
        return first_name + ' ' + last_name + ' (' + username + ')'

    class Admin:
        search_fields = ['first_name','last_name','user__username']


class K12School(models.Model):
    """
    All the schools that we know about.
    """
    contact = AjaxForeignKey(ContactInfo, null=True,blank=True)
    school_type = models.TextField(blank=True,null=True)
    grades      = models.TextField(blank=True,null=True)
    school_id   = models.CharField(max_length=128,blank=True,null=True)
    contact_title = models.TextField(blank=True,null=True)
    name          = models.TextField(blank=True,null=True)

    class Meta:
        app_label = 'users'
        db_table = 'users_k12school'

    def __unicode__(self):
        if self.contact_id:
            return '"%s" in %s, %s' % (self.name, self.contact.address_city,
                                       self.contact.address_state)
        else:
            return '"%s"' % self.name

    class Admin:
        pass


def GetNodeOrNoBits(nodename, user = AnonymousUser(), verb = None, create=True):
    """ Get the specified node.  Create it only if the specified user has create bits on it """

    DEFAULT_VERB = 'V/Administer/Edit'

    # get a node, if it exists, return it.
    try:
        node = DataTree.get_by_uri(nodename)
        return node
    except:
        pass


    # if we weren't given a verb, use the default one
    if verb == None:
        verb = GetNode(DEFAULT_VERB)

    # get the lowest parent that exists
    lowest_parent = get_lowest_parent(nodename)

    if UserBit.UserHasPerms(user, lowest_parent, verb, recursive_required = True):
        if create:
            # we can now create it
            return GetNode(nodename)
        else:
            raise DataTree.NoSuchNodeException(lowest_parent, nodename)
    else:
        # person not allowed to
        raise PermissionDenied


class PersistentQueryFilter(models.Model):
    """ This class stores generic query filters persistently in the database, for retrieval (by ID, presumably) and
        to pass the query along to multiple pages and retrival (et al). """
    item_model   = models.CharField(max_length=256)            # A string representing the model, for instance User or Program
    q_filter     = models.TextField()                         # A string representing a query filter
    sha1_hash    = models.CharField(max_length=256)            # A sha1 hash of the string representing the query filter
    create_ts    = models.DateTimeField(auto_now_add = True)  # The create timestamp
    useful_name  = models.CharField(max_length=1024, blank=True, null=True) # A nice name to apply to this filter.

    class Meta:
        app_label = 'users'
        db_table = 'users_persistentqueryfilter'

    @staticmethod
    def create_from_Q(item_model, q_filter, description = ''):
        """ The main constructor, please call this. """
        import hashlib
        dumped_filter = pickle.dumps(q_filter)
        foo, created = PersistentQueryFilter.objects.get_or_create(item_model = str(item_model),
                                                                   q_filter = dumped_filter,
                                                                   sha1_hash = hashlib.sha1(dumped_filter).hexdigest())
        foo.useful_name = description
        foo.save()
        return foo

    def get_Q(self):
        """ This will return the Q object that was passed into it. """
        try:
            QObj = pickle.loads(str(self.q_filter))
        except:
            raise ESPError(), 'Invalid Q object stored in database.'

        #   Do not include users if they have disabled their account.
        if self.item_model.find('auth.models.User') >= 0:
            QObj = QObj & Q(is_active=True)

        return QObj

    def getList(self, module):
        """ This will actually return the list generated from the filter applied
            to the live database. You must supply the model. If the model is not matched,
            it will become an error. """
        if str(module) != str(self.item_model):
            raise ESPError(), 'The module given does not match that of the persistent entry.'

        return module.objects.filter(self.get_Q())

    @staticmethod
    def getFilterFromID(id, model):
        """ This function will return a PQF object from the id given. """
        try:
            id = int(id)
        except:
            assert False, 'The query filter id given is invalid.'
        return PersistentQueryFilter.objects.get(id = id,
                                                 item_model = str(model))


    @staticmethod
    def getFilterFromQ(QObject, model, description = ''):
        """ This function will get the filter from the Q object. It will either create one
            or use an old one depending on whether it's been used. """

        import hashlib
        try:
            qobject_string = pickle.dumps(QObject)
        except:
            qobject_string = ''
        try:
            filterObj = PersistentQueryFilter.objects.get(sha1_hash = hashlib.sha1(qobject_string).hexdigest())#    pass
        except:
            filterObj = PersistentQueryFilter.create_from_Q(item_model  = model,
                                                            q_filter    = QObject,
                                                            description = description)
            filterObj.save() # create a new one.

        return filterObj

    def __unicode__(self):
        return str(self.useful_name)


class ESPUser_Profile(models.Model):
    user = AjaxForeignKey(User, unique=True)

    class Meta:
        app_label = 'users'
        db_table = 'users_espuser_profile'

    def prof(self):
        return ESPUser(self.user)

    class Admin:
        pass

    def __unicode__(self):
        return "ESPUser_Profile for user: %s" % str(self.user)

class PasswordRecoveryTicket(models.Model):
    """ A ticket for changing your password. """
    RECOVER_KEY_LEN = 30
    RECOVER_EXPIRE = 2 # number of days before it expires
    SYMBOLS = 'abcdefghijklmnopqrstuvwxyzABCDEFGHIJKLMNOPQRSTUVWXYZ0123456789'

    user = models.ForeignKey(User)
    recover_key = models.CharField(max_length=RECOVER_KEY_LEN)
    expire = models.DateTimeField(null=True)

    def __unicode__(self):
        return "Ticket for %s (expires %s): %s" % (self.user, self.expire, self.recover_key)

    @staticmethod
    def new_key():
        """ Generates a new random key. """
        import random
        key = "".join([random.choice(PasswordRecoveryTicket.SYMBOLS) for x in range(PasswordRecoveryTicket.RECOVER_KEY_LEN)])
        return key

    @staticmethod
    def new_ticket(user):
        """ Returns a new (saved) ticket for a specified user. """

        ticket = PasswordRecoveryTicket()
        ticket.user = user
        ticket.recover_key = PasswordRecoveryTicket.new_key()
        ticket.expire = datetime.now() + timedelta(days = PasswordRecoveryTicket.RECOVER_EXPIRE)

        ticket.save()
        return ticket

    @property
    def recover_url(self):
        """ The URL to recover the password. """
        return 'myesp/recoveremail/?code=%s' % self.recover_key

    @property
    def cancel_url(self):
        """ The URL to cancel the ticket. """
        return 'myesp/cancelrecover/?code=%s' % self.recover_key

    def change_password(self, username, password):
        """ If the ticket is valid, saves the password. """
        if not self.is_valid():
            return False
        if self.user.username != username:
            return False

        # Change the password
        self.user.set_password(password)
        self.user.save()

        # Invalidate all other tickets
        self.cancel_all(self.user)
        return True
    change_password.alters_data = True

    def is_valid(self):
        """ Check if the ticket is still valid, kill it if not. """
        if self.id is not None and datetime.now() < self.expire:
            return True
        else:
            self.cancel()
            return False
    ## technically alters data by calling cancel(), but templates
    ## should be fine with calling this one I guess
    # is_valid.alters_data = True

    def cancel(self):
        """ Cancel a ticket. """
        if self.id is not None:
            self.expire = datetime(1990, 8, 3)
            self.delete()
    cancel.alters_data = True

    @staticmethod
    def cancel_all(user):
        """ Cancel all tickets belong to user. """
        PasswordRecoveryTicket.objects.filter(user=user).delete()

class DBList(object):
    """ Useful abstraction for the list of users.
        Not meant for anything but users_get_list...
    """
    totalnum = False # we dont' know how many there are.
    key      = ''
    QObject  = None

    def count(self, override = False):
        """ This is used to count how many objects wer are talking about.
            If override is true, it will not retrieve the number from cache
            or from this instance. If it's true, it will try.
        """
        from esp.users.models import User

        cache_id = urlencode('DBListCount: %s' % (self.key))

        retVal   = cache.get(cache_id) # get the cached result
        if self.QObject: # if there is a q object we can just
            if not self.totalnum:
                if override:
                    self.totalnum = User.objects.filter(self.QObject).distinct().count()
                    cache.set(cache_id, self.totalnum, 60)
                else:
                    cachedval = cache.get(cache_id)
                    if cachedval is None:
                        self.totalnum = User.objects.filter(self.QObject).distinct().count()
                        cache.set(cache_id, self.totalnum, 60)
                    else:
                        self.totalnum = cachedval

            return self.totalnum
        else:
            return 0

    def id(self):
        """ The id is the same as the key, it is client-specified. """
        return self.key

    def __init__(self, **kwargs):
        self.__dict__ = kwargs

    def __cmp__(self, other):
        """ We are going to order by the size of our lists. """
        return cmp(self.count(), other.count())

    def __unicode__(self):
        return self.key




def install():
    """
    Installs some initial useful UserBits.
    This function should be idempotent: if run more than once consecutively,
    subsequent runnings should have no effect on the db.
    """

    # Populate UserBits from the stored list in initial_userbits.py
    from esp.users.initial_userbits import populateInitialUserBits
    populateInitialUserBits()

    if User.objects.count() == 1: # We just did a syncdb;
                                  # the one account is the admin account
        user = User.objects.all()[0]
        AdminUserBits = ( { "user": user,
                            "verb": GetNode("V/Administer"),
                            "qsc": GetNode("Q") },
                          { "user": user,
                            "verb": GetNode("V/Flags/UserRole/Administrator"),
                            "qsc": GetNode("Q"),
                            "recursive": False } )

        populateInitialUserBits(AdminUserBits)

# We can't import these earlier because of circular stuff...
from esp.users.models.userbits import UserBit
from esp.cal.models import Event
from esp.program.models import ClassSubject, ClassSection, Program
from esp.resources.models import Resource<|MERGE_RESOLUTION|>--- conflicted
+++ resolved
@@ -88,16 +88,7 @@
     class Meta:
         app_label = 'auth'
         db_table = 'auth_user'
-<<<<<<< HEAD
-
-        def __init__(self):
-            super(self, Meta).__init__()
-            self.pk.attname = "id"
-            self.local_fields[0].column = "id"
-
-=======
         
->>>>>>> 4d7d978a
     objects = ESPUserManager()
     # this will allow a casting from User to ESPUser:
     #      foo = ESPUser(bar)   <-- foo is now an ``ESPUser''
@@ -888,11 +879,7 @@
 class TeacherInfo(models.Model):
     """ ESP Teacher-specific contact information """
     user = AjaxForeignKey(User, blank=True, null=True)
-<<<<<<< HEAD
     graduation_year = models.CharField(max_length=4, blank=True, null=True)
-=======
-    graduation_year_int = models.IntegerField(help_text='Enter 1 for a grad student, or 0 if not applicable.')
->>>>>>> 4d7d978a
     college = models.CharField(max_length=128,blank=True, null=True)
     major = models.CharField(max_length=32,blank=True, null=True)
     bio = models.TextField(blank=True, null=True)
