
__author__    = "MIT ESP"
__date__      = "$DATE$"
__rev__       = "$REV$"
__license__   = "GPL v.2"
__copyright__ = """
This file is part of the ESP Web Site
Copyright (c) 2009 MIT ESP

The ESP Web Site is free software; you can redistribute it and/or
modify it under the terms of the GNU General Public License
as published by the Free Software Foundation; either version 2
of the License, or (at your option) any later version.

This program is distributed in the hope that it will be useful,
but WITHOUT ANY WARRANTY; without even the implied warranty of
MERCHANTABILITY or FITNESS FOR A PARTICULAR PURPOSE.  See the
GNU General Public License for more details.

You should have received a copy of the GNU General Public License
along with this program; if not, write to the Free Software
Foundation, Inc., 51 Franklin Street, Fifth Floor, Boston, MA  02110-1301, USA.

Contact Us:
ESP Web Group
MIT Educational Studies Program,
84 Massachusetts Ave W20-467, Cambridge, MA 02139
Phone: 617-253-4882
Email: web@esp.mit.edu
"""

from datetime import datetime, timedelta
from collections import defaultdict

from django.contrib.auth import logout, login, authenticate
from django.contrib.auth.models import User, AnonymousUser
from django.contrib.localflavor.us.models import USStateField, PhoneNumberField
from django.core.cache import cache
from django.core.exceptions import PermissionDenied
from django.core.mail import send_mail
from django.db import models
from django.db.models.query import Q, QuerySet
from django.http import HttpRequest
from django.template import Context, loader
from django.template.defaultfilters import urlencode

from esp.cal.models import Event
from esp.cache import cache_function, wildcard
from esp.datatree.models import *
from esp.db.fields import AjaxForeignKey
from esp.db.models.prepared import ProcedureManager
from esp.dblog.models import error
from esp.middleware import ESPError


try:
    import cPickle as pickle
except ImportError:
    import pickle


def user_get_key(user):
    """ Returns the key of the user, regardless of anything about the user object. """
    if user is None or type(user) == AnonymousUser or \
        (type(user) != User and type(user) != ESPUser) or \
         user.id is None:
        return 'None'
    else:
        return str(user.id)

def userBitCacheTime():
    return 300

def admin_required(func):
    def wrapped(request, *args, **kwargs):
        if not request.user or not request.user.is_authenticated() or not ESPUser(request.user).isAdministrator():
            raise PermissionDenied
        return func(request, *args, **kwargs)
    return wrapped


class UserAvailability(models.Model):
    user = AjaxForeignKey(User)
    event = models.ForeignKey(Event)
    role = AjaxForeignKey(DataTree)
    priority = models.DecimalField(max_digits=3, decimal_places=2, default='1.0')
    class Meta:
        db_table = 'users_useravailability'

    class Meta:
        db_table = 'users_useravailability'

    def __unicode__(self):
        return u'%s available as %s at %s' % (self.user.username, self.role.name, unicode(self.event))

    def save(self, *args, **kwargs):
        #   Assign default role if not set.
        #   Careful with this; the result may differ for users with multiple types.
        #   (With this alphabetical ordering, you get roles in the order: teacher, student, guardian, educator, administrator)
        if (not hasattr(self, 'role')) or self.role is None:
            queryset = self.user.userbit_set.filter(QTree(verb__below=GetNode('V/Flags/UserRole'))).order_by('-verb__name')
            if queryset.count() > 0:
                self.role = queryset[0].verb
        return super(UserAvailability, self).save(*args, **kwargs)


class ESPUserManager(ProcedureManager):
    pass

class ESPUser(User, AnonymousUser):
    """ Create a user of the ESP Website
    This user extends the auth.User of django"""

    class Meta:
        proxy = True
        
    objects = ESPUserManager()
    # this will allow a casting from User to ESPUser:
    #      foo = ESPUser(bar)   <-- foo is now an ``ESPUser''
    def __init__(self, userObj=None, *args, **kwargs):
        if isinstance(userObj, ESPUser):
            self.__olduser = userObj.getOld()
            self.__dict__.update(self.__olduser.__dict__)

        elif isinstance(userObj, (User, AnonymousUser)):
            self.__dict__ = userObj.__dict__
            self.__olduser = userObj

        elif userObj is not None or len(args) > 0:
            # Initializing a model using non-keyworded args is a horrible idea.
            # No clue why you'd do it, but I won't stop you. -ageng 2009-05-10
            User.__init__(self, userObj, *args, **kwargs)

        else:
            User.__init__(self, *args, **kwargs)

        self.other_user = False

    @classmethod
    def ajax_autocomplete(cls, data):
        names = data.strip().split(',')
        last = names[0]

        query_set = cls.objects.filter(last_name__istartswith = last.strip())

        if len(names) > 1:
            first  = ','.join(names[1:])
            if len(first.strip()) > 0:
                query_set = query_set.filter(first_name__istartswith = first.strip())

        values = query_set.order_by('last_name','first_name','id').values('first_name', 'last_name', 'username', 'id')

        for value in values:
            value['ajax_str'] = '%s, %s (%s)' % (value['last_name'], value['first_name'], value['username'])
        return values

    def ajax_str(self):
        return "%s, %s (%s)" % (self.last_name, self.first_name, self.username)

    def getOld(self):
        if not hasattr(self, "_ESPUser__olduser"):
            self.__olduser = User()
        self.__olduser.__dict__.update(self.__dict__)
        return self.__olduser

    def name(self):
        return '%s %s' % (self.first_name, self.last_name)

    def __cmp__(self, other):
        lastname = cmp(self.last_name.upper(), other.last_name.upper())
        if lastname == 0:
           return cmp(self.first_name.upper(), other.first_name.upper())
        return lastname

    def is_authenticated(self):
        return self.getOld().is_authenticated()

    def getVisible(self, objType):
        return UserBit.find_by_anchor_perms(objType, self, GetNode('V/Flags/Public'))

    def getLastProfile(self):
        # caching is handled in RegistrationProfile.getLastProfile
        # for coherence w.r.t clearing and more caching
        from esp.program.models import RegistrationProfile
        return RegistrationProfile.getLastProfile(self)

    @cache_function
    def getEditable_ids(self, objType, qsc=None):
        # As far as I know, fbap's cache is still screwy, so we'll retain this cache at a higher level for now --davidben, 2009-04-06
        return UserBit.find_by_anchor_perms(objType, self, GetNode('V/Administer/Edit'), qsc).values_list('id', flat=True)
    getEditable_ids.get_or_create_token(('self',)) # Currently very difficult to determine type, given anchor
    getEditable_ids.depend_on_row(lambda:UserBit, lambda bit: {} if bit.user_id is None else {'self': bit.user},
                                                  lambda bit: bit.applies_to_verb('V/Administer/Edit'))

    def getEditable(self, objType, qsc=None):
        return objType.objects.filter(id__in=self.getEditable_ids(objType, qsc))

    def canEdit(self, object):
        return UserBit.UserHasPerms(self, object.anchor, GetNode('V/Administer/Edit'), datetime.now())

    def updateOnsite(self, request):
        if 'user_morph' in request.session:
            if request.session['user_morph']['onsite'] == True:
                self.onsite_local = True
                self.other_user   = True
                self.onsite_retTitle = request.session['user_morph']['retTitle']
                return True
            elif request.session['user_morph']['olduser_id'] is not None:
                self.other_user = True
                return False
        else:
            self.onsite_local = False
            self.other_user   = False
            return False


    def switch_to_user(self, request, user, retUrl, retTitle, onsite = False):
        user_morph = {'olduser_id' : self.id,
                      'retUrl'  : retUrl,
                      'retTitle': retTitle,
                      'onsite'  : onsite}

        if type(user) == ESPUser:
            user = user.getOld()
        logout(request)
        user.backend = 'django.contrib.auth.backends.ModelBackend'
        login(request, user)

        request.session['user_morph'] = user_morph

    def get_old(self, request):
        if not 'user_morph' in request.session:
            return False
        return ESPUser.objects.get(id=request.session['user_morph']['olduser_id'])

    def switch_back(self, request):
        if not 'user_morph' in request.session:
            raise ESPError(), 'Error: You were not another user to begin with!'

        retUrl   = request.session['user_morph']['retUrl']
        new_user = self.get_old(request)
        del request.session['user_morph']
        logout(request)

        if type(new_user) == ESPUser:
            old_user = new_user.getOld()
        old_user.backend = 'django.contrib.auth.backends.ModelBackend'

        login(request, old_user)

        return retUrl

    def get_msg_vars(self, otheruser, key):
        """ This function will be called when rendering a message. """
        if key == 'first_name':
            return otheruser.first_name
        elif key == 'last_name':
            return otheruser.last_name
        elif key == 'name':
            return ESPUser(otheruser).name()
        elif key == 'recover_url':
            return 'http://www.stanfordesp.org/myesp/recoveremail/?code=%s' % \
                         otheruser.password
        elif key == 'recover_query':
            return "?code=%s" % otheruser.password
        elif key == 'username':
            return otheruser.username
        return ''

    def getTaughtClasses(self, program = None):
        """ Return all the taught classes for this user. If program is specified, return all the classes under
            that class. For most users this will return an empty queryset. """
        if program is None:
            return self.getTaughtClassesAll()
        else:
            return self.getTaughtClassesFromProgram(program)

    @cache_function
    def getTaughtClassesFromProgram(self, program):
        from esp.program.models import ClassSubject, Program # Need the Class object.

        #   Why is it that we had a find_by_anchor_perms function again?
        tr_node = GetNode('V/Flags/Registration/Teacher')
        all_classes = ClassSubject.objects.filter(anchor__userbit_qsc__verb__id=tr_node.id, anchor__userbit_qsc__user=self).distinct()

        if type(program) != Program: # if we did not receive a program
            error("Expects a real Program object. Not a `"+str(type(program))+"' object.")
        else:
            return all_classes.filter(parent_program = program)
    getTaughtClassesFromProgram.depend_on_row(lambda:UserBit, lambda bit: {'self': bit.user, 'program': Program.objects.get(anchor=bit.qsc.parent.parent)},
                                                              lambda bit: bit.verb_id == GetNode('V/Flags/Registration/Teacher').id and
                                                                          bit.qsc.parent.name == 'Classes' and
                                                                          bit.qsc.parent.parent.program_set.count() > 0 )
    getTaughtClassesFromProgram.depend_on_row(lambda:ClassSubject, lambda cls: {'program': cls.parent_program}) # TODO: auto-row-thing...

    @cache_function
    def getTaughtClassesAll(self):
        from esp.program.models import ClassSubject # Need the Class object.
        
        #   Why is it that we had a find_by_anchor_perms function again?
        tr_node = GetNode('V/Flags/Registration/Teacher')
        return ClassSubject.objects.filter(anchor__userbit_qsc__verb__id=tr_node.id, anchor__userbit_qsc__user=self).distinct()
    getTaughtClassesAll.depend_on_row(lambda:UserBit, lambda bit: {'self': bit.user},
                                                      lambda bit: bit.verb_id == GetNode('V/Flags/Registration/Teacher').id and
                                                                  bit.qsc.parent.name == 'Classes' and
                                                                  bit.qsc.parent.parent.program_set.count() > 0 )
    getTaughtClassesAll.depend_on_model(lambda:ClassSubject) # should filter by teachers... eh.

    @cache_function
    def getFullClasses_pretty(self, program):
        full_classes = [cls for cls in self.getTaughtClassesFromProgram(program) if cls.is_nearly_full()]
        return "\n".join([cls.emailcode()+": "+cls.title() for cls in full_classes])
    getFullClasses_pretty.depend_on_row(lambda:UserBit, lambda bit: {'self': bit.user},
                                                      lambda bit: bit.verb_id == GetNode('V/Flags/Registration/Teacher').id and
                                                                  bit.qsc.parent.name == 'Classes' and
                                                                  bit.qsc.parent.parent.program_set.count() > 0 )
    getFullClasses_pretty.depend_on_model(lambda:ClassSubject) # should filter by teachers... eh.


    def getTaughtSections(self, program = None):
        if program is None:
            return self.getTaughtSectionsAll()
        else:
            return self.getTaughtSectionsFromProgram(program)

    @cache_function
    def getTaughtSectionsAll(self):
        from esp.program.models import ClassSection
        classes = list(self.getTaughtClassesAll())
        return ClassSection.objects.filter(parent_class__in=classes)
    getTaughtSectionsAll.depend_on_model(lambda:ClassSection)
    getTaughtSectionsAll.depend_on_cache(getTaughtClassesAll, lambda self=wildcard, **kwargs:
                                                              {'self':self})
    @cache_function
    def getTaughtSectionsFromProgram(self, program):
        from esp.program.models import ClassSection
        classes = list(self.getTaughtClasses(program))
        return ClassSection.objects.filter(parent_class__in=classes)
    getTaughtSectionsFromProgram.get_or_create_token(('program',))
    getTaughtSectionsFromProgram.depend_on_row(lambda:ClassSection, lambda instance: {'program': instance.parent_program})
    getTaughtSectionsFromProgram.depend_on_cache(getTaughtClassesFromProgram, lambda self=wildcard, program=wildcard, **kwargs:
                                                                              {'self':self, 'program':program})

    def getTaughtTime(self, program = None, include_scheduled = True, round_to = 0.0):
        """ Return the time taught as a timedelta. If a program is specified, return the time taught for that program.
            If include_scheduled is given as False, we don't count time for already-scheduled classes.
            Rounds to the nearest round_to (if zero, doesn't round at all). """
        user_sections = self.getTaughtSections(program)
        total_time = timedelta()
        round_to = float( round_to )
        if round_to:
            rounded_hours = lambda x: round_to * round( float( x ) / round_to )
        else:
            rounded_hours = lambda x: float( x )
        for s in user_sections:
            if include_scheduled or (s.start_time() is None):
                total_time = total_time + timedelta(hours=rounded_hours(s.duration))
        return total_time

    @staticmethod
    def getUserFromNum(first, last, num):
        if num == '':
            num = 0
        try:
            num = int(num)
        except:
            raise ESPError(), 'Could not find user "%s %s"' % (first, last)
        users = User.objects.filter(last_name__iexact = last,
                                    first_name__iexact = first).order_by('id')
        if len(users) <= num:
            raise ESPError(False), '"%s %s": Unknown User' % (first, last)
        return ESPUser(users[num])

    @staticmethod
    def getTypes():
        """ Get a list of the different roles an ESP user can have. By default there are four rols,
            but there can be more. (Returns ['Student','Teacher','Educator','Guardian']. """

        return ['Student','Teacher','Educator','Guardian']

    @staticmethod
    def getAllOfType(strType, QObject = True):
        types = ['Student', 'Teacher','Guardian','Educator']

        if strType not in types:
            raise ESPError(), "Invalid type to find all of."

        Q_useroftype      = Q(userbit__verb = GetNode('V/Flags/UserRole/'+strType)) &\
                            Q(userbit__qsc = GetNode('Q'))                          &\
                            UserBit.not_expired('userbit')

        if QObject:
            return Q_useroftype

        else:
            return User.objects.filter(Q_useroftype)

    @cache_function
    def getAvailableTimes(self, program, ignore_classes=False):
        """ Return a list of the Event objects representing the times that a particular user
            can teach for a particular program. """
        from esp.resources.models import Resource
        from esp.cal.models import Event

        valid_events = Event.objects.filter(useravailability__user=self, anchor=program.anchor).order_by('start')

        if ignore_classes:
            #   Subtract out the times that they are already teaching.
            other_sections = self.getTaughtSections(program)

            other_times = [sec.meeting_times.values_list('id', flat=True) for sec in other_sections]
            for lst in other_times:
                valid_events = valid_events.exclude(id__in=lst)

        return valid_events
    getAvailableTimes.get_or_create_token(('self', 'program',))
    getAvailableTimes.depend_on_cache(getTaughtSectionsFromProgram,
            lambda self=wildcard, program=wildcard, **kwargs:
                 {'self':self, 'program':program, 'ignore_classes':True})
    # FIXME: Really should take into account section's teachers...
    # even though that shouldn't change often
    getAvailableTimes.depend_on_m2m(lambda:ClassSection, 'meeting_times', lambda sec, event: {'program': sec.parent_program})
    getAvailableTimes.depend_on_row(lambda:UserAvailability, lambda ua:
                                        # FIXME: What if resource.event.anchor somehow isn't a program?
                                        # Probably want a helper method return a special "nothing" object (XXX: NOT None)
                                        # and have key_sets discarded if they contain it
                                        {'program': Program.objects.get(anchor=ua.event.anchor),
                                            'self': ua.user})
    # Should depend on Event as well... IDs are safe, but not necessarily stored objects (seems a common occurence...)
    # though Event shouldn't change much

    def clearAvailableTimes(self, program):
        """ Clear this teacher's availability for a program """
        self.useravailability_set.filter(QTree(event__anchor__below=program.anchor)).delete()

    def addAvailableTime(self, program, timeslot):
        from esp.resources.models import Resource, ResourceType
        
        #   Because the timeslot has an anchor, the program is unnecessary.
        new_availability, created = UserAvailability.objects.get_or_create(user=self, event=timeslot)
        new_availability.save()
        
    def convertAvailability(self):
        resources = Resource.objects.filter(user=self)
        for res in resources:
            self.addAvailableTime(Program.objects.all()[0], res.event)
        resources.delete()

    def getApplication(self, program, create=True):
        from esp.program.models.app_ import StudentApplication
        
        apps = StudentApplication.objects.filter(user=self, program=program)
        if apps.count() == 0:
            if create:
                app = StudentApplication(user=self, program=program)
                app.save()
                return app
            else:
                return None
        else:
            return apps[0]

    def getClasses(self, program=None, verbs=None):
        from esp.program.models import ClassSubject
        csl = self.getSections(program, verbs)
        pc_ids = [c.parent_class.id for c in csl]
        return ClassSubject.objects.filter(id__in=pc_ids)

    def getAppliedClasses(self, program=None):
        #   If priority registration is enabled, add in more verbs.
        if program:
            scrmi = program.getModuleExtension('StudentClassRegModuleInfo')
            verb_list = scrmi.reg_verbs(uris=True)
        else:
            verb_list = ['/Applied']
            
        return self.getClasses(program, verbs=verb_list)

    def getEnrolledClasses(self, program=None, request=None):
        if program is None:
            return self.getEnrolledClassesAll()
        else:
            return self.getEnrolledClassesFromProgram(program)

    @cache_function
    def getEnrolledClassesFromProgram(self, program):
        return self.getClasses(program, verbs=['/Enrolled'])
    getEnrolledClassesFromProgram.depend_on_row(lambda:UserBit, lambda bit: {'self': bit.user, 'program': Program.objects.get(anchor=bit.qsc.parent.parent.parent)},
                                                 lambda bit: bit.verb_id == GetNode('V/Flags/Registration/Enrolled').id)

    @cache_function
    def getEnrolledClassesAll(self):
        return self.getClasses(None, verbs=['/Enrolled'])
    getEnrolledClassesAll.depend_on_row(lambda:UserBit, lambda bit: {'self': bit.user}, 
                                         lambda bit: bit.verb_id == GetNode('V/Flags/Registration/Enrolled').id)


    def getSections(self, program=None, verbs=None):
        """ Since enrollment is not the only way to tie a student to a ClassSection,
        here's a slightly more general function for finding who belongs where. """
        from esp.program.models import ClassSection

        if program:
            qsc_base = program.anchor
        else:
            qsc_base = GetNode('Q')

        if not verbs:
            verb_base = GetNode('V/Flags/Registration')

            csl = ClassSection.objects.filter(QTree(anchor__below=qsc_base,
                                                    anchor__userbit_qsc__verb__below=verb_base)
                                              & Q( anchor__userbit_qsc__user=self,
                                                   anchor__userbit_qsc__enddate__gte=datetime.now())).distinct()

        else:
            verb_uris = ('V/Flags/Registration' + verb_str for verb_str in verbs)

            csl = ClassSection.objects.filter(QTree(anchor__below=qsc_base)
                                              & Q(anchor__userbit_qsc__enddate__gte=datetime.now()),
                                              Q(anchor__userbit_qsc__user=self,
                                                anchor__userbit_qsc__verb__uri__in=verb_uris)
                                              ).distinct()
            
        return csl

    @cache_function
    def getSectionsFromProgram(self, program):
        return self.getSections(program, verbs=None)
    #   Invalidate cache if bits are changed on either classes or sections.
    #   This should be less conservative but there's no easy way to filter the bits as they are saved
    #   (since we would need to check for all verbs under 'V/Flags/Registration')
    getSectionsFromProgram.depend_on_row(lambda:UserBit, lambda bit: {'self': bit.user})

<<<<<<< HEAD
=======

>>>>>>> 1b9b0bdc
    def getEnrolledSections(self, program=None):
        if program is None:
            return self.getEnrolledSectionsAll()
        else:
            return self.getEnrolledSectionsFromProgram(program)

    @cache_function
    def getEnrolledSectionsFromProgram(self, program):
        return self.getSections(program, verbs=['/Enrolled'])
    getEnrolledSectionsFromProgram.depend_on_row(lambda:UserBit, lambda bit: {'self': bit.user, 'program': Program.objects.get(anchor=bit.qsc.parent.parent.parent)},
                                                 lambda bit: bit.verb_id == GetNode('V/Flags/Registration/Enrolled').id)

    @cache_function
    def getEnrolledSectionsAll(self):
        return self.getSections(None, verbs=['/Enrolled'])
    getEnrolledSectionsAll.depend_on_row(lambda:UserBit, lambda bit: {'self': bit.user}, 
                                         lambda bit: bit.verb_id == GetNode('V/Flags/Registration/Enrolled').id)

    @cache_function
    def getFirstClassTime(self, program):
        sections = self.getEnrolledSectionsFromProgram(program).order_by('meeting_times')
        if sections.count() == 0:
            return None
        else:
            if sections[0].meeting_times.count() == 0:
                return None
            else:
                return sections[0].meeting_times.order_by('start')[0]
    getFirstClassTime.depend_on_cache(getEnrolledSectionsFromProgram, lambda self=wildcard, program=wildcard, **kwargs: {'self':self, 'program':program})

    def getRegistrationPriority(self, prog, timeslots):
        """ Finds the highest available priority level for this user across the supplied timeslots. 
            Returns 0 if the student is already enrolled in one or more of the timeslots. """
        from esp.program.models import Program, RegistrationProfile

        if len(timeslots) < 1:
            return 0
<<<<<<< HEAD

        prereg_sections = RegistrationProfile.getLastForProgram(self, prog).preregistered_classes()

=======
        
        prereg_sections = self.getSectionsFromProgram(prog)
        
>>>>>>> 1b9b0bdc
        priority_dict = {}
        for t in timeslots:
            priority_dict[t.id] = []

        for sec in prereg_sections:
            cv = sec.getRegVerbs(self)
            smt = sec.meeting_times.all()
            for t in smt:
                if t.id in priority_dict:
                    for v in cv:
                        if v.parent.name == 'Priority':
                            priority_dict[t.id].append(int(v.name))
                        elif v.name == 'Enrolled':
                            return 0
        #   Now priority_dict is a dictionary where the keys are timeslot IDs and the values
        #   are lists of taken priority levels.  Merge those and find the lowest positive
        #   integer not in that list.
        all_priorities = []
        for key in priority_dict:
            all_priorities += priority_dict[key]

        priority = 1
        while priority in all_priorities:
            priority += 1

        return priority
        
    #   We often request the registration priority for all timeslots individually
    #   because our schedules display enrollment status on a per-timeslot (rather
    #   than per-class) basis.  This function is intended to speed that up.
    @cache_function
    def getRegistrationPriorities(self, prog, timeslot_ids):
        num_slots = len(timeslot_ids)
        events = list(Event.objects.filter(id__in=timeslot_ids).order_by('id'))
        result = [0 for i in range(num_slots)]
        id_order = range(num_slots)
        id_order.sort(key=lambda i: timeslot_ids[i])
        for i in range(num_slots):
            result[id_order[i]] = self.getRegistrationPriority(prog, [events[i]])
        return result
        
    #   Invalidate on any user bit change (due to difficulty of screening registration bits)
    getRegistrationPriorities.depend_on_row(lambda: UserBit, lambda bit: {'self': bit.user})

    def isEnrolledInClass(self, clsObj, request=None):
        verb_str = 'V/Flags/Registration/Enrolled'
        if request:
            verb = request.get_node(verb_str)
        else:
            verb = GetNode(verb_str)

        return UserBit.UserHasPerms(self, clsObj.anchor, verb)

    def canAdminister(self, nodeObj):
        return UserBit.UserHasPerms(self, nodeObj.anchor, GetNode('V/Administer'))

    def canRegToFullProgram(self, nodeObj):
        return UserBit.UserHasPerms(self, nodeObj.anchor, GetNode('V/Flags/RegAllowed/ProgramFull'))

    #   This is needed for cache dependencies on financial aid functions
    def get_finaid_model():
        from esp.program.models import FinancialAidRequest
        return FinancialAidRequest

    @cache_function
    def appliedFinancialAid(self, program):
        return self.financialaidrequest_set.all().filter(program=program, done=True).count() > 0
    #   Invalidate cache when any of the user's financial aid requests are changed
    appliedFinancialAid.depend_on_row(get_finaid_model, lambda fr: {'self': fr.user})

    @cache_function
    def hasFinancialAid(self, anchor):
        from esp.program.models import Program, FinancialAidRequest
        progs = [p['id'] for p in Program.objects.filter(anchor=anchor).values('id')]
        apps = FinancialAidRequest.objects.filter(user=self, program__in=progs)
        for a in apps:
            if a.approved:
                return True
        return False
    hasFinancialAid.depend_on_row(get_finaid_model, lambda fr: {'self': fr.user})

    def paymentStatus(self, anchor=None):
        """ Returns a tuple of (has_paid, status_str, amount_owed, line_items) to indicate
        the user's payment obligations to ESP:
        -   has_paid: True or False, indicating whether any money is owed to
            the accounts under the specified anchor
        -   status: A string briefly explaining the status of the transactions
        -   amount_owed: A Decimal for the amount they need to pay
        -   line_items: A list of the relevant line items
        """
        from esp.accounting_docs.models import Document
        from esp.accounting_core.models import LineItem, Transaction

        if anchor is None:
            anchor = GetNode('Q/Programs')

        receivable_parent = GetNode('Q/Accounts/Receivable')
        realized_parent = GetNode('Q/Accounts/Realized')

        #   We have to check both complete and incomplete documents belonging to the anchor.
        docs = Document.objects.filter(user=self, anchor__rangestart__gte=anchor.rangestart, anchor__rangeend__lte=anchor.rangeend)

        li_list = []
        for d in docs:
            li_list += list(d.txn.lineitem_set.all())

        amt_charged = 0
        amt_expected = 0
        amt_paid = 0
        #   Compute amount charged by looking at line items posted under the specified anchor.
        #   Compute amount expected by looking at line items posted to Accounts Receivable.
        #   Compute amount paid by looking at line items posted to Accounts Realized.
        #   Exclude duplicate line items.  We may want to remove this soon, but it was
        #   a necessity for HSSP/Spark.   -Michael
        previous_li = []
        for li in li_list:
            li_str = '%.2f,%d,%d' % (li.amount, li.li_type.id, li.anchor.id)
            if li_str not in previous_li:
                previous_li.append(li_str)
            else:
                continue

            if li.anchor in anchor:
                amt_charged -= li.amount
            if li.anchor in receivable_parent:
                amt_expected += li.amount
            if li.anchor in realized_parent:
                amt_paid += li.amount
        has_paid = False
        status = 'Unknown'
        if amt_charged == 0:
            status = 'No charges'
        elif amt_expected != 0:
            if amt_paid == 0:
                status = 'Pending/Unpaid'
            else:
                status = 'Partially paid'
        elif amt_charged > 0 and amt_paid == 0:
            status = 'Unpaid'
        else:
            status = 'Fully paid'
            has_paid = True

        amt_owed = amt_charged - amt_paid
        return (has_paid, status, amt_owed, li_list)

    has_paid = lambda x, y: x.paymentStatus(y)[0]
    payment_status_str = lambda x, y: x.paymentStatus(y)[1]
    amount_owed = lambda x, y: x.paymentStatus(y)[2]
    line_items = lambda x, y: x.paymentStatus(y)[3]

    def isOnsite(self, program = None):
        verb = GetNode('V/Registration/OnSite')
        if program is None:
            return (hasattr(self, 'onsite_local') and self.onsite_local is True) or \
                   UserBit.objects.user_has_verb(self, verb)
        else:
            return (hasattr(self, 'onsite_local') and self.onsite_local is True) or \
                    UserBit.UserHasPerms(self, program.anchor, verb)

    def recoverPassword(self):
        # generate the ticket, send the email.
        from django.contrib.sites.models import Site
        from django.conf import settings

        # we have a lot of users with no email (??)
        #  let's at least display a sensible error message
        if self.email.strip() == '':
            raise ESPError(), 'User %s has blank email address; cannot recover password. Please contact webmasters to reset your password.' % self.username

        # email addresses
        to_email = ['%s <%s>' % (self.name(), self.email)]
        from_email = settings.SERVER_EMAIL

        # create the ticket
        ticket = PasswordRecoveryTicket.new_ticket(self)

        # email subject
        domainname = Site.objects.get_current().domain
        subject = '[ESP] Your Password Recovery For '+domainname

        # generate the email text
        t = loader.get_template('email/password_recover')
        msgtext = t.render(Context({'user': self,
                                    'ticket': ticket,
                                    'domainname': domainname}))

        # Do NOT fail_silently. We want to know if there's a problem.
        send_mail(subject, msgtext, from_email, to_email)


    def isAdministrator(self, anchor_object = None):
        if anchor_object is None:
            return UserBit.objects.user_has_verb(self, GetNode('V/Administer'))
        else:
            if hasattr(anchor_object, 'anchor'):
                anchor = anchor_object.anchor
            else:
                anchor = anchor_object

            return UserBit.UserHasPerms(self, anchor, GetNode('V/Administer'))

    isAdmin = isAdministrator

    def getUserTypes(self):
        """ Return the set of types for this user """
        return UserBit.valid_objects().filter(user=self, verb__parent=GetNode("V/Flags/UserRole")).values_list('verb__name', flat=True).distinct()
        
    @classmethod
    def create_membership_methods(cls):
        """
        Creates the methods such as isTeacher that determins whether
        or not the user is a member of that user class.
        """
        user_classes = ('Teacher','Guardian','Educator','Officer','Student')
        overrides = {'Officer': 'Administrator'}
        for user_class in user_classes:
            method_name = 'is%s' % user_class
            bit_name = 'V/Flags/UserRole/%s' % overrides.get(user_class, user_class)
            property_name = '_userclass_%s' % user_class
            def method_gen(bit_name, property_name):
                def _new_method(user):
                    if not hasattr(user, property_name):
                        setattr(user, property_name, bool(UserBit.UserHasPerms(user, GetNode('Q'),
                                                                          GetNode(bit_name))))
                    return getattr(user, property_name)

                _new_method.__name__ = method_name
                _new_method.__doc__ = "Returns ``True`` if the user is a %s and False otherwise." % user_class

                return _new_method

            setattr(cls, method_name, method_gen(bit_name, property_name))

    def canEdit(self, nodeObj):
        """Returns True or False if the user can edit the node object"""
        # Axiak
        return UserBit.UserHasPerms(self, nodeObj.anchor, GetNode('V/Administer/Edit'))

    def getMiniBlogEntries(self):
        """Return all miniblog posts this person has V/Subscribe bits for"""
        # Axiak 12/17
        from esp.miniblog.models import Entry
        return UserBit.find_by_anchor_perms(Entry, self, GetNode('V/Subscribe')).order_by('-timestamp')

    @staticmethod
    def isUserNameTaken(username):
        return len(User.objects.filter(username=username.lower()).values('id')[:1]) > 0

    @staticmethod
    def current_schoolyear():
        now = datetime.now()
        curyear = now.year
        if datetime(curyear, 6, 1) > now:
            schoolyear = curyear
        else:
            schoolyear = curyear + 1
        return schoolyear

    @cache_function
    def getGrade(self, program = None):
        if hasattr(self, '_grade'):
            return self._grade
        grade = 0
        if self.isStudent():
            if program is None:
                regProf = self.getLastProfile()
            else:
                from esp.program.models import RegistrationProfile
                regProf = RegistrationProfile.getLastForProgram(self,program)
            if regProf and regProf.student_info:
                if regProf.student_info.graduation_year:
                    grade =  ESPUser.gradeFromYOG(regProf.student_info.graduation_year)

        self._grade = grade

        return grade
    #   The cache will need to be cleared once per academic year.
    getGrade.depend_on_row(lambda: StudentInfo, lambda info: {'self': info.user})

    def currentSchoolYear(self):
        return ESPUser.current_schoolyear()-1

    @staticmethod
    def gradeFromYOG(yog):
        schoolyear = ESPUser.current_schoolyear()
        try:
            yog        = int(yog)
        except:
            return 0
        return schoolyear + 12 - yog

    @staticmethod
    def YOGFromGrade(grade):
        schoolyear = ESPUser.current_schoolyear()
        try:
            grade = int(grade)
        except:
            return 0

        return schoolyear + 12 - grade


ESPUser.create_membership_methods()

shirt_sizes = ('S', 'M', 'L', 'XL', 'XXL')
shirt_sizes = tuple([('14/16', '14/16 (XS)')] + zip(shirt_sizes, shirt_sizes))
shirt_types = (('M', 'Plain'), ('F', 'Fitted (for women)'))

class StudentInfo(models.Model):
    """ ESP Student-specific contact information """
    user = AjaxForeignKey(User, blank=True, null=True)
    graduation_year = models.PositiveIntegerField(blank=True, null=True)
    k12school = AjaxForeignKey('K12School', help_text='Begin to type your school name and select your school if it comes up.', blank=True, null=True)
    school = models.CharField(max_length=256,blank=True, null=True)
    dob = models.DateField(blank=True, null=True)
    studentrep = models.BooleanField(blank=True, default = False)
    studentrep_expl = models.TextField(blank=True, null=True)
    heardofesp = models.TextField(blank=True, null=True)
# removing shirt information, because this confused people.
#    shirt_size = models.CharField(max_length=5, blank=True, choices=shirt_sizes, null=True)
#    shirt_type = models.CharField(max_length=20, blank=True, choices=shirt_types, null=True)

    class Meta:
        app_label = 'users'
        db_table = 'users_studentinfo'

    @classmethod
    def ajax_autocomplete(cls, data):
        names = data.strip().split(',')
        last = names[0]

        query_set = cls.objects.filter(user__last_name__istartswith = last.strip())

        if len(names) > 1:
            first  = ','.join(names[1:])
            if len(first.strip()) > 0:
                query_set = query_set.filter(user__first_name__istartswith = first.strip())

        query_set = query_set[:10]

        values = query_set.values('user', 'school', 'graduation_year', 'id')
        #   values = query_set.order_by('user__last_name','user__first_name','id').values('user', 'school', 'graduation_year', 'id')

        for value in values:
            value['user'] = User.objects.get(id=value['user'])
            value['ajax_str'] = '%s - %s %d' % (ESPUser(value['user']).ajax_str(), value['school'], value['graduation_year'])
        return values

    def ajax_str(self):
        return "%s - %s %d" % (ESPUser(self.user).ajax_str(), self.school, self.graduation_year)

    def updateForm(self, form_dict):
        STUDREP_VERB = GetNode('V/Flags/UserRole/StudentRepRequest')
        STUDREP_QSC  = GetNode('Q')
        form_dict['graduation_year'] = self.graduation_year
        form_dict['school']          = self.school
        form_dict['dob']             = self.dob
#        form_dict['shirt_size']      = self.shirt_size
#        form_dict['shirt_type']      = self.shirt_type
        form_dict['heardofesp']      = self.heardofesp
        form_dict['studentrep_expl'] = self.studentrep_expl
        form_dict['studentrep']      = UserBit.UserHasPerms(user = self.user,
                                                            qsc  = STUDREP_QSC,
                                                            verb = STUDREP_VERB)
        return form_dict

    @staticmethod
    def addOrUpdate(curUser, regProfile, new_data):
        """ adds or updates a StudentInfo record """
        STUDREP_VERB = GetNode('V/Flags/UserRole/StudentRepRequest')
        STUDREP_QSC  = GetNode('Q')

        if regProfile.student_info is None:
            studentInfo = StudentInfo()
            studentInfo.user = curUser
        else:
            studentInfo = regProfile.student_info

        studentInfo.graduation_year = new_data['graduation_year']
        studentInfo.school          = new_data['school']
        studentInfo.dob             = new_data['dob']
        studentInfo.heardofesp      = new_data['heardofesp']
#        studentInfo.shirt_size      = new_data['shirt_size']
#        studentInfo.shirt_type      = new_data['shirt_type']
        studentInfo.studentrep_expl = new_data['studentrep_expl']
        studentInfo.save()
        if new_data['studentrep']:
            #   E-mail membership notifying them of the student rep request.
            subj = '[ESP Membership] Student Rep Request: ' + curUser.first_name + ' ' + curUser.last_name
            to_email = ['stanfordesp@gmail.com']
            from_email = 'ESP Profile Editor <regprofile@stanfordesp.org>'
            t = loader.get_template('email/studentreprequest')
            msgtext = t.render(Context({'user': curUser, 'info': studentInfo, 'prog': regProfile.program}))
            send_mail(subj, msgtext, from_email, to_email, fail_silently = True)

            #   Add the user bit representing a student rep request.
            #   The membership coordinator has to make the 'real' student rep bit.
            UserBit.objects.get_or_create(user = curUser,
                                          verb = STUDREP_VERB,
                                          qsc  = STUDREP_QSC,
                                          recursive = False)
        else:
            UserBit.objects.filter(user = curUser,
                                   verb = STUDREP_VERB,
                                   qsc  = STUDREP_QSC).delete()
        return studentInfo

    def __unicode__(self):
        username = "N/A"
        if self.user != None:
            username = self.user.username
        return 'ESP Student Info (%s) -- %s' % (username, unicode(self.school))

    class Admin:
        search_fields = ['user__first_name','user__last_name','user__username']

class TeacherInfo(models.Model):
    """ ESP Teacher-specific contact information """
    user = AjaxForeignKey(User, blank=True, null=True)
    #graduation_year_int = models.IntegerField(help_text='Enter 1 for a grad student, or 0 if not applicable.')
    graduation_year = models.CharField(max_length=4, blank=True, null=True)
    college = models.CharField(max_length=128,blank=True, null=True)
    major = models.CharField(max_length=32,blank=True, null=True)
    bio = models.TextField(blank=True, null=True)
    shirt_size = models.CharField(max_length=5, blank=True, choices=shirt_sizes, null=True)
    shirt_type = models.CharField(max_length=20, blank=True, choices=shirt_types, null=True)

    @staticmethod
    def _graduation_year_pretty(gy_int):
        if gy_int == 0:
            return u'N/A'
        if gy_int == 1:
            return u'G'
        return unicode(gy_int)
    def _graduation_year_get(self):
        return TeacherInfo._graduation_year_pretty(self.graduation_year_int)
    def _graduation_year_set(self, value):
        if value.strip() == 'G':
            self.graduation_year_int = 1
        else:
            try:
                self.graduation_year_int = abs(int(value))
            except:
                self.graduation_year_int = 0
    #graduation_year = property( _graduation_year_get, _graduation_year_set )

    class Meta:
        app_label = 'users'
        db_table = 'users_teacherinfo'

    @classmethod
    def ajax_autocomplete(cls, data):
        names = data.strip().split(',')
        last = names[0]

        query_set = cls.objects.filter(user__last_name__istartswith = last.strip())

        if len(names) > 1:
            first  = ','.join(names[1:])
            if len(first.strip()) > 0:
                query_set = query_set.filter(user__first_name__istartswith = first.strip())

        query_set = query_set[:10]
        values = query_set.values('user', 'college', 'graduation_year_int', 'id')
        #   values = query_set.order_by('user__last_name','user__first_name','id').values('user', 'college', 'graduation_year_int', 'id')

        for value in values:
            value['user'] = User.objects.get(id=value['user'])
            value['graduation_year'] = cls._graduation_year_pretty( value['graduation_year_int'] )
            value['ajax_str'] = u'%s - %s %s' % (ESPUser(value['user']).ajax_str(), value['college'], value['graduation_year'])
        return values

    def ajax_str(self):
        return u'%s - %s %s' % (ESPUser(self.user).ajax_str(), self.college, self.graduation_year)

    def updateForm(self, form_dict):
        form_dict['graduation_year'] = self.graduation_year
        form_dict['school']          = self.college
        form_dict['major']           = self.major
        form_dict['shirt_size']      = self.shirt_size
        form_dict['shirt_type']      = self.shirt_type
        return form_dict

    @staticmethod
    def addOrUpdate(curUser, regProfile, new_data):
        """ adds or updates a TeacherInfo record """
        new_data = defaultdict(str, new_data) # Don't require all fields to be present
        if regProfile.teacher_info is None:
            teacherInfo = TeacherInfo()
            teacherInfo.user = curUser
        else:
            teacherInfo = regProfile.teacher_info
        teacherInfo.graduation_year = new_data['graduation_year']
        teacherInfo.college         = new_data['school']
        teacherInfo.major           = new_data['major']
        teacherInfo.shirt_size      = new_data['shirt_size']
        teacherInfo.shirt_type      = new_data['shirt_type']
        teacherInfo.save()
        return teacherInfo

    def __unicode__(self):
        username = ""
        if self.user != None:
            username = self.user.username
        return 'ESP Teacher Info (%s)' % username

    class Admin:
        search_fields = ['user__first_name','user__last_name','user__username']

class GuardianInfo(models.Model):
    """ ES Guardian-specific contact information """
    user = AjaxForeignKey(User, blank=True, null=True)
    year_finished = models.PositiveIntegerField(blank=True, null=True)
    num_kids = models.PositiveIntegerField(blank=True, null=True)

    class Meta:
        app_label = 'users'
        db_table = 'users_guardianinfo'

    @classmethod
    def ajax_autocomplete(cls, data):
        names = data.strip().split(',')
        last = names[0]

        query_set = cls.objects.filter(user__last_name__istartswith = last.strip())

        if len(names) > 1:
            first  = ','.join(names[1:])
            if len(first.strip()) > 0:
                query_set = query_set.filter(user__first_name__istartswith = first.strip())
        query_set = query_set[:10]
        values = query_set.values('user', 'year_finished', 'num_kids', 'id')
        #   values = query_set.order_by('user__last_name','user__first_name','id').values('user', 'year_finished', 'num_kids', 'id')

        for value in values:
            value['user'] = User.objects.get(id=value['user'])
            value['ajax_str'] = '%s - %s %d' % (ESPUser(value['user']).ajax_str(), value['year_finished'], value['num_kids'])
        return values

    def ajax_str(self):
        return "%s - %s %d" % (ESPUser(self.user).ajax_str(), self.year_finished, self.num_kids)

    def updateForm(self, form_dict):
        form_dict['year_finished'] = self.year_finished
        form_dict['num_kids']      = self.num_kids
        return form_dict

    @staticmethod
    def addOrUpdate(curUser, regProfile, new_data):
        """ adds or updates a GuardianInfo record """
        if regProfile.guardian_info is None:
            guardianInfo = GuardianInfo()
            guardianInfo.user = curUser
        else:
            guardianInfo = regProfile.guardian_info
        guardianInfo.year_finished = new_data['year_finished']
        guardianInfo.num_kids      = new_data['num_kids']
        guardianInfo.save()
        return guardianInfo

    def __unicode__(self):
        username = ""
        if self.user != None:
            username = self.user.username
        return 'ESP Guardian Info (%s)' % username

    class Admin:
        search_fields = ['user__first_name','user__last_name','user__username']


class EducatorInfo(models.Model):
    """ ESP Educator-specific contact information """
    user = AjaxForeignKey(User, blank=True, null=True)
    subject_taught = models.CharField(max_length=64,blank=True, null=True)
    grades_taught = models.CharField(max_length=16,blank=True, null=True)
    school = models.CharField(max_length=128,blank=True, null=True)
    position = models.CharField(max_length=64,blank=True, null=True)

    class Meta:
        app_label = 'users'
        db_table = 'users_educatorinfo'

    @classmethod
    def ajax_autocomplete(cls, data):
        names = data.strip().split(',')
        last = names[0]

        query_set = cls.objects.filter(user__last_name__istartswith = last.strip())

        if len(names) > 1:
            first  = ','.join(names[1:])
            if len(first.strip()) > 0:
                query_set = query_set.filter(user__first_name__istartswith = first.strip())
        query_set = query_set[:10]
        values = query_set.values('user', 'position', 'school', 'id')
        #   values = query_set.order_by('user__last_name','user__first_name','id').values('user', 'position', 'school', 'id')

        for value in values:
            value['user'] = User.objects.get(id=value['user'])
            value['ajax_str'] = '%s - %s %s' % (ESPUser(value['user']).ajax_str(), value['position'], value['school'])
        return values

    def ajax_str(self):
        return "%s - %s at %s" % (ESPUser(self.user).ajax_str(), self.position, self.school)

    def updateForm(self, form_dict):
        form_dict['subject_taught'] = self.subject_taught
        form_dict['grades_taught']  = self.grades_taught
        form_dict['school']         = self.school
        form_dict['position']       = self.position
        return form_dict

    @staticmethod
    def addOrUpdate(curUser, regProfile, new_data):
        """ adds or updates a EducatorInfo record """
        if regProfile.educator_info is None:
            educatorInfo = EducatorInfo()
            educatorInfo.user = curUser
        else:
            educatorInfo = regProfile.educator_info
        educatorInfo.subject_taught = new_data['subject_taught']
        educatorInfo.grades_taught  = new_data['grades_taught']
        educatorInfo.position       = new_data['position']
        educatorInfo.school         = new_data['school']
        educatorInfo.save()
        return educatorInfo

    def __unicode__(self):
        username = ""
        if self.user != None:
            username = self.user.username
        return 'ESP Educator Info (%s)' % username

    class Admin:
        search_fields = ['user__first_name','user__last_name','user__username']

class ZipCode(models.Model):
    """ Zip Code information """
    zip_code = models.CharField(max_length=5)
    latitude = models.DecimalField(max_digits=10, decimal_places = 6)
    longitude = models.DecimalField(max_digits=10, decimal_places = 6)

    class Meta:
        app_label = 'users'
        db_table = 'users_zipcode'

    def distance(self, other):
        """ Returns the distance from one point to another """
        import math

        earth_radius = 3963.1676 # From google...
        lat1 = math.radians(self.latitude)
        lon1 = math.radians(self.longitude)
        lat2 = math.radians(other.latitude)
        lon2 = math.radians(other.longitude)

        delta_lat = lat2 - lat1
        delta_lon = lon2 - lon1

        tmp = math.sin(delta_lat/2.0)**2 + \
              math.cos(lat1)*math.cos(lat2) * \
              math.sin(delta_lon/2.0)**2

        distance = 2 * math.atan2(math.sqrt(tmp), math.sqrt(1-tmp)) * \
                   earth_radius

        return distance

    def close_zipcodes(self, distance):
        """ Get a list of zip codes less than or equal to
            distance from this zip code. """
        from decimal import Decimal
        try:
            distance_decimal = Decimal(str(distance))
            distance_float = float(str(distance))
        except:
            raise ESPError(), '%s should be a valid decimal number!' % distance

        if distance < 0:
            distance *= -1

        oldsearches = ZipCodeSearches.objects.filter(zip_code = self,
                                                     distance = distance_decimal)

        if len(oldsearches) > 0:
            return oldsearches[0].zipcodes.split(',')

        all_zips = list(ZipCode.objects.exclude(id = self.id))
        winners  = [ self.zip_code ]

        winners += [ zipc.zip_code for zipc in all_zips
                     if self.distance(zipc) <= distance_float ]

        newsearch = ZipCodeSearches(zip_code = self,
                                    distance = distance,
                                    zipcodes = ','.join(winners))
        newsearch.save()
        return winners

    def __unicode__(self):
        return '%s (%s, %s)' % (self.zip_code,
                                self.longitude,
                                self.latitude)



class ZipCodeSearches(models.Model):
    zip_code = models.ForeignKey(ZipCode)
    distance = models.DecimalField(max_digits = 15, decimal_places = 3)
    zipcodes = models.TextField()

    class Meta:
        app_label = 'users'
        db_table = 'users_zipcodesearches'

    def __unicode__(self):
        return '%s Zip Codes that are less than %s miles from %s' % \
               (len(self.zipcodes.split(',')), self.distance, self.zip_code)

class ContactInfo(models.Model):
    """ ESP-specific contact information for (possibly) a specific user """
    user = AjaxForeignKey(User, blank=True, null=True)
    first_name = models.CharField(max_length=64)
    last_name = models.CharField(max_length=64)
    e_mail = models.EmailField('E-mail address', blank=True, null=True)
    phone_day = PhoneNumberField('Home phone',blank=True, null=True)
    phone_cell = PhoneNumberField('Cell phone',blank=True, null=True)
    phone_even = PhoneNumberField('Alternate phone',blank=True, null=True)
    address_street = models.CharField('Street address',max_length=100,blank=True, null=True)
    address_city = models.CharField('City',max_length=50,blank=True, null=True)
    address_state = USStateField('State',blank=True, null=True)
    address_zip = models.CharField('Zip code',max_length=5,blank=True, null=True)
    address_postal = models.TextField(blank=True,null=True)
    undeliverable = models.BooleanField(default=False)

    class Meta:
        app_label = 'users'
        db_table = 'users_contactinfo'

    def _distance_from(self, zip):
        try:
            myZip = ZipCode.objects.get(zip_code = self.address_zip)
            remoteZip = ZipCode.objects.get(zip_code = zip)
            return myZip.distance(remoteZip)
        except:
            return -1




    def address(self):
        return '%s, %s, %s %s' % \
            (self.address_street,
             self.address_city,
             self.address_state,
             self.address_zip)

    def items(self):
        return self.__dict__.items()

    @classmethod
    def ajax_autocomplete(cls, data):
        names = data.strip().split(',')
        last = names[0]
        query_set = cls.objects.filter(last_name__istartswith = last.strip())
        if len(names) > 1:
            first  = ','.join(names[1:])
            if len(first.strip()) > 0:
                query_set = query_set.filter(first_name__istartswith = first.strip())
        values = query_set.order_by('last_name','first_name','id').values('first_name', 'last_name', 'e_mail', 'id')
        for value in values:
            value['ajax_str'] = '%s, %s (%s)' % (value['last_name'], value['first_name'], value['e_mail'])
        return values

        def ajax_str(self):
            return "%s, %s (%s)" % (self.last_name, self.first_name, self.e_mail)

    @staticmethod
    def addOrUpdate(regProfile, new_data, contactInfo, prefix='', curUser=None):
        """ adds or updates a ContactInfo record """
        if contactInfo is None:
            contactInfo = ContactInfo()
        for i in contactInfo.__dict__.keys():
            if i != 'user_id' and i != 'id' and new_data.has_key(prefix+i):
                contactInfo.__dict__[i] = new_data[prefix+i]
        if curUser is not None:
            contactInfo.user = curUser
        contactInfo.save()
        return contactInfo

    def updateForm(self, form_data, prepend=''):
        newkey = self.__dict__
        for key, val in newkey.items():
            if val and key != 'id':
                form_data[prepend+key] = val
        return form_data

    def save(self, *args, **kwargs):
        if self.id != None:
            try:
                old_self = ContactInfo.objects.get(id = self.id)
                if old_self.address_zip != self.address_zip or \
                        old_self.address_street != self.address_street or \
                        old_self.address_city != self.address_city or \
                        old_self.address_state != self.address_state:
                    self.address_postal = None
                    self.undeliverable = False
            except:
                pass
        if self.address_postal != None:
            self.address_postal = str(self.address_postal)

        super(ContactInfo, self).save(*args, **kwargs)

    def __unicode__(self):
        username = ""
        last_name, first_name = '', ''
        if self.user != None:
            username = self.user.username
        if self.first_name is not None:
            first_name = self.first_name
        if self.last_name is not None:
            last_name = self.last_name
        return first_name + ' ' + last_name + ' (' + username + ')'

    class Admin:
        search_fields = ['first_name','last_name','user__username']


class K12SchoolManager(models.Manager):
    def other(self):
        return self.get_or_create(name='Other')[0]
    def most(self):
        return self.exclude(name='Other').order_by('name')

class K12School(models.Model):
    """
    All the schools that we know about.
    """
    contact = AjaxForeignKey(ContactInfo, null=True,blank=True)
    school_type = models.TextField(blank=True,null=True)
    grades      = models.TextField(blank=True,null=True)
    school_id   = models.CharField(max_length=128,blank=True,null=True)
    contact_title = models.TextField(blank=True,null=True)
    name          = models.TextField(blank=True,null=True)

    objects = K12SchoolManager()

    class Meta:
        app_label = 'users'
        db_table = 'users_k12school'

    @classmethod
    def ajax_autocomplete(cls, data, allow_non_staff=True):
        name = data.strip()
        query_set = cls.objects.filter(name__icontains = name)
        values = query_set.order_by('name','id').values('name', 'id')
        for value in values:
            value['ajax_str'] = '%s' % (value['name'])
        return values

    def __unicode__(self):
        if self.contact_id:
            return '%s in %s, %s' % (self.name, self.contact.address_city,
                                       self.contact.address_state)
        else:
            return '%s' % self.name

    @classmethod
    def choicelist(cls, other_help_text=''):
        if other_help_text:
            other_help_text = u' (%s)' % other_help_text
        o = cls.objects.other()
        lst = [ ( x.id, x.name ) for x in cls.objects.most() ]
        lst.append( (o.id, o.name + other_help_text) )
        return lst


def GetNodeOrNoBits(nodename, user = AnonymousUser(), verb = None, create=True):
    """ Get the specified node.  Create it only if the specified user has create bits on it """

    DEFAULT_VERB = 'V/Administer/Edit'

    # get a node, if it exists, return it.
    try:
        node = DataTree.get_by_uri(nodename)
        return node
    except:
        pass


    # if we weren't given a verb, use the default one
    if verb == None:
        verb = GetNode(DEFAULT_VERB)

    # get the lowest parent that exists
    lowest_parent = get_lowest_parent(nodename)

    if UserBit.UserHasPerms(user, lowest_parent, verb, recursive_required = True):
        if create:
            # we can now create it
            return GetNode(nodename)
        else:
            raise DataTree.NoSuchNodeException(lowest_parent, nodename)
    else:
        # person not allowed to
        raise PermissionDenied


class PersistentQueryFilter(models.Model):
    """ This class stores generic query filters persistently in the database, for retrieval (by ID, presumably) and
        to pass the query along to multiple pages and retrival (et al). """
    item_model   = models.CharField(max_length=256)            # A string representing the model, for instance User or Program
    q_filter     = models.TextField()                         # A string representing a query filter
    sha1_hash    = models.CharField(max_length=256)            # A sha1 hash of the string representing the query filter
    create_ts    = models.DateTimeField(auto_now_add = True)  # The create timestamp
    useful_name  = models.CharField(max_length=1024, blank=True, null=True) # A nice name to apply to this filter.

    class Meta:
        app_label = 'users'
        db_table = 'users_persistentqueryfilter'

    @staticmethod
    def create_from_Q(item_model, q_filter, description = ''):
        """ The main constructor, please call this. """
        import hashlib
        dumped_filter = pickle.dumps(q_filter)
        
        # Deal with multiple instances
        query_q = Q(item_model = str(item_model), q_filter = dumped_filter, sha1_hash = hashlib.sha1(dumped_filter).hexdigest())
        pqfs = PersistentQueryFilter.objects.filter(query_q)
        if pqfs.count() > 0:
            foo = pqfs[0]
        else:
            foo, created = PersistentQueryFilter.objects.get_or_create(item_model = str(item_model),
                                                                   q_filter = dumped_filter,
                                                                   sha1_hash = hashlib.sha1(dumped_filter).hexdigest())
        foo.useful_name = description
        foo.save()
        return foo

    def get_Q(self):
        """ This will return the Q object that was passed into it. """
        try:
            QObj = pickle.loads(str(self.q_filter))
        except:
            raise ESPError(), 'Invalid Q object stored in database.'

        #   Do not include users if they have disabled their account.
        if self.item_model.find('auth.models.User') >= 0:
            QObj = QObj & Q(is_active=True)

        return QObj

    def getList(self, module):
        """ This will actually return the list generated from the filter applied
            to the live database. You must supply the model. If the model is not matched,
            it will become an error. """
        if str(module) != str(self.item_model):
            raise ESPError(), 'The module given does not match that of the persistent entry.'

        return module.objects.filter(self.get_Q())

    @staticmethod
    def getFilterFromID(id, model):
        """ This function will return a PQF object from the id given. """
        try:
            id = int(id)
        except:
            assert False, 'The query filter id given is invalid.'
        return PersistentQueryFilter.objects.get(id = id,
                                                 item_model = str(model))


    @staticmethod
    def getFilterFromQ(QObject, model, description = ''):
        """ This function will get the filter from the Q object. It will either create one
            or use an old one depending on whether it's been used. """

        import hashlib
        try:
            qobject_string = pickle.dumps(QObject)
        except:
            qobject_string = ''
        try:
            filterObj = PersistentQueryFilter.objects.get(sha1_hash = hashlib.sha1(qobject_string).hexdigest())#    pass
        except:
            filterObj = PersistentQueryFilter.create_from_Q(item_model  = model,
                                                            q_filter    = QObject,
                                                            description = description)
            filterObj.save() # create a new one.

        return filterObj

    def __unicode__(self):
        return str(self.useful_name)


class ESPUser_Profile(models.Model):
    user = AjaxForeignKey(User, unique=True)

    class Meta:
        app_label = 'users'
        db_table = 'users_espuser_profile'

    def prof(self):
        return ESPUser(self.user)

    class Admin:
        pass

    def __unicode__(self):
        return "ESPUser_Profile for user: %s" % unicode(self.user)

class PasswordRecoveryTicket(models.Model):
    """ A ticket for changing your password. """
    RECOVER_KEY_LEN = 30
    RECOVER_EXPIRE = 2 # number of days before it expires
    SYMBOLS = 'abcdefghijklmnopqrstuvwxyzABCDEFGHIJKLMNOPQRSTUVWXYZ0123456789'

    user = models.ForeignKey(User)
    recover_key = models.CharField(max_length=RECOVER_KEY_LEN)
    expire = models.DateTimeField(null=True)

    def __unicode__(self):
        return "Ticket for %s (expires %s): %s" % (self.user, self.expire, self.recover_key)

    @staticmethod
    def new_key():
        """ Generates a new random key. """
        import random
        key = "".join([random.choice(PasswordRecoveryTicket.SYMBOLS) for x in range(PasswordRecoveryTicket.RECOVER_KEY_LEN)])
        return key

    @staticmethod
    def new_ticket(user):
        """ Returns a new (saved) ticket for a specified user. """

        ticket = PasswordRecoveryTicket()
        ticket.user = user
        ticket.recover_key = PasswordRecoveryTicket.new_key()
        ticket.expire = datetime.now() + timedelta(days = PasswordRecoveryTicket.RECOVER_EXPIRE)

        ticket.save()
        return ticket

    @property
    def recover_url(self):
        """ The URL to recover the password. """
        return 'myesp/recoveremail/?code=%s' % self.recover_key

    @property
    def cancel_url(self):
        """ The URL to cancel the ticket. """
        return 'myesp/cancelrecover/?code=%s' % self.recover_key

    def change_password(self, username, password):
        """ If the ticket is valid, saves the password. """
        if not self.is_valid():
            return False
        if self.user.username != username:
            return False

        # Change the password
        self.user.set_password(password)
        self.user.save()

        # Invalidate all other tickets
        self.cancel_all(self.user)
        return True
    change_password.alters_data = True

    def is_valid(self):
        """ Check if the ticket is still valid, kill it if not. """
        if self.id is not None and datetime.now() < self.expire:
            return True
        else:
            self.cancel()
            return False
    ## technically alters data by calling cancel(), but templates
    ## should be fine with calling this one I guess
    # is_valid.alters_data = True

    def cancel(self):
        """ Cancel a ticket. """
        if self.id is not None:
            self.expire = datetime(1990, 8, 3)
            self.delete()
    cancel.alters_data = True

    @staticmethod
    def cancel_all(user):
        """ Cancel all tickets belong to user. """
        PasswordRecoveryTicket.objects.filter(user=user).delete()

class DBList(object):
    """ Useful abstraction for the list of users.
        Not meant for anything but users_get_list...
    """
    totalnum = False # we dont' know how many there are.
    key      = ''
    QObject  = None

    def count(self, override = False):
        """ This is used to count how many objects wer are talking about.
            If override is true, it will not retrieve the number from cache
            or from this instance. If it's true, it will try.
        """
        from esp.users.models import User

        cache_id = urlencode('DBListCount: %s' % (self.key))

        retVal   = cache.get(cache_id) # get the cached result
        if self.QObject: # if there is a q object we can just
            if not self.totalnum:
                if override:
                    self.totalnum = User.objects.filter(self.QObject).distinct().count()
                    cache.set(cache_id, self.totalnum, 60)
                else:
                    cachedval = cache.get(cache_id)
                    if cachedval is None:
                        self.totalnum = User.objects.filter(self.QObject).distinct().count()
                        cache.set(cache_id, self.totalnum, 60)
                    else:
                        self.totalnum = cachedval

            return self.totalnum
        else:
            return 0

    def id(self):
        """ The id is the same as the key, it is client-specified. """
        return self.key

    def __init__(self, **kwargs):
        self.__dict__ = kwargs

    def __cmp__(self, other):
        """ We are going to order by the size of our lists. """
        return cmp(self.count(), other.count())

    def __unicode__(self):
        return self.key

class EmailPref(models.Model):
    email = models.EmailField(max_length=64, blank=True, null=True, unique=True)
    email_opt_in = models.BooleanField(default = True)
    first_name = models.CharField(max_length=64)
    last_name = models.CharField(max_length=64)
    sms_number = PhoneNumberField(blank=True, null=True)
    sms_opt_in = models.BooleanField(default = False)


def install():
    """
    Installs some initial useful UserBits.
    This function should be idempotent: if run more than once consecutively,
    subsequent runnings should have no effect on the db.
    """

    # Populate UserBits from the stored list in initial_userbits.py
    from esp.users.initial_userbits import populateInitialUserBits
    populateInitialUserBits()

    if User.objects.count() == 1: # We just did a syncdb;
                                  # the one account is the admin account
        user = User.objects.all()[0]
        AdminUserBits = ( { "user": user,
                            "verb": GetNode("V/Administer"),
                            "qsc": GetNode("Q") },
                          { "user": user,
                            "verb": GetNode("V/Flags/UserRole/Administrator"),
                            "qsc": GetNode("Q"),
                            "recursive": False } )

        populateInitialUserBits(AdminUserBits)

# We can't import these earlier because of circular stuff...
from esp.users.models.userbits import UserBit
from esp.cal.models import Event
from esp.program.models import ClassSubject, ClassSection, Program
from esp.resources.models import Resource<|MERGE_RESOLUTION|>--- conflicted
+++ resolved
@@ -532,10 +532,7 @@
     #   (since we would need to check for all verbs under 'V/Flags/Registration')
     getSectionsFromProgram.depend_on_row(lambda:UserBit, lambda bit: {'self': bit.user})
 
-<<<<<<< HEAD
-=======
-
->>>>>>> 1b9b0bdc
+
     def getEnrolledSections(self, program=None):
         if program is None:
             return self.getEnrolledSectionsAll()
@@ -573,15 +570,9 @@
 
         if len(timeslots) < 1:
             return 0
-<<<<<<< HEAD
-
-        prereg_sections = RegistrationProfile.getLastForProgram(self, prog).preregistered_classes()
-
-=======
-        
+
         prereg_sections = self.getSectionsFromProgram(prog)
-        
->>>>>>> 1b9b0bdc
+
         priority_dict = {}
         for t in timeslots:
             priority_dict[t.id] = []
