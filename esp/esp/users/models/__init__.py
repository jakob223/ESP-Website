__author__    = "Individual contributors (see AUTHORS file)"
__date__      = "$DATE$"
__rev__       = "$REV$"
__license__   = "AGPL v.3"
__copyright__ = """
This file is part of the ESP Web Site
Copyright (c) 2009 by the individual contributors
  (see AUTHORS file)

The ESP Web Site is free software; you can redistribute it and/or
modify it under the terms of the GNU Affero General Public License
as published by the Free Software Foundation; either version 3
of the License, or (at your option) any later version.

This program is distributed in the hope that it will be useful,
but WITHOUT ANY WARRANTY; without even the implied warranty of
MERCHANTABILITY or FITNESS FOR A PARTICULAR PURPOSE.  See the
GNU Affero General Public License for more details.

You should have received a copy of the GNU Affero General Public
License along with this program; if not, write to the Free Software
Foundation, Inc., 51 Franklin Street, Fifth Floor, Boston, MA 02110-1301, USA.

Contact information:
MIT Educational Studies Program
  84 Massachusetts Ave W20-467, Cambridge, MA 02139
  Phone: 617-253-4882
  Email: esp-webmasters@mit.edu
Learning Unlimited, Inc.
  527 Franklin St, Cambridge, MA 02139
  Phone: 617-379-0178
  Email: web-team@learningu.org
"""

from collections import defaultdict
from datetime import datetime, timedelta, date
import json
import functools

from django import forms, dispatch
from django.conf import settings
from django.contrib.auth import logout, login, REDIRECT_FIELD_NAME
from django.contrib.auth.models import User, AnonymousUser, Group, UserManager
from localflavor.us.models import USStateField, PhoneNumberField
from localflavor.us.forms import USStateSelect

from django.contrib.sites.models import Site
from django.core.cache import cache
from django.core.exceptions import PermissionDenied
from django.db import models
from django.db.models import signals
from django.db.models.base import ModelState
from django.db.models.manager import Manager
from django.db.models.query import Q
from django.http import HttpResponseRedirect
from django.template import loader, Context as DjangoContext
from django.template.defaultfilters import urlencode
from django.template.loader import render_to_string
from django_extensions.db.models import TimeStampedModel
from django.core import urlresolvers
from django.utils.functional import SimpleLazyObject



from esp.cal.models import Event
from argcache import cache_function, wildcard
from esp.customforms.linkfields import CustomFormsLinkModel
from esp.customforms.forms import AddressWidget, NameWidget
from esp.db.fields import AjaxForeignKey
from esp.middleware import ESPError
from esp.middleware.threadlocalrequest import get_current_request, AutoRequestContext as Context
from esp.tagdict.models import Tag
from esp.utils.decorators import enable_with_setting
from esp.utils.expirable_model import ExpirableModel
from esp.utils.widgets import NullRadioSelect, NullCheckboxSelect
from esp.utils.query_utils import nest_Q

from urllib import quote

try:
    import cPickle as pickle
except ImportError:
    import pickle

DEFAULT_USER_TYPES = [
    ['Student', {'label': 'Student (up through 12th grade)', 'profile_form': 'StudentProfileForm'}],
    ['Teacher', {'label': 'Volunteer Teacher', 'profile_form': 'TeacherProfileForm'}],
    ['Guardian', {'label': 'Guardian of Student', 'profile_form': 'GuardianProfileForm'}],
    ['Educator', {'label': 'K-12 Educator', 'profile_form': 'EducatorProfileForm'}],
    ['Volunteer', {'label': 'On-site Volunteer', 'profile_form': 'VolunteerProfileForm'}]
]

def admin_required(func):
    @functools.wraps(func)
    def wrapped(request, *args, **kwargs):
        if not request.user or not request.user.is_authenticated():
            return HttpResponseRedirect('%s?%s=%s' % (settings.LOGIN_URL, REDIRECT_FIELD_NAME, quote(request.get_full_path())))
        elif not request.user.isAdministrator():
            raise PermissionDenied
        return func(request, *args, **kwargs)
    return wrapped

class UserAvailability(models.Model):
    user = AjaxForeignKey('ESPUser')
    event = models.ForeignKey(Event)
    role = models.ForeignKey('auth.Group')
    priority = models.DecimalField(max_digits=3, decimal_places=2, default='1.0')

    class Meta:
        app_label = 'users'
        db_table = 'users_useravailability'

    def __unicode__(self):
        return u'%s available as %s at %s' % (self.user.username, self.role.name, unicode(self.event))

    def save(self, *args, **kwargs):
        #   Assign default role if not set.
        #   Careful with this; the result may differ for users with multiple types.
        #   (With this alphabetical ordering, you get roles in the order: teacher, student, guardian, educator, administrator)
        if (not hasattr(self, 'role')) or self.role is None:
            self.role = self.user.getUserTypes()[0]
        return super(UserAvailability, self).save(*args, **kwargs)


class ESPUserManager(UserManager):
    pass

class BaseESPUser(object):
    """ Base class for ESPUser and AnonymousESPUser.
    Pretty much anything from ESPUser that isn't directly related
    to being a model should go here. """

<<<<<<< HEAD
    objects = ESPUserManager()
    other_user = False
=======
    class Meta:
        proxy = True
        verbose_name = 'ESP User'

    objects = ESPUserManager()
    # this will allow a casting from User to ESPUser:
    #      foo = ESPUser(bar)   <-- foo is now an ``ESPUser''
    def __init__(self, userObj=None, *args, **kwargs):
        # Set up the storage for instance state
        self._state = ModelState()

        # A bit of a hack: if we're passed a SimpleLazyObject, make sure it's
        # initialized (with `dir` which is proxied), and then grab the __dict__
        # of the wrapped User or ESPUser.   This is necessary because
        # SimpleLazyObject doesn't proxy __dict__, so copying it would fail.
        if isinstance(userObj, SimpleLazyObject):
            dir(userObj)
            self.__dict__ = userObj._wrapped.__dict__
            # This is just a method, so SimpleLazyObj will proxy it just fine.
            self._is_anonymous = userObj.is_anonymous()

        # TODO(benkraft): in the case of an ESPUser, we should consider
        # overriding __new__ to just return the ESPUser it was passed; I don't
        # know why you'd call ESPUser on an ESPUser except by accident, but
        # giving you back your ESPUser should work just fine.  On the other
        # hand, this might be trickier than it sounds because there are a bunch
        # of metaclasses flying around, and because if __new__ returns an
        # ESPUser it will then get __init__ called on it, which might be
        # unnecessary.
        elif isinstance(userObj, (ESPUser, User, AnonymousUser)):
            self.__dict__ = userObj.__dict__
            self._is_anonymous = userObj.is_anonymous()

        elif userObj is not None or len(args) > 0:
            # Initializing a model using non-keyworded args is a horrible idea.
            # No clue why you'd do it, but I won't stop you. -ageng 2009-05-10
            User.__init__(self, userObj, *args, **kwargs)
            self._is_anonymous = False
        else:
            User.__init__(self, *args, **kwargs)
            self._is_anonymous = False

        if not hasattr(self, "_state"):
            ## Django doesn't properly insert this field on proxy models, apparently?
            ## So, fake it. -- aseering 6/28/2010
            self._state = FakeState()

        self.other_user = False
>>>>>>> cab52d11

    def __init__(self, *args, **kwargs):
        # This is last in ESPUser's method resolution order, and
        # AnonymousUser doesn't do anything in its __init__,
        # so there's no need for a super() call unless you're changing
        # inheritance structure of this, ESPUser, or AnonymousESPUser,
        # or if Django has changed something.
        self.create_membership_methods()

    @classmethod
    def create_membership_methods(cls):
        """
        Setup for the ESPUser membership methods
        """
        if not hasattr(cls, 'isOfficer'):
            for user_type in cls.getTypes(use_tag=False):
                # Make sure that all of the default user types have membership
                # methods defined, because some (such as isStudent()) are used
                # in the code even if that user type isn't included in the Tag
                # override. Start by defining all the membership methods for
                # the default types as returning False, and then overwrite them
                # as necessary.
                setattr(cls, 'is%s' % user_type, lambda user: False)
            for user_type in cls.getTypes() + ['Officer']:
                setattr(cls, 'is%s' % user_type, cls.create_membership_method(user_type))

    @staticmethod
    def grade_options():
        """ Returns a list<int> of valid grades """
        tag_val = Tag.getTag('student_grade_options')
        if tag_val is None:
            return range(7, 13)
        else:
            return json.loads(tag_val)

    @staticmethod
    def onsite_user():
        if ESPUser.objects.filter(username='onsite').exists():
            return ESPUser.objects.get(username='onsite')
        else:
            return None


    @classmethod
    def ajax_autocomplete(cls, data):
        #q_name assumes data is a comma separated list of names
        #lastname first
        #q_username is username
        #q_id is id
        #this feels kind of weird because it's selecting
        #from three keys using the same value
        names = data.strip().split(',')
        last = names[0]
        username = names[0]
        idstr = names[0]
        q_names = Q(last_name__istartswith = last.strip())
        if len(names) > 1:
          first = ','.join(names[1:])
          if len(first.strip()) > 0:
            q_names = q_names & Q(first_name__istartswith = first.strip())

        q_username = Q(username__istartswith = username.strip())
        q_id = Q(id__istartswith = idstr.strip())

        query_set = cls.objects.filter(q_names | q_username | q_id)

        values = query_set.order_by('last_name','first_name','id').values('first_name', 'last_name', 'username', 'id')

        for value in values:
            value['ajax_str'] = '%s, %s (%s)' % (value['last_name'], value['first_name'], value['username'])
        return values

    def ajax_str(self):
        return "%s, %s (%s)" % (self.last_name, self.first_name, self.username)

    def name(self):
        return u'%s %s' % (self.first_name, self.last_name)

    def get_email_sendto_address_pair(self):
        """
        Returns the pair of data needed to send an email to the user.
        """
        return (self.email, self.name())

    @staticmethod
    def email_sendto_address(email, name=''):
        """
        Given an email and a name, returns the string used to address mail.
        """
        if name:
            return u'%s <%s>' % (name, email)
        else:
            return u'<%s>' % email

    def get_email_sendto_address(self):
        """
        Returns the string used to address mail to the user.
        """
        return ESPUser.email_sendto_address(self.email, self.name())

    def __cmp__(self, other):
        lastname = cmp(self.last_name.upper(), other.last_name.upper())
        if lastname == 0:
           return cmp(self.first_name.upper(), other.first_name.upper())
        return lastname

    def getLastProfile(self):
        # caching is handled in RegistrationProfile.getLastProfile
        # for coherence w.r.t clearing and more caching
        from esp.program.models import RegistrationProfile
        return RegistrationProfile.getLastProfile(self)

    def updateOnsite(self, request):
        if 'user_morph' in request.session:
            if request.session['user_morph']['onsite'] == True:
                self.onsite_local = True
                self.other_user   = True
                self.onsite_retTitle = request.session['user_morph']['retTitle']
                return True
            elif request.session['user_morph']['olduser_id'] is not None:
                self.other_user = True
                return False
        else:
            self.onsite_local = False
            self.other_user   = False
            return False


    def switch_to_user(self, request, user, retUrl, retTitle, onsite = False):
        user_morph = {'olduser_id' : self.id,
                      'olduser_name': self.name(),
                      'retUrl'  : retUrl,
                      'retTitle': retTitle,
                      'onsite'  : onsite}

        if user.isAdministrator() or user.is_staff or user.is_superuser:
            # Disallow morphing into Administrators.
            # It's too broken, from a security perspective.
            # -- aseering 1/29/2010
            raise ESPError("User '%s' is an administrator; morphing into administrators is not permitted." % user.username, log=False)

        logout(request)
        user.backend = 'esp.utils.auth_backend.ESPAuthBackend'
        login(request, user)

        request.session['user_morph'] = user_morph

    def is_morphed(self, request=None):
        if not request:
            request = get_current_request()
        return 'user_morph' in request.session

    def get_old(self, request):
        if not self.is_morphed(request):
            return False
        return ESPUser.objects.get(id=request.session['user_morph']['olduser_id'])

    def switch_back(self, request):
        if not 'user_morph' in request.session:
            raise ESPError('Error: You were not another user to begin with!')

        retUrl   = request.session['user_morph']['retUrl']
        new_user = self.get_old(request)

        if not new_user:
            return retUrl

        del request.session['user_morph']
        logout(request)

        old_user = new_user
<<<<<<< HEAD
        old_user.backend = 'esp.utils.auth_backend.ESPAuthBackend'
        
=======
        old_user.backend = 'django.contrib.auth.backends.ModelBackend'

>>>>>>> cab52d11
        login(request, old_user)

        return retUrl

    def get_msg_vars(self, otheruser, key):
        """ This function will be called when rendering a message. """
        if key == 'first_name':
            return otheruser.first_name
        elif key == 'last_name':
            return otheruser.last_name
        elif key == 'name':
            return otheruser.name()
        elif key == 'username':
            return otheruser.username
        elif key == 'recover_url':
            return 'http://%s/myesp/recoveremail/?code=%s' % \
                         (settings.DEFAULT_HOST, otheruser.password)
        elif key == 'recover_query':
            return "?code=%s" % otheruser.password
        return u''

    def getTaughtPrograms(self):
        taught_programs = Program.objects.filter(classsubject__teachers=self)
        taught_programs = taught_programs.distinct()
        return taught_programs

    def getTaughtClasses(self, program = None, include_rejected = False):
        """ Return all the taught classes for this user. If program is specified, return all the classes under
            that class. For most users this will return an empty queryset. """
        if program is None:
            return self.getTaughtClassesAll(include_rejected = include_rejected)
        else:
            return self.getTaughtClassesFromProgram(program, include_rejected = include_rejected)

    @cache_function
    def getTaughtClassesFromProgram(self, program, include_rejected = False):
        from esp.program.models import Program # Need the Class object.
        if not isinstance(program, Program): # if we did not receive a program
            raise ESPError("getTaughtClassesFromProgram expects a Program, not a `"+str(type(program))+"'.")
        else:
            if include_rejected:
                return self.classsubject_set.filter(parent_program = program)
            else:
                return self.classsubject_set.filter(parent_program = program).exclude(status=-10)
    getTaughtClassesFromProgram.depend_on_m2m('program.ClassSubject', 'teachers', lambda cls, teacher: {'self': teacher})
    getTaughtClassesFromProgram.depend_on_row('program.ClassSubject', lambda cls: {'program': cls.parent_program}) # TODO: auto-row-thing...

    @cache_function
    def getTaughtClassesAll(self, include_rejected = False):
        return self.classsubject_set.all()
    getTaughtClassesAll.depend_on_row('program.ClassSubject', lambda cls: {'self': cls})
    getTaughtClassesAll.depend_on_m2m('program.ClassSubject', 'teachers', lambda cls, teacher: {'self': teacher})

    @cache_function
    def getFullClasses_pretty(self, program):
        full_classes = [cls for cls in self.getTaughtClassesFromProgram(program) if cls.is_nearly_full()]
        return "\n".join([cls.emailcode()+": "+cls.title for cls in full_classes])
    getFullClasses_pretty.depend_on_model('program.ClassSubject') # should filter by teachers... eh.


    def getTaughtSections(self, program = None, include_rejected = False):
        if program is None:
            return self.getTaughtSectionsAll(include_rejected = include_rejected)
        else:
            return self.getTaughtSectionsFromProgram(program, include_rejected = include_rejected)

    @cache_function
    def getTaughtSectionsAll(self, include_rejected = False):
        from esp.program.models import ClassSection
        classes = list(self.getTaughtClassesAll(include_rejected = include_rejected))
        if include_rejected:
            return ClassSection.objects.filter(parent_class__in=classes)
        else:
            return ClassSection.objects.filter(parent_class__in=classes).exclude(status=-10)
    getTaughtSectionsAll.depend_on_model('program.ClassSection')
    getTaughtSectionsAll.depend_on_cache(getTaughtClassesAll, lambda self=wildcard, **kwargs:
                                                              {'self':self})
    @cache_function
    def getTaughtSectionsFromProgram(self, program, include_rejected = False):
        from esp.program.models import ClassSection
        classes = list(self.getTaughtClasses(program, include_rejected = include_rejected))
        if include_rejected:
            return ClassSection.objects.filter(parent_class__in=classes)
        else:
            return ClassSection.objects.filter(parent_class__in=classes).exclude(status=-10)
    getTaughtSectionsFromProgram.get_or_create_token(('program',))
    getTaughtSectionsFromProgram.depend_on_row('program.ClassSection', lambda instance: {'program': instance.parent_program})
    getTaughtSectionsFromProgram.depend_on_cache(getTaughtClassesFromProgram, lambda self=wildcard, program=wildcard, **kwargs:
                                                                              {'self':self, 'program':program})

    def getTaughtTime(self, program = None, include_scheduled = True, round_to = 0.0, include_rejected = False):
        """ Return the time taught as a timedelta. If a program is specified, return the time taught for that program.
            If include_scheduled is given as False, we don't count time for already-scheduled classes.
            Rounds to the nearest round_to (if zero, doesn't round at all). """
        user_sections = self.getTaughtSections(program, include_rejected = include_rejected)
        total_time = timedelta()
        round_to = float( round_to )
        if round_to:
            rounded_hours = lambda x: round_to * round( float( x ) / round_to )
        else:
            rounded_hours = lambda x: float( x )
        for s in user_sections:
            #   don't count cancelled or rejected classes -- Ted
            #   or rejected sections -- lua
            if (include_scheduled or (s.start_time() is None)) and (s.status >= 0 and s.parent_class.status >= 0):
                total_time = total_time + timedelta(hours=rounded_hours(s.duration))
        return total_time

    @staticmethod
    def getUserFromNum(first, last, num):
        if num == '':
            num = 0
        try:
            num = int(num)
        except:
            raise ESPError('Could not find user "%s %s"' % (first, last))
        users = ESPUser.objects.filter(last_name__iexact = last,
                                    first_name__iexact = first).order_by('id')
        if len(users) <= num:
            raise ESPError('"%s %s": Unknown User' % (first, last), log=False)
        return users[num]

    @cache_function
    def getTypes(use_tag=True):
        """
        Get a list of the different roles an ESP user can have. By default
        there are five roles, but there can be more. Returns
        ['Student','Teacher','Educator','Guardian','Volunteer'] by default. If
        use_tag is False, always returns the default roles, and ignores the Tag
        override.
        """
        return [x[0] for x in ESPUser.getAllUserTypes(use_tag=use_tag)]
    getTypes.depend_on_model(Tag)
    getTypes = staticmethod(getTypes)

    @staticmethod
    def getAllOfType(strType, QObject = True):
        if strType not in ESPUser.getTypes():
            raise ESPError("Invalid type to find all of.")

        Q_useroftype      = Q(groups__name=strType)

        if QObject:
            return Q_useroftype

        else:
            return ESPUser.objects.filter(Q_useroftype)

    @cache_function
    def getAvailableTimes(self, program, ignore_classes=False):
        """ Return a list of the Event objects representing the times that a particular user
            can teach for a particular program. """
        from esp.cal.models import Event

        #   Detect whether the program has the availability module, and assume
        #   the user is always available if it isn't there.
        if program.hasModule('AvailabilityModule'):
            valid_events = Event.objects.filter(useravailability__user=self, program=program).order_by('start')
        else:
            valid_events = program.getTimeSlots()

        if not ignore_classes:
            #   Subtract out the times that they are already teaching.
            other_sections = self.getTaughtSections(program)

            other_times = [sec.meeting_times.values_list('id', flat=True) for sec in other_sections]
            for lst in other_times:
                valid_events = valid_events.exclude(id__in=lst)

        return list(valid_events)
    getAvailableTimes.get_or_create_token(('self', 'program',))
    getAvailableTimes.depend_on_cache(getTaughtSectionsFromProgram,
            lambda self=wildcard, program=wildcard, **kwargs:
                 {'self':self, 'program':program, 'ignore_classes':True})
    # FIXME: Really should take into account section's teachers...
    # even though that shouldn't change often
    getAvailableTimes.depend_on_m2m('program.ClassSection', 'meeting_times', lambda sec, event: {'program': sec.parent_program})
    getAvailableTimes.depend_on_m2m('program.Program', 'program_modules', lambda prog, pm: {'program': prog})
    getAvailableTimes.depend_on_row('users.UserAvailability', lambda ua:
                                        {'program': ua.event.program,
                                            'self': ua.user})
    # Should depend on Event as well... IDs are safe, but not necessarily stored objects (seems a common occurence...)
    # though Event shouldn't change much

    def clearAvailableTimes(self, program):
        """ Clear this teacher's availability for a program """
        self.useravailability_set.filter(event__program=program).delete()

    def addAvailableTime(self, program, timeslot, role=None):
        #   Because the timeslot has a program, the program is unnecessary.
        #   Default to teacher mode
        if role is None:
            role = Group.objects.get_or_create(name='Teacher')[0]
        new_availability, created = UserAvailability.objects.get_or_create(user=self, event=timeslot, role=role)
        new_availability.save()

    def getApplication(self, program, create=True):
        from esp.program.models.app_ import StudentApplication

        apps = list(StudentApplication.objects.filter(user=self, program=program)[:1])
        if len(apps) == 0:
            if create:
                app = StudentApplication(user=self, program=program)
                app.save()
                return app
            else:
                return None
        else:
            return apps[0]

    def listAppResponses(self, program, create=True):
        from esp.program.models.app_ import StudentApplication

        apps = StudentApplication.objects.filter(user=self, program=program)
        if apps.count() == 0:
            return []
        else:
            return apps[0].responses.all()

    def getClasses(self, program=None, verbs=None):
        from esp.program.models import ClassSubject
        csl = self.getSections(program, verbs)
        pc_ids = [c.parent_class.id for c in csl]
        return ClassSubject.objects.filter(id__in=pc_ids)

    def getAppliedClasses(self, program=None):
        #   If priority registration is enabled, add in more verbs.
        if program:
            scrmi = program.getModuleExtension('StudentClassRegModuleInfo')
            verb_list = [v.name for v in scrmi.reg_verbs()]
        else:
            verb_list = ['Applied']

        return self.getClasses(program, verbs=verb_list)

    def getEnrolledClasses(self, program=None):
        if program is None:
            return self.getEnrolledClassesAll()
        else:
            return self.getEnrolledClassesFromProgram(program)

    def getEnrolledClassesFromProgram(self, program):
        return self.getClasses(program, verbs=['Enrolled'])

    def getEnrolledClassesAll(self):
        return self.getClasses(None, verbs=['Enrolled'])

    def getSections(self, program=None, verbs=None):
        """ Since enrollment is not the only way to tie a student to a ClassSection,
        here's a slightly more general function for finding who belongs where. """
        from esp.program.models import ClassSection, RegistrationType

        if verbs:
            rts = RegistrationType.objects.filter(name__in=verbs)
        else:
            rts = RegistrationType.objects.all()

        if program:
            return ClassSection.objects.filter(id__in=self.studentregistration_set.filter(StudentRegistration.is_valid_qobject(), relationship__in=rts).values_list('section', flat=True)).filter(parent_class__parent_program=program)
        else:
            return ClassSection.objects.filter(id__in=self.studentregistration_set.filter(StudentRegistration.is_valid_qobject(), relationship__in=rts).values_list('section', flat=True))

    def getSectionsFromProgram(self, program, verbs=None):
        return self.getSections(program, verbs=verbs)

    def getEnrolledSections(self, program=None):
        if program is None:
            return self.getEnrolledSectionsAll()
        else:
            return self.getEnrolledSectionsFromProgram(program)

    @cache_function
    def getEnrolledSectionsFromProgram(self, program):
        result = list(self.getSections(program, verbs=['Enrolled']))
        for sec in result:
            sec._timeslot_ids = sec.timeslot_ids()
        return result
    getEnrolledSectionsFromProgram.depend_on_row('program.StudentRegistration', lambda reg: {'self': reg.user})
    getEnrolledSectionsFromProgram.depend_on_cache('program.ClassSection.timeslot_ids', lambda self=wildcard, **kwargs: {})

    def getEnrolledSectionsAll(self):
        return self.getSections(None, verbs=['Enrolled'])

    @cache_function
    def getFirstClassTime(self, program):
        sections = self.getSections(program, verbs=['Enrolled']).order_by('meeting_times')
        if sections.count() == 0:
            return None
        else:
            if sections[0].meeting_times.count() == 0:
                return None
            else:
                return sections[0].meeting_times.order_by('start')[0]
    getFirstClassTime.depend_on_row('program.StudentRegistration', lambda reg: {'self': reg.user})

    def getRegistrationPriority(self, prog, timeslots):
        """ Finds the highest available priority level for this user across the supplied timeslots.
            Returns 0 if the student is already enrolled in one or more of the timeslots. """
        if len(timeslots) < 1:
            return 0

        prereg_sections = self.getSectionsFromProgram(prog)

        priority_dict = {}
        for t in timeslots:
            priority_dict[t.id] = []

        for sec in prereg_sections:
            cv = sec.getRegVerbs(self)
            smt = sec.meeting_times.all()
            for t in smt:
                if t.id in priority_dict:
                    for v in cv:
                        if v.name.startswith('Priority'):
                            try:
                                priority_dict[t.id].append(int(v[9:]))
                            except Exception: # fails if 'Priority' is set, rather than 'Priority/1'
                                priority_dict[t.id].append(1)
                        elif v == 'Enrolled':
                            return 0
        #   Now priority_dict is a dictionary where the keys are timeslot IDs and the values
        #   are lists of taken priority levels.  Merge those and find the lowest positive
        #   integer not in that list.
        all_priorities = []
        for key in priority_dict:
            all_priorities += priority_dict[key]

        priority = 1
        while priority in all_priorities:
            priority += 1

        return priority

    def isEnrolledInClass(self, clsObj, request=None):
        return clsObj.students().filter(id=self.id).exists()

    def canRegToFullProgram(self, program):
        return Permission.user_has_perm(self, 'Student/OverrideFull', program)

    @cache_function
    def appliedFinancialAid(self, program):
        return self.financialaidrequest_set.all().filter(program=program, done=True).count() > 0
    #   Invalidate cache when any of the user's financial aid requests are changed
    appliedFinancialAid.depend_on_row('program.FinancialAidRequest', lambda fr: {'self': fr.user})
    appliedFinancialAid.depend_on_row('accounting.FinancialAidGrant', lambda fr: {'self': fr.request.user})

    @cache_function
    def hasFinancialAid(self, program):
        from esp.accounting.controllers import IndividualAccountingController
        iac = IndividualAccountingController(program, self)
        if iac.amount_finaid() > 0:
            return True
        else:
            return False
    hasFinancialAid.depend_on_row('program.FinancialAidRequest', lambda fr: {'self': fr.user})

    def isOnsite(self, program=None):
        """Determine if the user is an authorized onsite user for the program.

        :param program:
            Check for permission to access onsite for this program.
            If None, check for permission to access onsite for all programs.
        :type program:
            `Program` or None
        """
        return (
            (getattr(self, 'onsite_local', False) is True) or
            Permission.user_has_perm(
                self,
                'Onsite',
                program=program,
                program_is_none_implies_all=True,
            )
        )

    def recoverPassword(self):
        # generate the ticket, send the email.
        from django.contrib.sites.models import Site
        from django.conf import settings

        # we have a lot of users with no email (??)
        #  let's at least display a sensible error message
        if self.email.strip() == '':
            raise ESPError('User %s has blank email address; cannot recover password. Please contact webmasters to reset your password.' % self.username)

        # email addresses
        to_email = ['%s <%s>' % (self.name(), self.email)]
        from_email = settings.SERVER_EMAIL

        # create the ticket
        ticket = PasswordRecoveryTicket.new_ticket(self)

        # email subject
        domainname = Site.objects.get_current().domain
        subject = '[%s] Your Password Recovery For %s ' % (settings.ORGANIZATION_SHORT_NAME, domainname)

        # generate the email text
        t = loader.get_template('email/password_recover')
        msgtext = t.render(DjangoContext({'user': self,
                                    'ticket': ticket,
                                    'domainname': domainname,
                                    'orgname': settings.ORGANIZATION_SHORT_NAME,
                                    'institution': settings.INSTITUTION_NAME}))

        # Do NOT fail_silently. We want to know if there's a problem.
        send_mail(subject, msgtext, from_email, to_email)


    @cache_function
    def isAdministrator(self, program=None):
        """Determine if the user is an admin for the program.

        :param program:
            Check for admin privileges for this program.
            If None, check for global admin privileges.
        :type program:
            `Program` or None
        """
        if self.is_anonymous() or self.id is None: return False
        is_admin_role = self.groups.filter(name="Administrator").exists()
        if is_admin_role: return True
        quser = Q(user=self) | Q(user=None, role__in=self.groups.all())
        # Unexpectedly and unfortunately, program__in=[None, program] doesn't
        # find objects with program=None.
        qprogram = Q(program=None) | Q(program=program)
        return Permission.objects.filter(
                        quser & qprogram & Permission.is_valid_qobject(),
                        permission_type="Administer",
        ).exists()
    isAdministrator.get_or_create_token(('self',))
    isAdministrator.get_or_create_token(('program',))
    isAdministrator.depend_on_row('users.ESPUser', lambda user: {'self': user})
    isAdministrator.depend_on_m2m('users.ESPUser', 'groups', lambda user, group: {'self': user})
    # if the permission has null user and non-null group, expire all caches,
    # otherwise expire only the one for the relevant user.
    isAdministrator.depend_on_row('users.Permission', lambda perm:
                                  {'self': perm.user}
                                  if perm.user is not None
                                  or perm.role is None
                                  else {'self': wildcard})
    isAdmin = isAdministrator

    @cache_function
    def getAllUserTypes(use_tag=True):
        """
        Get the list of all user types, along with their metadata (label and
        profile form). By default returns DEFAULT_USER_TYPES. Allow user_types
        Tag to override this struct. The Tag can remove user types as well as
        adding/updating them. So, if you set the Tag, be sure to include all
        of the user types you want.

        If use_tag is False, always returns DEFAULT_USER_TYPES, and ignores the
        Tag override.
        """
        user_types = DEFAULT_USER_TYPES
        if use_tag:
            user_types = json.loads(Tag.getTag('user_types', default=json.dumps(user_types)))
        return user_types
    getAllUserTypes.depend_on_model(Tag)
    getAllUserTypes = staticmethod(getAllUserTypes)

    def getUserTypes(self):
        """ Return the set of types for this user """
        return self.groups.all().order_by('name').values_list("name",flat=True)

    @staticmethod
    def create_membership_method(user_class):
        """
        Creates the methods such as isTeacher that determines whether
        or not the user is a member of that user class.
        """
        def _new_method(user):
            return user.is_user_type(user_class)
        _new_method.__name__    = 'is%s' % str(user_class)
        _new_method.__doc__     = "Returns ``True`` if the user is a %s and False otherwise." % user_class
        return _new_method

    def is_user_type(self, user_class):
        """
        Determines whether the user is a member of user_class.
        """
        property_name = '_userclass_%s' % user_class
        if not hasattr(self, property_name):
            role_name = {'Officer': 'Administrator'}.get(user_class, user_class)
            setattr(self, property_name, self.groups.filter(name=role_name).exists())
        return getattr(self, property_name)

    @classmethod
    def get_unused_username(cls, first_name, last_name):
        username = base_uname = (first_name[0] + last_name).lower()
        if cls.objects.filter(username = username).count() > 0:
            i = 2
            username = base_uname + str(i)
            while cls.objects.filter(username = username).count() > 0:
                i += 1
                username = base_uname + str(i)
        return username

    def makeVolunteer(self):
        self.groups.add(Group.objects.get_or_create(name="Volunteer")[0])

    def makeRole(self, role_name):
        self.groups.add(Group.objects.get_or_create(name=role_name)[0])

    def removeRole(self, role_name):
        self.groups.remove(Group.objects.get_or_create(name=role_name)[0])

    def hasRole(self, role_name):
        return self.groups.filter(name=role_name).exists()

    def canEdit(self, cls):
        """Returns if the user can edit the class

A user can edit a class if they can administrate the program or if they
are a teacher of the class"""
        if self in cls.get_teachers(): return True
        return self.isAdmin(cls.parent_program)

    def getVolunteerOffers(self, program):
        return self.volunteeroffer_set.filter(request__program=program)

    @staticmethod
    def current_schoolyear(now=None):
        """
        Get the school year for the current time or a given time.

        School year NNNN is defined as the period between August
        NNNN-1 and July NNNN.
        """
        if now is None:
            now = date.today()
        curyear = now.year
        # Changed from 6/1 to 5/1 rollover so as not to affect start of Summer HSSP registration
        # - Michael P 5/24/2010
        # Changed from 5/1 to 7/31 rollover to as to neither affect registration starts nor occur prior to graduation.
        # Adam S 8/1/2010
        #if datetime(curyear, 6, 1) > now:
        if date(curyear, 7, 31) > now:
            schoolyear = curyear
        else:
            schoolyear = curyear + 1
        return schoolyear

    @staticmethod
    @cache_function
    def program_schoolyear(program):
        """
        Get the school year for a given program.

        This is determined by the current_schoolyear (see above) of
        the first day of the program, and is used to calculate a
        student's effective grade for the program.

        This can be modified by setting the program tag
        "increment_default_grade_levels", which increments the
        program's effective school year.
        """
        # "now" is actually whenever the program ran or will run
        dates = program.dates()
        if len(dates) >= 1:
            now = dates[0]
        else:
            now = None
        schoolyear = ESPUser.current_schoolyear(now)
        schoolyear += program.incrementGrade() # adds 1 if appropriate tag is set; else does nothing
        return schoolyear
    program_schoolyear.__func__.depend_on_row(Tag, lambda tag: {'program': tag.target})
    program_schoolyear.__func__.depend_on_row(Event, lambda event: {'program': event.program})

    @cache_function
    def getYOG(self, program=None, assume_student=False):
        """
        Get a student's year of graduation.

        If program is given, use the registration profile from that
        program to look up the graduation year; otherwise, use the
        latest one.

        assume_student will save us a database hit if the user is a student,
        but cost us at least one and possibly several if they're not.
        """
        if assume_student or self.isStudent():
            if program is None:
                regProf = self.getLastProfile()
            else:
                from esp.program.models import RegistrationProfile
                regProf = RegistrationProfile.getLastForProgram(self, program)
            if regProf and regProf.student_info:
                if regProf.student_info.graduation_year:
                    return regProf.student_info.graduation_year
        return None
    getYOG.get_or_create_token(('self',))
    getYOG.depend_on_row('users.StudentInfo', lambda info: {'self': info.user})

    @cache_function
    def getGrade(self, program=None, assume_student=False):
        """Get the grade of this student.

        Get the grade at the time of the program, or for the current school
        year if program is None.

        assume_student will save us a database hit if the user is a student,
        but cost us at least one and possibly several if they're not.  See
        ESPUser.getYOG.
        """
        grade = 0
        yog = self.getYOG(program, assume_student)
        schoolyear = None
        if program is not None:
            schoolyear = ESPUser.program_schoolyear(program)
        if yog is not None:
            grade = ESPUser.gradeFromYOG(yog, schoolyear)
        return grade
    #   The cache will need to be cleared once per academic year.
    getGrade.get_or_create_token(('self',))
    getGrade.get_or_create_token(('program',))
    getGrade.depend_on_cache(getYOG, lambda self=wildcard, program=wildcard, **kwargs: {'self': self, 'program': program})
    getGrade.depend_on_cache(program_schoolyear.__func__, lambda self=wildcard, **kwargs: {'program': self})

    @staticmethod
    def gradeFromYOG(yog, schoolyear=None):
        if schoolyear == None:
            schoolyear = ESPUser.current_schoolyear()
        try:
            yog        = int(yog)
        except:
            return 0
        return schoolyear + 12 - yog

    @staticmethod
    def YOGFromGrade(grade, schoolyear=None):
        if schoolyear is None:
            schoolyear = ESPUser.current_schoolyear()
        try:
            grade = int(grade)
        except:
            return 0

        return schoolyear + 12 - grade

    def set_student_grad_year(self, grad_year):
        """ Update the user's graduation year if they are a student. """

        #   Check that the user is a student.
        #   (We could raise an error, but I don't think it's a huge problem
        #   if this function is called accidentally on a non-student.)
        if not self.isStudent():
            return

        #   Retrieve the user's most recent registration profile and create a StudentInfo if needed.
        profile = self.getLastProfile()
        if profile.student_info is None:
            profile.student_info = StudentInfo(user=self)
            profile.save()

        #   Update the graduation year.
        student_info = profile.student_info
        student_info.graduation_year = int(grad_year)
        student_info.save()

    def set_grade(self, grade):
        """ Convenience function for setting a student's grade based on the
            current school year. """
        self.set_student_grad_year(ESPUser.YOGFromGrade(int(grade)))

    @staticmethod
    def getRankInClass(student, subject, default=10):
        from esp.program.models.app_ import StudentAppQuestion, StudentAppResponse, StudentAppReview, StudentApplication
        from esp.program.models import StudentRegistration
        if isinstance(subject, int):
            subject = ClassSubject.objects.get(id=subject)
        if not StudentAppQuestion.objects.filter(subject=subject).count():
            return 10
        elif StudentRegistration.objects.filter(section__parent_class=subject, relationship__name="Rejected",end_date__gte=datetime.now(),user=student).exists() or not StudentApplication.objects.filter(user=student, program__classsubject = subject).exists() or not StudentAppResponse.objects.filter(question__subject=subject, studentapplication__user=student).exists():
            return 1
        for sar in StudentAppResponse.objects.filter(question__subject=subject, studentapplication__user=student):
            if not len(sar.response.strip()):
                return 1
        rank = max(list(StudentAppReview.objects.filter(studentapplication__user=student, studentapplication__program__classsubject=subject, reviewer__in=subject.teachers()).values_list('score', flat=True)) + [-1])
        if rank == -1:
            rank = default
        return rank

class ESPUser(User, BaseESPUser):
    """ Create a user of the ESP Website
    This user extends the auth.User of django"""

    class Meta:
        proxy = True
        verbose_name = 'ESP User'

class AnonymousESPUser(BaseESPUser, AnonymousUser):
    pass

@dispatch.receiver(signals.pre_save, sender=ESPUser,
                   dispatch_uid='update_email_save')
def update_email_save(**kwargs):
    kwargs['deleted']=False
    return update_email(**kwargs)


@dispatch.receiver(signals.pre_delete, sender=ESPUser,
                   dispatch_uid='update_email_delete')
def update_email_delete(**kwargs):
    kwargs['deleted']=True
    return update_email(**kwargs)


@enable_with_setting(settings.USE_MAILMAN)
def update_email(**kwargs):
    """Update a user if they changed their email.

    With the exception of separate mailman-only subscriptions, we want the
    mailman announcements list to consist of the email addresses of all active users.
    When there is only one user with a given email address, this is easy.  When
    there are multiple users with the same email address, we handle this as
    follows:
    * If one of the users changes their email address, keep both the old and
      new addresses.  If the user has changed email addresses, then sending to
      the old one probably won't hurt; if the user is a student switching to
      their own email address from a parent's, we definitely want to keep both.
    * If one of the users deletes or deactivates their account, deactivate all
      other accounts with the same email address.  This is slightly sketchy
      because it allows one user to take actions on behalf of another, but it
      is likely the desired behavior, and since a user shouldn't be able to get
      here without confirming their email, it should be okay.  In any case, it
      can be reverted by a site admin (or even by the user themself, by doing a
      new confirmation email).
    """
    from esp import mailman
    deleted = kwargs['deleted']
    if deleted:
        # If for some reason we delete an already deactivated user, we'll
        # remove them from lists anyway just in case.  So we ignore is_active
        # here.
        old_user = kwargs['instance']
        old_email = old_user.email
        new_email = None
    else:
        new_user = kwargs['instance']
        if new_user.id is None:
            # It's a newly created user, don't do anything.
            return
        old_user = ESPUser.objects.get(id=new_user.id)
        old_email = old_user.email if old_user.is_active else None
        new_email = new_user.get_email_sendto_address() if new_user.is_active else None
        if (old_user.email == new_user.email) and (old_user.is_active == new_user.is_active):
            # They didn't change their email and didn't activate/deactivate,
            # don't do anything.
            return


    # Now we have set old_email and new_email; if either is not None, the
    # corresponding old_user or new_user will also exist.  Now actually do
    # things.
    group_map = {
            'Student': 'announcements',
            'Guardian': 'announcements',
            'Educator': 'announcements',
            'Teacher': 'teachers',
    }
    other_users = ESPUser.objects.filter(email=old_email).exclude(id=old_user.id)
    groups = (new_user or old_user).groups.values_list('name', flat=True)
    is_admin = (new_user or old_user).isAdministrator()
    if old_email is None:
        # We will never get a newly created user here, because we only fire on
        # *activation*.  So we can use new_user.groups to figure out the lists
        # to which they should be added.
        for g in groups:
            if g in group_map:
                mailman.add_list_member(group_map[g], new_email)
    elif new_email is None:
        groups_to_deactivate = set(groups)
        if 'Student' in groups or 'Guardian' in groups or 'Educator' in groups:
            # If they are a student, guardian, or educator, deactivate all such
            # accounts.  This seems like it makes the most sense.
            groups_to_deactivate.update(['Student', 'Guardian', 'Educator'])
        if not is_admin:
            # If they're an admin, they might be doing something weird, so
            # don't deactivate any of their accounts.
            users_to_deactivate = other_users.filter(groups__name__in=groups_to_deactivate)
            # QuerySet.update() does not call save signals, so this won't be
            # circular.  If we or django ever patch it to do so, we will need
            # to be more careful here.
            users_to_deactivate.update(is_active=False)
        # Only remove them from group-based lists; keep them on program and
        # class lists.
        for l in set(group_map.values()):
            mailman.remove_list_member(l, old_email)
    else:
        # Transition all their lists, not just the group-based ones.  Rather
        # than try to guess which lists that is, we can just ask mailman.
        mailman_lists = mailman.lists_containing(old_email)
        if other_users.exists():
            # If this is not their only account, only transition lists that
            # make sense for this account type.
            lists = []
            for l in mailman_lists:
                if l in group_map.values():
                    # A role-based list: only transition them if they are an
                    # appropriate type of account.
                    if any(group_map.get(g) == l for g in groups) or is_admin:
                        lists.append(l)
                elif 'teachers' in l:
                    if 'Teacher' in groups or is_admin:
                        lists.append(l)
                elif 'class' in l or 'students' in l:
                    if 'Teacher' in groups or 'Student' in groups or is_admin:
                        lists.append(l)
                elif 'parents' in l or 'guardians' in l:
                    # We don't currently (as of 7/2014) autocreate these lists,
                    # but we sometimes manually create them, and may one day
                    # autocreate them.  Handling these correctly would be a bit
                    # trickier because they don't actually come from users,
                    # they come from students' emergency contacts.
                    # Nonetheless, updating the list based on the account is
                    # probably good enough.
                    if 'Guardian' in groups or is_admin:
                        lists.append(l)
                else:
                    # Some list we don't really understand, quite possibly a
                    # manually-created one.  If in doubt, let's transition
                    # their membership.
                    lists.append(l)
        else:
            lists = mailman_lists
        for l in lists:
            mailman.add_list_member(l, new_email)
        if not other_users.exists():
            for l in lists:
                mailman.remove_list_member(l, old_email)


shirt_sizes = ('S', 'M', 'L', 'XL', 'XXL')
shirt_sizes = tuple([('14/16', '14/16 (XS)')] + zip(shirt_sizes, shirt_sizes))
shirt_types = (('M', 'Plain'), ('F', 'Fitted (for women)'))
food_choices = ('Anything', 'Vegetarian', 'Vegan')
food_choices = zip(food_choices, food_choices)

class StudentInfo(models.Model):
    """ ESP Student-specific contact information """
    user = AjaxForeignKey(ESPUser, blank=True, null=True)
    graduation_year = models.PositiveIntegerField(blank=True, null=True)
    k12school = AjaxForeignKey('K12School', help_text='Begin to type your school name and select your school if it comes up.', blank=True, null=True)
    school = models.CharField(max_length=256,blank=True, null=True)
    dob = models.DateField(blank=True, null=True)
    gender = models.CharField(max_length=32,blank=True,null=True)
    studentrep = models.BooleanField(blank=True, default = False)
    studentrep_expl = models.TextField(blank=True, null=True)
    heard_about = models.TextField(blank=True, null=True)
    food_preference = models.CharField(max_length=256,blank=True,null=True)
    shirt_size = models.CharField(max_length=5, blank=True, choices=shirt_sizes, null=True)
    shirt_type = models.CharField(max_length=20, blank=True, choices=shirt_types, null=True)

    medical_needs = models.TextField(blank=True, null=True)

    schoolsystem_id = models.CharField(max_length=32, blank=True, null=True)
    schoolsystem_optout = models.BooleanField(default=False)
    # Deprecated, but left here so as not to remove Chicago's existing data.
    post_hs = models.TextField(default='', blank=True)
    transportation = models.TextField(default='', blank=True)

    class Meta:
        app_label = 'users'
        db_table = 'users_studentinfo'

    @classmethod
    def ajax_autocomplete(cls, data):
        names = data.strip().split(',')
        last = names[0]

        query_set = cls.objects.filter(user__last_name__istartswith = last.strip())

        if len(names) > 1:
            first  = ','.join(names[1:])
            if len(first.strip()) > 0:
                query_set = query_set.filter(user__first_name__istartswith = first.strip())

        query_set = query_set[:10]

        values = query_set.values('user', 'school', 'graduation_year', 'id')
        #   values = query_set.order_by('user__last_name','user__first_name','id').values('user', 'school', 'graduation_year', 'id')

        for value in values:
            value['user'] = ESPUser.objects.get(id=value['user'])
            value['ajax_str'] = '%s - %s %d' % (value['user'].ajax_str(), value['school'], value['graduation_year'])
        return values

    def ajax_str(self):
        return "%s - %s %d" % (self.user.ajax_str(), self.school, self.graduation_year)

    def updateForm(self, form_dict):
        form_dict['graduation_year'] = self.graduation_year
        #   Display data from school field in the k12school box if there's no k12school data.
        if self.k12school:
            form_dict['k12school']       = self.k12school_id
        else:
            form_dict['k12school']   = self.school
        form_dict['school']          = self.school
        form_dict['dob']             = self.dob
        form_dict['gender']          = self.gender
        if Tag.getTag('studentinfo_shirt_options'):
            form_dict['shirt_size']      = self.shirt_size
            form_dict['shirt_type']      = self.shirt_type
        if Tag.getTag('studentinfo_food_options'):
            form_dict['food_preference'] = self.food_preference
        form_dict['heard_about']      = self.heard_about
        form_dict['studentrep_expl'] = self.studentrep_expl
        form_dict['studentrep']      = self.user.hasRole('StudentRep')
        form_dict['schoolsystem_id'] = self.schoolsystem_id
        form_dict['medical_needs'] = self.medical_needs
        form_dict['schoolsystem_optout'] = self.schoolsystem_optout
        form_dict['transportation'] = self.transportation
        return form_dict

    @staticmethod
    def addOrUpdate(curUser, regProfile, new_data):
        """ adds or updates a StudentInfo record """

        if regProfile.student_info is None:
            studentInfo = StudentInfo()
        else:
            studentInfo = regProfile.student_info
        if not studentInfo.user:
            studentInfo.user = curUser
        elif studentInfo.user != curUser: # this should never happen, but you never know....
            raise ESPError("Your registration profile is corrupted. Please contact esp-web@mit.edu, with your name and username in the message, to correct this issue.")

        studentInfo.graduation_year = new_data['graduation_year']
        try:
            if isinstance(new_data['k12school'], K12School):
                studentInfo.k12school = new_data['k12school']
            else:
                if isinstance(new_data['k12school'], int):
                    studentInfo.k12school = K12School.objects.get(id=int(new_data['k12school']))
                else:
                    studentInfo.k12school = K12School.objects.filter(name__icontains=new_data['k12school'])[0]

        except:
            print 'Error, could not find k12school for "%s"' % new_data['k12school']
            studentInfo.k12school = None

        studentInfo.school          = new_data['school'] if not studentInfo.k12school else studentInfo.k12school.name
        studentInfo.dob             = new_data['dob']
        studentInfo.gender          = new_data.get('gender', None)

        studentInfo.heard_about      = new_data.get('heard_about', '')

        if 'shirt_size' in new_data and 'shirt_type' in new_data:
            studentInfo.shirt_size      = new_data['shirt_size']
            studentInfo.shirt_type      = new_data['shirt_type']

        if 'food_preference' in new_data:
            studentInfo.food_preference      = new_data['food_preference']


        studentInfo.studentrep = new_data.get('studentrep', False)
        studentInfo.studentrep_expl = new_data.get('studentrep_expl', '')

        studentInfo.schoolsystem_optout = new_data.get('schoolsystem_optout', '')
        studentInfo.schoolsystem_id = new_data.get('schoolsystem_id', '')
        studentInfo.medical_needs = new_data.get('medical_needs', '')
        studentInfo.transportation = new_data.get('transportation', '')
        studentInfo.save()
        if new_data.get('studentrep', False):
            #   E-mail membership notifying them of the student rep request.
            subj = '[%s Membership] Student Rep Request: %s %s' % (settings.ORGANIZATION_SHORT_NAME, curUser.first_name, curUser.last_name)
            to_email = [settings.DEFAULT_EMAIL_ADDRESSES['membership']]
            from_email = 'ESP Profile Editor <regprofile@%s>' % settings.DEFAULT_HOST
            t = loader.get_template('email/studentreprequest')
            msgtext = t.render(Context({'user': curUser, 'info': studentInfo, 'prog': regProfile.program}))
            send_mail(subj, msgtext, from_email, to_email, fail_silently = True)

            #   Add the user bit representing a student rep request.
            #   The membership coordinator has to make the 'real' student rep bit.
            curUser.makeRole("StudentRep")
        else:
            curUser.removeRole("StudentRep")
        return studentInfo

    def getSchool(self):
        """ Obtain a string representation of the student's school  """
        if self.k12school:
            return self.k12school
        elif self.school:
            return self.school
        else:
            return None

    getSchool.short_description = "School"

    def __unicode__(self):
        username = "N/A"
        if self.user != None:
            username = self.user.username
        return u'ESP Student Info (%s) -- %s' % (username, unicode(self.school))

class TeacherInfo(models.Model, CustomFormsLinkModel):
    """ ESP Teacher-specific contact information """

    #customforms definitions
    form_link_name = 'TeacherInfo'
    link_fields_list = [
        ('graduation_year', 'Graduation year'),
        ('from_here', 'Current student checkbox'),
        ('is_graduate_student', 'Graduate student status'),
        ('college', 'School/employer'),
        ('major', 'Major/department'),
        ('bio', 'Biography'),
        ('shirt_size', 'Shirt size'),
        ('shirt_type', 'Shirt type'),
        ('full_legal_name', 'Legal name'),
        ('university_email', 'University e-mail address'),
        ('student_id', 'Student ID number'),
        ('mail_reimbursement', 'Reimbursement checkbox'),
    ]
    link_fields_widgets = {
        'from_here': NullRadioSelect,
        'is_graduate_student': NullCheckboxSelect,
        'mail_reimbursement': forms.CheckboxInput,
    }
<<<<<<< HEAD
    
    user = AjaxForeignKey(ESPUser, blank=True, null=True)
=======

    user = AjaxForeignKey(User, blank=True, null=True)
>>>>>>> cab52d11
    graduation_year = models.CharField(max_length=4, blank=True, null=True)
    from_here = models.NullBooleanField(null=True)
    is_graduate_student = models.NullBooleanField(blank=True, null=True)
    college = models.CharField(max_length=128,blank=True, null=True)
    major = models.CharField(max_length=32,blank=True, null=True)
    bio = models.TextField(blank=True, null=True)
    shirt_size = models.CharField(max_length=5, blank=True, choices=shirt_sizes, null=True)
    shirt_type = models.CharField(max_length=20, blank=True, choices=shirt_types, null=True)

    full_legal_name = models.CharField(max_length=128, blank=True, null=True)
    university_email = models.EmailField(blank=True, null=True, max_length=75)
    student_id = models.CharField(max_length=128, blank=True, null=True)
    mail_reimbursement = models.NullBooleanField(blank=True, null=True)

    @classmethod
    def cf_link_instance(cls, request):
        """
        Uses the request object to return the appropriate instance for this model,
        for use by custom-forms.
        It should either return the instance, or 'None', if the corresponding instance doesn't exist.
        """
        queryset=cls.objects.filter(user=request.user).order_by('-id')
        if queryset: return queryset[0]
        else: return None

    @classmethod
    def ajax_autocomplete(cls, data):
        names = data.strip().split(',')
        last = names[0]

        query_set = cls.objects.filter(user__last_name__istartswith = last.strip())

        if len(names) > 1:
            first  = ','.join(names[1:])
            if len(first.strip()) > 0:
                query_set = query_set.filter(user__first_name__istartswith = first.strip())

        query_set = query_set[:10]
        values = query_set.values('user', 'college', 'graduation_year', 'id')
        #   values = query_set.order_by('user__last_name','user__first_name','id').values('user', 'college', 'graduation_year', 'id')

        for value in values:
            value['user'] = ESPUser.objects.get(id=value['user'])
            value['ajax_str'] = u'%s - %s %s' % (value['user'].ajax_str(), value['college'], value['graduation_year'])
        return values

    def ajax_str(self):
        return u'%s - %s %s' % (self.user.ajax_str(), self.college, self.graduation_year)

    def updateForm(self, form_dict):
        form_dict['graduation_year'] = self.graduation_year
        form_dict['from_here']        = self.from_here
        form_dict['is_graduate_student'] = self.is_graduate_student
        form_dict['school']          = self.college
        form_dict['major']           = self.major
        form_dict['shirt_size']      = self.shirt_size
        form_dict['shirt_type']      = self.shirt_type
        if Tag.getTag('teacherinfo_reimbursement_options'):
            form_dict['full_legal_name']    = self.full_legal_name
            form_dict['university_email']   = self.university_email
            form_dict['student_id']         = self.student_id
            form_dict['mail_reimbursement'] = self.mail_reimbursement
        return form_dict

    @staticmethod
    def addOrUpdate(curUser, regProfile, new_data):
        """ adds or updates a TeacherInfo record """
        new_data = defaultdict(str, new_data) # Don't require all fields to be present
        if regProfile.teacher_info is None:
            teacherInfo = TeacherInfo()
            teacherInfo.user = curUser
        else:
            teacherInfo = regProfile.teacher_info
        teacherInfo.graduation_year = new_data['graduation_year']
        teacherInfo.from_here        = (new_data['from_here'] == "True")
        teacherInfo.is_graduate_student = new_data['is_graduate_student']
        teacherInfo.college         = new_data['school']
        teacherInfo.major           = new_data['major']
        teacherInfo.shirt_size      = new_data['shirt_size']
        teacherInfo.shirt_type      = new_data['shirt_type']
        if Tag.getTag('teacherinfo_reimbursement_options'):
            teacherInfo.full_legal_name    = new_data['full_legal_name']
            teacherInfo.university_email   = new_data['university_email']
            teacherInfo.student_id         = new_data['student_id']
            teacherInfo.mail_reimbursement = new_data['mail_reimbursement']
        teacherInfo.save()
        return teacherInfo

    def __unicode__(self):
        username = ""
        if self.user != None:
            username = self.user.username
        return u'ESP Teacher Info (%s)' % username

    class Meta:
        app_label = 'users'


class GuardianInfo(models.Model):
    """ ES Guardian-specific contact information """
    user = AjaxForeignKey(ESPUser, blank=True, null=True)
    year_finished = models.PositiveIntegerField(blank=True, null=True)
    num_kids = models.PositiveIntegerField(blank=True, null=True)

    class Meta:
        app_label = 'users'
        db_table = 'users_guardianinfo'

    @classmethod
    def ajax_autocomplete(cls, data):
        names = data.strip().split(',')
        last = names[0]

        query_set = cls.objects.filter(user__last_name__istartswith = last.strip())

        if len(names) > 1:
            first  = ','.join(names[1:])
            if len(first.strip()) > 0:
                query_set = query_set.filter(user__first_name__istartswith = first.strip())
        query_set = query_set[:10]
        values = query_set.values('user', 'year_finished', 'num_kids', 'id')
        #   values = query_set.order_by('user__last_name','user__first_name','id').values('user', 'year_finished', 'num_kids', 'id')

        for value in values:
            value['user'] = ESPUser.objects.get(id=value['user'])
            value['ajax_str'] = '%s - %s %d' % (value['user'].ajax_str(), value['year_finished'], value['num_kids'])
        return values

    def ajax_str(self):
        return "%s - %s %d" % (self.user.ajax_str(), self.year_finished, self.num_kids)

    def updateForm(self, form_dict):
        form_dict['year_finished'] = self.year_finished
        form_dict['num_kids']      = self.num_kids
        return form_dict

    @staticmethod
    def addOrUpdate(curUser, regProfile, new_data):
        """ adds or updates a GuardianInfo record """
        if regProfile.guardian_info is None:
            guardianInfo = GuardianInfo()
            guardianInfo.user = curUser
        else:
            guardianInfo = regProfile.guardian_info
        guardianInfo.year_finished = new_data['year_finished']
        guardianInfo.num_kids      = new_data['num_kids']
        guardianInfo.save()
        return guardianInfo

    def __unicode__(self):
        username = ""
        if self.user != None:
            username = self.user.username
        return u'ESP Guardian Info (%s)' % username


class EducatorInfo(models.Model):
    """ ESP Educator-specific contact information """
    user = AjaxForeignKey(ESPUser, blank=True, null=True)
    subject_taught = models.CharField(max_length=64,blank=True, null=True)
    grades_taught = models.CharField(max_length=16,blank=True, null=True)
    school = models.CharField(max_length=128,blank=True, null=True)
    position = models.CharField(max_length=64,blank=True, null=True)
    k12school = models.ForeignKey('K12School', blank=True, null=True)

    class Meta:
        app_label = 'users'
        db_table = 'users_educatorinfo'

    @classmethod
    def ajax_autocomplete(cls, data):
        names = data.strip().split(',')
        last = names[0]

        query_set = cls.objects.filter(user__last_name__istartswith = last.strip())

        if len(names) > 1:
            first  = ','.join(names[1:])
            if len(first.strip()) > 0:
                query_set = query_set.filter(user__first_name__istartswith = first.strip())
        query_set = query_set[:10]
        values = query_set.values('user', 'position', 'school', 'id')
        #   values = query_set.order_by('user__last_name','user__first_name','id').values('user', 'position', 'school', 'id')

        for value in values:
            value['user'] = ESPUser.objects.get(id=value['user'])
            value['ajax_str'] = '%s - %s %s' % (value['user'].ajax_str(), value['position'], value['school'])
        return values

    def ajax_str(self):
        return "%s - %s at %s" % (self.user.ajax_str(), self.position, self.school)

    def updateForm(self, form_dict):
        form_dict['subject_taught'] = self.subject_taught
        form_dict['grades_taught']  = self.grades_taught
        form_dict['school']         = self.school
        form_dict['position']       = self.position
        return form_dict

    @staticmethod
    def addOrUpdate(curUser, regProfile, new_data):
        """ adds or updates a EducatorInfo record """
        if regProfile.educator_info is None:
            educatorInfo = EducatorInfo()
            educatorInfo.user = curUser
        else:
            educatorInfo = regProfile.educator_info
        educatorInfo.subject_taught = new_data['subject_taught']
        educatorInfo.grades_taught  = new_data['grades_taught']
        educatorInfo.position       = new_data['position']
        educatorInfo.school         = new_data['school']
        educatorInfo.save()
        return educatorInfo

    def getSchool(self):
        """ Obtain a string representation of the educator's school  """
        if self.k12school:
            return self.k12school
        elif self.school:
            return self.school
        else:
            return None
    getSchool.short_description = "School"

    def __unicode__(self):
        username = ""
        if self.user != None:
            username = self.user.username
        return u'ESP Educator Info (%s)' % username

class ZipCode(models.Model):
    """ Zip Code information """
    zip_code = models.CharField(max_length=5)
    latitude = models.DecimalField(max_digits=10, decimal_places = 6)
    longitude = models.DecimalField(max_digits=10, decimal_places = 6)

    class Meta:
        app_label = 'users'
        db_table = 'users_zipcode'

    def distance(self, other):
        """ Returns the distance from one point to another """
        import math

        earth_radius = 3963.1676 # From google...
        lat1 = math.radians(self.latitude)
        lon1 = math.radians(self.longitude)
        lat2 = math.radians(other.latitude)
        lon2 = math.radians(other.longitude)

        delta_lat = lat2 - lat1
        delta_lon = lon2 - lon1

        tmp = math.sin(delta_lat/2.0)**2 + \
              math.cos(lat1)*math.cos(lat2) * \
              math.sin(delta_lon/2.0)**2

        distance = 2 * math.atan2(math.sqrt(tmp), math.sqrt(1-tmp)) * \
                   earth_radius

        return distance

    def close_zipcodes(self, distance):
        """ Get a list of zip codes less than or equal to
            distance from this zip code. """
        from decimal import Decimal
        try:
            distance_decimal = Decimal(str(distance))
            distance_float = float(str(distance))
        except:
            raise ESPError('%s should be a valid decimal number!' % distance)

        if distance < 0:
            distance *= -1

        oldsearches = ZipCodeSearches.objects.filter(zip_code = self,
                                                     distance = distance_decimal)

        if len(oldsearches) > 0:
            return oldsearches[0].zipcodes.split(',')

        all_zips = list(ZipCode.objects.exclude(id = self.id))
        winners  = [ self.zip_code ]

        winners += [ zipc.zip_code for zipc in all_zips
                     if self.distance(zipc) <= distance_float ]

        newsearch = ZipCodeSearches(zip_code = self,
                                    distance = distance,
                                    zipcodes = ','.join(winners))
        newsearch.save()
        return winners

    def __unicode__(self):
        return u'%s (%s, %s)' % (self.zip_code,
                                self.longitude,
                                self.latitude)



class ZipCodeSearches(models.Model):
    zip_code = models.ForeignKey(ZipCode)
    distance = models.DecimalField(max_digits = 15, decimal_places = 3)
    zipcodes = models.TextField()

    class Meta:
        app_label = 'users'
        db_table = 'users_zipcodesearches'

    def __unicode__(self):
        return u'%s Zip Codes that are less than %s miles from %s' % \
               (len(self.zipcodes.split(',')), self.distance, self.zip_code)

class ContactInfo(models.Model, CustomFormsLinkModel):
    """ ESP-specific contact information for (possibly) a specific user """

    #customforms definitions
    form_link_name = 'ContactInfo'
    link_fields_list = [
        ('phone_day','Phone number'),
        ('e_mail','E-mail address'),
        ('address', 'Address'),
        ('name', 'Name'),
        ('receive_txt_message', 'Text message request'),
        #   Commented out since it may cause confusion: ('phone_cell', 'Cell phone number')
    ]
    link_fields_widgets = {
        'address_state': USStateSelect,
        'address': AddressWidget,
        'name': NameWidget,
    }
    link_compound_fields = {
        'address': ['address_street', 'address_city', 'address_state', 'address_zip'],
        'name': ['first_name', 'last_name'],
    }

    @classmethod
    def cf_link_instance(cls, request):
        """
        Ues the request object to return the appropriate instance for this model,
        for use by custom-forms.
        It should either return the instance, or 'None', if the corresponding instance doesn't exist.
        """
        queryset=cls.objects.filter(user=request.user).order_by('-id')
        if queryset: return queryset[0]
        else: return None

    user = AjaxForeignKey(ESPUser, blank=True, null=True)
    first_name = models.CharField(max_length=64)
    last_name = models.CharField(max_length=64)
    e_mail = models.EmailField('E-mail address', blank=True, null=True, max_length=75)
    phone_day = PhoneNumberField('Home phone',blank=True, null=True)
    phone_cell = PhoneNumberField('Cell phone',blank=True, null=True)
    receive_txt_message = models.BooleanField(default=False)
    phone_even = PhoneNumberField('Alternate phone',blank=True, null=True)
    address_street = models.CharField('Street address',max_length=100,blank=True, null=True)
    address_city = models.CharField('City',max_length=50,blank=True, null=True)
    address_state = USStateField('State',blank=True, null=True)
    address_zip = models.CharField('Zip code',max_length=5,blank=True, null=True)
    address_postal = models.TextField(blank=True,null=True)
    undeliverable = models.BooleanField(default=False)

    class Meta:
        app_label = 'users'
        db_table = 'users_contactinfo'

    def name(self):
        return u'%s %s' % (self.first_name, self.last_name)

    email = property(lambda self: self.e_mail)

    def get_email_sendto_address_pair(self):
        """
        Returns the pair of data needed to send an email to the contact.
        """
        return (self.email, self.name())

    def get_email_sendto_address(self):
        """
        Returns the string used to address mail to the contact.
        """
        return ESPUser.email_sendto_address(self.email, self.name())

    def address(self):
        return u'%s, %s, %s %s' % \
            (self.address_street,
             self.address_city,
             self.address_state,
             self.address_zip)

    def items(self):
        return self.__dict__.items()

    @classmethod
    def ajax_autocomplete(cls, data):
        names = data.strip().split(',')
        last = names[0]
        query_set = cls.objects.filter(last_name__istartswith = last.strip())
        if len(names) > 1:
            first  = ','.join(names[1:])
            if len(first.strip()) > 0:
                query_set = query_set.filter(first_name__istartswith = first.strip())
        values = query_set.order_by('last_name','first_name','id').values('first_name', 'last_name', 'e_mail', 'id')
        for value in values:
            value['ajax_str'] = '%s, %s (%s)' % (value['last_name'], value['first_name'], value['e_mail'])
        return values

        def ajax_str(self):
            return "%s, %s (%s)" % (self.last_name, self.first_name, self.e_mail)

    @staticmethod
    def addOrUpdate(regProfile, new_data, contactInfo, prefix='', curUser=None):
        """ adds or updates a ContactInfo record """
        if contactInfo is None:
            contactInfo = ContactInfo()
        for i in contactInfo.__dict__.keys():
            if i != 'user_id' and i != 'id' and new_data.has_key(prefix+i):
                contactInfo.__dict__[i] = new_data[prefix+i]
        if curUser is not None:
            contactInfo.user = curUser
        contactInfo.save()
        return contactInfo

    def updateForm(self, form_data, prepend=''):
        newkey = self.__dict__
        for key, val in newkey.items():
            if val and key != 'id':
                form_data[prepend+key] = val
        return form_data

    def save(self, *args, **kwargs):
        if self.id != None:
            try:
                old_self = ContactInfo.objects.get(id = self.id)
                if old_self.address_zip != self.address_zip or \
                        old_self.address_street != self.address_street or \
                        old_self.address_city != self.address_city or \
                        old_self.address_state != self.address_state:
                    self.address_postal = None
                    self.undeliverable = False
            except:
                pass
        if self.address_postal != None:
            self.address_postal = str(self.address_postal)

        super(ContactInfo, self).save(*args, **kwargs)


    def __unicode__(self):
        username = ""
        last_name, first_name = '', ''
        if self.user != None:
            username = self.user.username
        if self.first_name is not None:
            first_name = self.first_name
        if self.last_name is not None:
            last_name = self.last_name
        return first_name + ' ' + last_name + ' (' + username + ')'

    class Admin:
        search_fields = ['first_name','last_name','user__username']


class K12SchoolManager(models.Manager):
    def other(self):
        return self.get_or_create(name='Other')[0]
    def most(self):
        return self.exclude(name='Other').order_by('name')

class K12School(models.Model):
    """
    All the schools that we know about.
    """
    contact = AjaxForeignKey(ContactInfo, null=True,blank=True,
        help_text='A set of contact information for this school. Type to search by name (Last, First), or <a href="/admin/users/contactinfo/add/">go edit a new one</a>.')
    school_type = models.TextField(blank=True, null=True,
        help_text='i.e. Public, Private, Charter, Magnet, ...')
    grades      = models.TextField(blank=True, null=True,
        help_text='i.e. "PK, K, 1, 2, 3"')
    school_id   = models.CharField(max_length=128, blank=True, null=True,
        help_text='An 8-digit ID number.')
    contact_title = models.TextField(blank=True,null=True)
    name          = models.TextField(blank=True,null=True)

    objects = K12SchoolManager()

    class Meta:
        app_label = 'users'
        db_table = 'users_k12school'

    @classmethod
    def ajax_autocomplete(cls, data, allow_non_staff=True):
        name = data.strip()
        query_set = cls.objects.filter(name__icontains = name)
        values = query_set.order_by('name','id').values('name', 'id')
        for value in values:
            value['ajax_str'] = '%s' % (value['name'])
        return values

    def __unicode__(self):
        if self.contact_id:
            return u'%s in %s, %s' % (self.name, self.contact.address_city,
                                       self.contact.address_state)
        else:
            return u'%s' % self.name

    @classmethod
    def choicelist(cls, other_help_text=''):
        if other_help_text:
            other_help_text = u' (%s)' % other_help_text
        o = cls.objects.other()
        lst = [ ( x.id, x.name ) for x in cls.objects.most() ]
        lst.append( (o.id, o.name + other_help_text) )
        return lst


class PersistentQueryFilter(models.Model):
    """ This class stores generic query filters persistently in the database, for retrieval (by ID, presumably) and
        to pass the query along to multiple pages and retrival (et al). """
    item_model   = models.CharField(max_length=256)            # A string representing the model, for instance User or Program
    q_filter     = models.TextField()                         # A string representing a query filter
    sha1_hash    = models.CharField(max_length=256)            # A sha1 hash of the string representing the query filter
    create_ts    = models.DateTimeField(auto_now_add = True)  # The create timestamp
    useful_name  = models.CharField(max_length=1024, blank=True, null=True) # A nice name to apply to this filter.

    class Meta:
        app_label = 'users'
        db_table = 'users_persistentqueryfilter'

    @staticmethod
    def create_from_Q(item_model, q_filter, description = ''):
        """ The main constructor, please call this. """
        import hashlib
        dumped_filter = pickle.dumps(q_filter)

        # Deal with multiple instances
        query_q = Q(item_model = str(item_model), q_filter = dumped_filter, sha1_hash = hashlib.sha1(dumped_filter).hexdigest())
        pqfs = PersistentQueryFilter.objects.filter(query_q)
        if pqfs.count() > 0:
            foo = pqfs[0]
        else:
            foo, created = PersistentQueryFilter.objects.get_or_create(item_model = str(item_model),
                                                                   q_filter = dumped_filter,
                                                                   sha1_hash = hashlib.sha1(dumped_filter).hexdigest())
        foo.useful_name = description
        foo.save()
        return foo

    def get_Q(self, restrict_to_active = True):
        """ This will return the Q object that was passed into it. """
        try:
            QObj = pickle.loads(str(self.q_filter))
        except:
            raise ESPError('Invalid Q object stored in database.')

        #   Do not include users if they have disabled their account.
        if restrict_to_active and (self.item_model.find('auth.models.User') >= 0 or self.item_model.find('esp.users.models.ESPUser') >= 0):
            QObj = QObj & Q(is_active=True)

        return QObj

    def set_Q(self, q_filter, item_model=None, description='', should_save=True, restrict_to_active=True):
        """
        q_filter - The new filter to set.
        item_model - The new item model, or None if it should stay the same.
        description - The new filter description.
        should_save - If True (default), this PQF will be saved after setting the new filter.
        restrict_to_active - If True (default) and the filter is on users, automatically add an is_active=True filter.
        """
        if item_model is None:
            item_model = self.item_model
        self.item_model = str(item_model)

        if restrict_to_active and (self.item_model.find('auth.models.User') >= 0 or self.item_model.find('esp.users.models.ESPUser') >= 0):
            q_filter = q_filter & Q(is_active=True)

        import hashlib
        dumped_filter = pickle.dumps(q_filter)
        sha1_hash = hashlib.sha1(dumped_filter).hexdigest()

        self.q_filter = dumped_filter
        self.sha1_hash = sha1_hash
        self.useful_name = description

        if should_save:
            self.save()

        return self

    def getList(self, module):
        """ This will actually return the list generated from the filter applied
            to the live database. You must supply the model. If the model is not matched,
            it will become an error. """
        if str(module) != str(self.item_model):
            raise ESPError('The module given does not match that of the persistent entry.')

        return module.objects.filter(self.get_Q())

    @staticmethod
    def getFilterFromID(id, model):
        """ This function will return a PQF object from the id given. """
        try:
            id = int(id)
        except:
            assert False, 'The query filter id given is invalid.'
        return PersistentQueryFilter.objects.get(id = id,
                                                 item_model = str(model))


    @staticmethod
    def getFilterFromQ(QObject, model, description = ''):
        """ This function will get the filter from the Q object. It will either create one
            or use an old one depending on whether it's been used. """

        import hashlib
        try:
            qobject_string = pickle.dumps(QObject)
        except:
            qobject_string = ''
        try:
            filterObj = PersistentQueryFilter.objects.get(sha1_hash = hashlib.sha1(qobject_string).hexdigest())#    pass
        except:
            filterObj = PersistentQueryFilter.create_from_Q(item_model  = model,
                                                            q_filter    = QObject,
                                                            description = description)
            filterObj.save() # create a new one.

        return filterObj

    def __unicode__(self):
        return str(self.useful_name) + " (" + str(self.id) + ")"


class ESPUser_Profile(models.Model):
    user = AjaxForeignKey(ESPUser, unique=True)

    class Meta:
        app_label = 'users'
        db_table = 'users_espuser_profile'

    def prof(self):
        return self.user

    class Admin:
        pass

    def __unicode__(self):
        return "ESPUser_Profile for user: %s" % unicode(self.user)

class PasswordRecoveryTicket(models.Model):
    """ A ticket for changing your password. """
    RECOVER_KEY_LEN = 30
    RECOVER_EXPIRE = 2 # number of days before it expires
    SYMBOLS = 'abcdefghijklmnopqrstuvwxyzABCDEFGHIJKLMNOPQRSTUVWXYZ0123456789'

    user = models.ForeignKey(ESPUser)
    recover_key = models.CharField(max_length=RECOVER_KEY_LEN)
    expire = models.DateTimeField(null=True)

    class Meta:
        app_label = 'users'

    def __unicode__(self):
        return "Ticket for %s (expires %s): %s" % (self.user, self.expire, self.recover_key)

    @staticmethod
    def new_key():
        """ Generates a new random key. """
        import random
        key = "".join([random.choice(PasswordRecoveryTicket.SYMBOLS) for x in range(PasswordRecoveryTicket.RECOVER_KEY_LEN)])
        return key

    @staticmethod
    def new_ticket(user):
        """ Returns a new (saved) ticket for a specified user. """

        ticket = PasswordRecoveryTicket()
        ticket.user = user
        ticket.recover_key = PasswordRecoveryTicket.new_key()
        ticket.expire = datetime.now() + timedelta(days = PasswordRecoveryTicket.RECOVER_EXPIRE)

        ticket.save()
        return ticket

    @property
    def recover_url(self):
        """ The URL to recover the password. """
        return 'myesp/recoveremail/?code=%s' % self.recover_key

    @property
    def cancel_url(self):
        """ The URL to cancel the ticket. """
        return 'myesp/cancelrecover/?code=%s' % self.recover_key

    def change_password(self, username, password):
        """ If the ticket is valid, saves the password. """
        if not self.is_valid():
            return False
        if self.user.username != username:
            return False

        # Change the password, and activate the account
        self.user.set_password(password)
        self.user.is_active = True
        self.user.save()

        # Invalidate all other tickets
        self.cancel_all(self.user)
        return True
    change_password.alters_data = True

    def is_valid(self):
        """ Check if the ticket is still valid, kill it if not. """
        if self.id is not None and datetime.now() < self.expire:
            return True
        else:
            self.cancel()
            return False
    ## technically alters data by calling cancel(), but templates
    ## should be fine with calling this one I guess
    # is_valid.alters_data = True

    def cancel(self):
        """ Cancel a ticket. """
        if self.id is not None:
            self.expire = datetime(1990, 8, 3)
            self.delete()
    cancel.alters_data = True

    @staticmethod
    def cancel_all(user):
        """ Cancel all tickets belong to user. """
        PasswordRecoveryTicket.objects.filter(user=user).delete()

class DBList(object):
    """ Useful abstraction for the list of users.
        Not meant for anything but users_get_list...
    """
    totalnum = False # we dont' know how many there are.
    key      = ''
    QObject  = None

    def count(self, override = False):
        """ This is used to count how many objects we are talking about.
            If override is true, it will not retrieve the number from cache
            or from this instance. If it's true, it will try.
        """
        cache_id = urlencode('DBListCount: %s' % (self.key))

        retVal   = cache.get(cache_id) # get the cached result
        if self.QObject: # if there is a q object we can just
            if not self.totalnum:
                if override:
                    self.totalnum = ESPUser.objects.filter(self.QObject).distinct().count()
                    cache.set(cache_id, self.totalnum, 60)
                else:
                    cachedval = cache.get(cache_id)
                    if cachedval is None:
                        self.totalnum = ESPUser.objects.filter(self.QObject).distinct().count()
                        cache.set(cache_id, self.totalnum, 60)
                    else:
                        self.totalnum = cachedval

            return self.totalnum
        else:
            return 0

    def id(self):
        """ The id is the same as the key, it is client-specified. """
        return self.key

    def __init__(self, **kwargs):
        self.__dict__ = kwargs

    def __cmp__(self, other):
        """ We are going to order by the size of our lists. """
        return cmp(self.count(), other.count())

    def __unicode__(self):
        return self.key

class EmailPref(models.Model):
    email = models.EmailField(max_length=64, blank=True, null=True, unique=True)
    email_opt_in = models.BooleanField(default = True)
    first_name = models.CharField(max_length=64)
    last_name = models.CharField(max_length=64)
    sms_number = PhoneNumberField(blank=True, null=True)
    sms_opt_in = models.BooleanField(default = False)
    class Meta:
        app_label = 'users'

class Record(models.Model):
    #To make these better to work with in the admin panel, and to have a
    #well defined set of possibilities, we'll use a set of choices
    #if you want to use this model for an additional thing,
    #add it as a choice
    EVENT_CHOICES=(
        ("student_survey", "Completed student survey"),
        ("teacher_survey", "Completed teacher survey"),
        ("reg_confirmed", "Confirmed registration"),
        ("attended", "Attended program"),
        ("conf_email","Was sent confirmation email"),
        ("teacher_quiz_done","Completed teacher quiz"),
        ("paid","Paid for program"),
        ("med","Submitted medical form"),
        ("med_bypass","Recieved medical bypass"),
        ("liab","Submitted liability form"),
        ("onsite","Registered for program on-site"),
        ("schedule_printed","Printed student schedule on-site"),
        ("teacheracknowledgement","Did teacher acknowledgement"),
        ("lunch_selected","Selected a lunch block"),
        ("extra_form_done","Filled out Custom Form"),
        ("extra_costs_done","Filled out Student Extra Costs Form"),
        ("donation_done", "Filled out Donation Form"),
        ("waitlist","Waitlisted for a program"),
        ("interview","Teacher-interviewed for a program"),
        ("teacher_training","Attended teacher-training for a program"),
        ("teacher_checked_in", "Teacher checked in for teaching on the day of the program"),
        ("twophase_reg_done", "Completed two-phase registration"),
    )

    event = models.CharField(max_length=80,choices=EVENT_CHOICES)
    program = models.ForeignKey("program.Program",blank=True,null=True)
    user = AjaxForeignKey(ESPUser, 'id', blank=True, null=True)

    time = models.DateTimeField(blank=True, default = datetime.now)

    class Meta:
        app_label = 'users'

    @classmethod
    def user_completed(cls, user, event, program=None, when=None, only_today=False):
        """
        Returns True if the user is considered to have completed the event.

        Accepts the same parameters as filter().
        """
        return cls.filter(user, event, program, when, only_today).count()>0

    @classmethod
    def filter(cls, user, event, program=None, when=None, only_today=False):
        """
        Returns a QuerySet for all of a user's Records for a particular event,
        under various constraints.

        Parameters:
          user (ESPUser):              The user.
          event (unicode):             The event name.
          program (Program, optional): The program associated with the event.
                                       Use None for events with no associated program.
          when (datetime, optional):   Only Records from before then are considered.
                                       Defaults to datetime.now().
          only_today (bool, optional): If True, only Records from the same day as
                                       'when' are considered.
                                       Defaults to False.
        """
        if when is None:
            when = datetime.now()
        filter = cls.objects.filter(user=user, event=event, time__lte=when)
        if program is not None:
            filter = filter.filter(program=program)
        if only_today:
            filter = filter.filter(time__year=when.year,
                                   time__month=when.month,
                                   time__day=when.day)
        return filter.distinct()

    def __unicode__(self):
        return unicode(self.user) + " has completed " + self.event + " for " + unicode(self.program)

#helper method for designing implications
def flatten(choices):
    l=[]
    for x in choices:
        if not isinstance(x[1], tuple): l.append(x[0])
        else: l=l+flatten(x[1])
    return l

class Permission(ExpirableModel):

    #a permission can be assigned to a user, or a role
    user = AjaxForeignKey(ESPUser, 'id', blank=True, null=True,
                          help_text="Blank does NOT mean apply to everyone, use role-based permissions for that.")
    role = models.ForeignKey("auth.Group", blank=True, null=True,
                             help_text="Apply this permission to an entire user role (can be blank).")

    #For now, we'll use plain text for a description of what permission it is
    PERMISSION_CHOICES = (
        ("Administer", "Full administrative permissions"),
        ("View", "Able to view a program"),
        ("Onsite", "Access to onsite interfaces"),
        ("GradeOverride", "Ignore grade ranges for studentreg"),
        ("Student Deadlines", (
            ("Student", "Basic student access"),
            ("Student/OverrideFull", "Register for a full program"),
            ("Student/All", "All student deadlines"),
            ("Student/Applications", "Apply for classes"),
            ("Student/Catalog", "View the catalog"),
            ("Student/Classes", "Classes"),
            ("Student/Classes/OneClass", "Classes/OneClass"),
            ("Student/Classes/Lottery", "Enter the lottery"),
            ("Student/Classes/Lottery/View", "View lottery results"),
            ("Student/ExtraCosts", "Extra costs page"),
            ("Student/MainPage", "Registration mainpage"),
            ("Student/Confirm", "Confirm registration"),
            ("Student/Cancel", "Cancel registration"),
            ("Student/Payment", "Pay for a program"),
            ("Student/Profile", "Set profile info"),
            ("Student/Survey", "Access to survey"),
            ("Student/FormstackMedliab", "Access to Formstack medical and liability form"),
            ("Student/Finaid", "Access to financial aid application"),
        )),
        ("Teacher Deadlines", (
            ("Teacher", "Basic teacher access"),
            ("Teacher/All", "All teacher deadlines"),
            ("Teacher/Acknowledgement", "Teacher acknowledgement"),
            ("Teacher/AppReview", "Review students' apps"),
            ("Teacher/Availability", "Set availability"),
            ("Teacher/Catalog", "Catalog"),
            ("Teacher/Classes", "Classes"),
            ("Teacher/Classes/All", "Classes/All"),
            ("Teacher/Classes/View", "Classes/View"),
            ("Teacher/Classes/Edit", "Classes/Edit"),
            ("Teacher/Classes/Create", "Create classes of all types"),
            ("Teacher/Classes/Create/Class", "Create standard classes"),
            ("Teacher/Classes/Create/OpenClass", "Create open classes"),
            ("Teacher/Classes/SelectStudents", "Classes/SelectStudents"),
            ("Teacher/Events", "Teacher training signup"),
            ("Teacher/Quiz", "Teacher quiz"),
            ("Teacher/MainPage", "Registration mainpage"),
            ("Teacher/Survey", "Teacher Survey"),
            ("Teacher/Profile", "Set profile info"),
            ("Teacher/Survey", "Access to survey"),
        )),
    )

    PERMISSION_CHOICES_FLAT = flatten(PERMISSION_CHOICES)

    permission_type = models.CharField(max_length=80, choices=PERMISSION_CHOICES)


    implications = {
        "Administer": PERMISSION_CHOICES_FLAT,
        "Student/All": [x for x in PERMISSION_CHOICES_FLAT
                          if x.startswith("Student")],
        "Teacher/All": [x for x in PERMISSION_CHOICES_FLAT
                          if x.startswith("Teacher")],
        "Teacher/Classes/All": [x for x in PERMISSION_CHOICES_FLAT
                                  if x.startswith("Teacher/Classes")],
        "Teacher/Classes/Create": [x for x in PERMISSION_CHOICES_FLAT
                                     if x.startswith("Teacher/Classes/Create")],
    }
    #i'm not really sure if implications is a good idea
    #use sparingly

    #optionally, a permission may be tied to a program
    program = models.ForeignKey("program.Program", blank=True, null=True)
    #note that the ability to do things will not always be determined by
    #a permission object, such as teachers automatically having access to
    #their classes
    #it may, however, be the case that this model is not general enough,
    #in which case program may need to be replaced by a generic foreignkey

    class Meta:
        app_label = 'users'

    @classmethod
    def user_has_perm(cls, user, name, program=None, when=None, program_is_none_implies_all=False):
        """Determine if the user has the specified permission on the program.

        :param user:
            Check the permissions assigned to this user.
        :type user:
            `ESPUser`
        :param name:
            The unique identifier of the permission identifier to check for.
            Must be in PERMISSION_CHOICES_FLAT.
        :type name:
            `str`
        :param program:
            Check for permission for `name` on this program.
            If program is None, check only for Permission objects with
            program=None.
            If program_is_none_implies_all is False, check only for Permission
            objects with program=program.
            If program_is_none_implies_all is True, check for Permission
            objects with program=program or program=None.
        :type program:
            `Program` or None
        :param when:
            Check permissions as of this point in time.
            If None, default to datetime.datetime.now().
        :type when:
            `datetime.datetime` or None
        :param program_is_none_implies_all:
            If True, treat Permission objects with program=None as if they are
            global across all programs. Return True if the user has a
            Permission object with program=program or with program=None.
            If False, do not treat Permission objects with program=None as if
            they are global across all programs. Only return True if the user
            has a Permission object with program=program.
            The default behavior is that permissions are not globally
            applicable. Only special permissions that are not in
            deadline_types, like Administer and Onsite, can be granted
            globally on all programs. When checking for these special
            permissions, callers should pass True for this param.
            If name is in deadline_types, set this param to False,
            regardless of the original value.
        :type program_is_none_implies_all:
            `bool`
        :return:
            True if the user has the specified permission, else False.
        :rtype:
            `bool`
        """
        if user.isAdministrator(program=program):
            return True
        if name in cls.deadline_types:
            program_is_none_implies_all = False
        perms=[name]
        for k,v in cls.implications.items():
            if name in v: perms.append(k)

        quser = Q(user=user) | Q(user=None, role__in=user.groups.all())
        qprogram = Q(program=program)
        if program_is_none_implies_all:
            qprogram |= Q(program=None)
        initial_qset = cls.objects.filter(quser & qprogram).filter(permission_type__in=perms)
        return initial_qset.filter(cls.is_valid_qobject(when=when)).exists()

    #list of all the permission types which are deadlines
    deadline_types = [x for x in PERMISSION_CHOICES_FLAT if x.startswith("Teacher") or x.startswith("Student")]

    @classmethod
    def deadlines(cls):
        return cls.objects.filter(permission_type__in = cls.deadline_types)

    def recursive(self):
        return bool(self.implications.get(self.permission_type, None))

    def __unicode__(self):
        #TODO
        if self.user is not None:
            user = self.user.username
        else:
            user = self.role

        if self.program is not None:
            program = self.program.niceName()
        else:
            program = "None"

        return "GRANT %s ON %s TO %s" % (self.permission_type,
                                         program, user)

    @classmethod
    def nice_name_lookup(cls,perm_type):
        def squash(choices):
            l=[]
            for x in choices:
                if not isinstance(x[1], tuple): l.append(x)
                else: l=l+squash(x[1])
            return l

        for x in squash(cls.PERMISSION_CHOICES):
            if x[0] == perm_type: return x[1]

    def nice_name(self):
        def squash(choices):
            l=[]
            for x in choices:
                if not isinstance(x[1], tuple): l.append(x)
                else: l=l+squash(x[1])
            return l

        for x in squash(self.PERMISSION_CHOICES):
            if x[0] == self.permission_type: return x[1]

    @classmethod
    def program_by_perm(cls,user,perm):
        """Find all program that user has perm"""
        implies = [perm]
        implies+=[x for x,y in cls.implications.items() if perm in y]

        direct = Program.objects.filter(nest_Q(Permission.is_valid_qobject(), 'permission'),
                                       permission__user=user,
                                       permission__permission_type__in=implies)
        role = Program.objects.filter(nest_Q(Permission.is_valid_qobject(), 'permission'),
                                      permission__permission_type__in=implies,
                                      permission__user__isnull=True,
                                      permission__role__in=user.groups.all())
        return direct | role

    @staticmethod
    def user_can_edit_qsd(user,url):
        #the logic here is as follows:
        #  -you must be logged in to edit qsd
        #  -admins can edit any qsd
        #  -admins of a program can edit qsd of the form
        #      /section/<Program.url>/<any url>.html
        #  -teachers of a class with emailcode x (eg x=T1993) can edit
        #      /section/<Program.url>/Classes/<x>/<any url>.html
        if url.endswith(".html"):
            url = url[-5]
        if user is None:
            return False
        if user.isAdmin():
            return True
        import re
        m = re.match("^([^/]*)/([^/]*)/([^/]*)/(.*)",url)
        if m:
            (section, prog1, prog2, rest) = m.groups()
            prog_url = prog1 + "/" + prog2
            try:
                prog = Program.objects.get(url=prog_url)
            except Program.DoesNotExist:
                #not actually a program
                return False
            if user.isAdmin(prog): return True
            m2 = re.match("Classes/(.)(\d+)/(.*)", rest)
            if m2:
                (code, cls_id, basename) = m2.groups()
                try:
                    cls = ClassSubject.objects.get(category__symbol=code,
                                                   id=cls_id)
                except ClassSubject.DoesNotExist:
                    return False
                if user in cls.get_teachers(): return True

        return False

def install_groups(additional_names=None):
    """
    Installs the initial Groups.
    """
    if additional_names is None:
        additional_names = []
    for user_type in (list(ESPUser.getTypes()) + ["StudentRep", "Administrator"] + additional_names):
        Group.objects.get_or_create(name=user_type)

def install():
    """
    Installs some initial users and permissions.
    """
    print "Installing esp.users initial data..."
    from esp.users.views.make_admin import make_user_admin
    install_groups()
    if ESPUser.objects.count() == 1: # We just did a syncdb;
                                     # the one account is the admin account
        user = ESPUser.objects.all()[0]
        make_user_admin(user)

    #   Ensure that there is an onsite user
    if not ESPUser.onsite_user():
        ESPUser.objects.create(username='onsite', first_name='Onsite', last_name='User')
        print 'Created onsite user, please set their password in the admin interface.'

#   This import is placed down here since we need it in GradeChangeRequest
#   but esp.dbmail.models imports ESPUser.
from esp.dbmail.models import send_mail

class GradeChangeRequest(TimeStampedModel):
    """
        A grade change request is issued by a student when it is felt
        that the current grade is incorrect.
    """

    claimed_grade = models.PositiveIntegerField()
    grade_before_request = models.PositiveIntegerField()
    reason = models.TextField()
    approved = models.NullBooleanField()
    acknowledged_time = models.DateTimeField(blank=True, null=True)

    requesting_student = models.ForeignKey(ESPUser, related_name='requesting_student_set')
    acknowledged_by = models.ForeignKey(ESPUser, blank=True, null=True)

    class Meta:
        ordering = ['-acknowledged_time','-created']

    def __init__(self, *args, **kwargs):
        super(GradeChangeRequest, self).__init__(*args, **kwargs)
        grade_options = ESPUser.grade_options()

        self._meta.get_field_by_name('claimed_grade')[0]._choices = zip(grade_options, grade_options)

    def save(self, **kwargs):
        is_new = self.id is None
        super(GradeChangeRequest, self).save(**kwargs)

        if is_new:
            self.send_request_email()
            return

        if self.approved is not None and not self.acknowledged_time:
            self.acknowledged_time = datetime.now()
            self.send_confirmation_email()

        #   Update the student's grade if the request has been approved
        if self.approved is True:
            self.requesting_student.set_grade(self.claimed_grade)

    def _request_email_content(self):
        """
        Returns the email content for the grade change request email.
        """
        context = {'student': self.requesting_student,
                    'change_request':self,
                    'site': Site.objects.get_current()}

        subject = render_to_string('users/emails/grade_change_request_email_subject.txt',
                                   context)
        subject = ''.join(subject.splitlines())

        message = render_to_string('users/emails/grade_change_request_email_message.txt',
                                   context)
        return subject, message

    def send_request_email(self):
        """ Sends the the email for the change request to the LU admin email address"""
        subject, message = self._request_email_content()
        send_mail(subject,
                  message,
                  settings.SERVER_EMAIL,
                  [settings.DEFAULT_EMAIL_ADDRESSES['default'], ])

    def _confirmation_email_content(self):
        context = {'student': self.requesting_student,
                    'change_request':self,
                  'site': Site.objects.get_current(),
                  'settings': settings}

        subject = render_to_string('users/emails/grade_change_confirmation_email_subject.txt',
                                   context)
        subject = ''.join(subject.splitlines())

        message = render_to_string('users/emails/grade_change_confirmation_email_message.txt',
                                   context)
        return subject, message

    def send_confirmation_email(self):
        """
        Sends a confirmation email to the requesting student.
        This email is sent when the administrator confirms a change grade change request.
        """
        subject, message = self._confirmation_email_content()
        send_mail(subject,
                  message,
                  settings.DEFAULT_FROM_EMAIL,
                  [self.requesting_student.email, ])

    def get_admin_url(self):
        return urlresolvers.reverse("admin:%s_%s_change" %
        (self._meta.app_label, self._meta.model_name), args=(self.id,))


    def __unicode__(self):
        return  "%s requests a grade change to %s" % (self.requesting_student, self.claimed_grade) + (" (Approved)" if self.approved else "")

# We can't import these earlier because of circular stuff...
from esp.users.models.forwarder import UserForwarder # Don't delete, needed for app loading
from esp.cal.models import Event
from esp.program.models import ClassSubject, ClassSection, Program, StudentRegistration
from esp.resources.models import Resource
<|MERGE_RESOLUTION|>--- conflicted
+++ resolved
@@ -130,59 +130,8 @@
     Pretty much anything from ESPUser that isn't directly related
     to being a model should go here. """
 
-<<<<<<< HEAD
     objects = ESPUserManager()
     other_user = False
-=======
-    class Meta:
-        proxy = True
-        verbose_name = 'ESP User'
-
-    objects = ESPUserManager()
-    # this will allow a casting from User to ESPUser:
-    #      foo = ESPUser(bar)   <-- foo is now an ``ESPUser''
-    def __init__(self, userObj=None, *args, **kwargs):
-        # Set up the storage for instance state
-        self._state = ModelState()
-
-        # A bit of a hack: if we're passed a SimpleLazyObject, make sure it's
-        # initialized (with `dir` which is proxied), and then grab the __dict__
-        # of the wrapped User or ESPUser.   This is necessary because
-        # SimpleLazyObject doesn't proxy __dict__, so copying it would fail.
-        if isinstance(userObj, SimpleLazyObject):
-            dir(userObj)
-            self.__dict__ = userObj._wrapped.__dict__
-            # This is just a method, so SimpleLazyObj will proxy it just fine.
-            self._is_anonymous = userObj.is_anonymous()
-
-        # TODO(benkraft): in the case of an ESPUser, we should consider
-        # overriding __new__ to just return the ESPUser it was passed; I don't
-        # know why you'd call ESPUser on an ESPUser except by accident, but
-        # giving you back your ESPUser should work just fine.  On the other
-        # hand, this might be trickier than it sounds because there are a bunch
-        # of metaclasses flying around, and because if __new__ returns an
-        # ESPUser it will then get __init__ called on it, which might be
-        # unnecessary.
-        elif isinstance(userObj, (ESPUser, User, AnonymousUser)):
-            self.__dict__ = userObj.__dict__
-            self._is_anonymous = userObj.is_anonymous()
-
-        elif userObj is not None or len(args) > 0:
-            # Initializing a model using non-keyworded args is a horrible idea.
-            # No clue why you'd do it, but I won't stop you. -ageng 2009-05-10
-            User.__init__(self, userObj, *args, **kwargs)
-            self._is_anonymous = False
-        else:
-            User.__init__(self, *args, **kwargs)
-            self._is_anonymous = False
-
-        if not hasattr(self, "_state"):
-            ## Django doesn't properly insert this field on proxy models, apparently?
-            ## So, fake it. -- aseering 6/28/2010
-            self._state = FakeState()
-
-        self.other_user = False
->>>>>>> cab52d11
 
     def __init__(self, *args, **kwargs):
         # This is last in ESPUser's method resolution order, and
@@ -354,13 +303,8 @@
         logout(request)
 
         old_user = new_user
-<<<<<<< HEAD
         old_user.backend = 'esp.utils.auth_backend.ESPAuthBackend'
-        
-=======
-        old_user.backend = 'django.contrib.auth.backends.ModelBackend'
-
->>>>>>> cab52d11
+
         login(request, old_user)
 
         return retUrl
@@ -1382,13 +1326,8 @@
         'is_graduate_student': NullCheckboxSelect,
         'mail_reimbursement': forms.CheckboxInput,
     }
-<<<<<<< HEAD
-    
+
     user = AjaxForeignKey(ESPUser, blank=True, null=True)
-=======
-
-    user = AjaxForeignKey(User, blank=True, null=True)
->>>>>>> cab52d11
     graduation_year = models.CharField(max_length=4, blank=True, null=True)
     from_here = models.NullBooleanField(null=True)
     is_graduate_student = models.NullBooleanField(blank=True, null=True)
