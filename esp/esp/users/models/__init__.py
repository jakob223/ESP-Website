--- conflicted
+++ resolved
@@ -1441,11 +1441,8 @@
         help_text='An 8-digit ID number.')
 
     objects = K12SchoolManager()
-<<<<<<< HEAD
-=======
 
     objects = K12SchoolManager()
->>>>>>> a2b81e82
 
     class Meta:
         app_label = 'users'
