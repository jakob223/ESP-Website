--- conflicted
+++ resolved
@@ -3,13 +3,10 @@
 from esp.utils.forms import SizedCharField, FormWithRequiredCss, FormUnrestrictedOtherUser, FormWithTagInitialValues
 from esp.db.forms import AjaxForeignKeyNewformField
 from esp.utils.widgets import SplitDateWidget
-<<<<<<< HEAD
 from esp.users.models import K12School, StudentInfo
 from esp.utils.defaultclass import defaultclass
 from datetime import datetime
-=======
 from esp.program.models import RegistrationProfile
->>>>>>> 3b159218
 import re
 
 # SRC: esp/program/manipulators.py
@@ -25,7 +22,7 @@
         forms.CharField.__init__(self, max_length=max_length, *args, **kwargs)
         self.widget.attrs['size'] = length
         if local_areacode:
-            self.areacode = local_areacode
+        self.areacode = local_areacode
         else:
             self.areacode = None
 
@@ -145,52 +142,6 @@
         if self.studentrep_error and self.cleaned_data['studentrep'] and expl == '':
             raise forms.ValidationError("Please enter an explanation above.")
         return expl
-<<<<<<< HEAD
-        
-    def clean_k12school(self):
-        #   Add text for the hidden school field if an unrecognized school or 'Other' is selected in the k12school field
-        from esp.users.models import K12School
-        result = self.cleaned_data['k12school']
-        if result is None or result.name == 'Other':
-            self.cleaned_data['k12school_shadow'] = str(self.data['k12school_shadow'])
-        print 'clean_k12school(): Resulting k12school = %s k12school_shadow = %s' % (self.cleaned_data['k12school'], self.cleaned_data['k12school_shadow'])
-        return result
-
-    def clean(self):
-        from esp.users.models import K12School
-
-        cleaned_data = self.cleaned_data
-        if cleaned_data.has_key('k12school') and cleaned_data.has_key('school'):
-            if cleaned_data['k12school'] == unicode(K12School.objects.other().id) and not cleaned_data['school']:
-                self._errors['k12school'] = forms.util.ErrorList(['Please specify the name of your school.'])
-        if 'k12school_shadow' in cleaned_data and len(cleaned_data['school'].strip()) == 0:
-            cleaned_data['school'] = cleaned_data['k12school_shadow']
-        print 'clean(): Resulting k12school = %s school = %s' % (self.cleaned_data['k12school'], self.cleaned_data['school'])
-        return cleaned_data
-
-    def __init__(self, *args, **kwargs):
-        from esp.users.models import K12School
-
-        def remove_field(field_name):
-            del self.fields[field_name]
-
-        def hide_field(field, default=None):
-            field.widget = forms.HiddenInput()
-            if default is not None:
-                field.initial = default
-        
-        super(StudentInfoForm, self).__init__(*args, **kwargs)
-        
-        self.fields['k12school'].set_field(StudentInfo._meta.get_field_by_name('k12school')[0])
-        
-        #   Hide unused fields
-        if not Tag.getTag('studentinfo_shirt_options'):
-            remove_field('shirt_size')
-            remove_field('shirt_type')
-        if not Tag.getTag('studentinfo_food_options'):
-            remove_field('food_preference')
-        
-=======
 
     def clean_graduation_year(self):
         gy = self.cleaned_data['graduation_year'].strip()
@@ -226,7 +177,6 @@
         return cleaned_data
         
     
->>>>>>> 3b159218
 StudentInfoForm.base_fields['school'].widget.attrs['size'] = 24
 StudentInfoForm.base_fields['studentrep_expl'].widget = forms.Textarea()
 StudentInfoForm.base_fields['studentrep_expl'].widget.attrs['rows'] = 8
@@ -237,40 +187,21 @@
     """ Extra teacher-specific information """
 
     from esp.users.models import shirt_sizes, shirt_types
-<<<<<<< HEAD
     reimbursement_choices = [(False, 'I will pick up my reimbursement.'),
                              (True,  'Please mail me my reimbursement.')]
+    from_mit_answers = [ (True, "Yes"), (False, "No") ]
 
     graduation_year = SizedCharField(length=4, max_length=4, required=False)
     is_graduate_student = forms.BooleanField(required=False, label='Graduate student?')
-=======
-    from_mit_answers = [ (True, "Yes"), (False, "No") ]
-
-    graduation_year = SizedCharField(length=4, max_length=4, required=False)
     from_mit = forms.ChoiceField(choices=from_mit_answers, widget = forms.RadioSelect() )
->>>>>>> 3b159218
     school = SizedCharField(length=24, max_length=128, required=False)
     major = SizedCharField(length=30, max_length=32, required=False)
     shirt_size = forms.ChoiceField(choices=([('','')]+list(shirt_sizes)), required=False)
     shirt_type = forms.ChoiceField(choices=([('','')]+list(shirt_types)), required=False)
-<<<<<<< HEAD
     full_legal_name = SizedCharField(length=24, max_length=128, required=False)
     university_email = forms.EmailField(required=False)
     student_id = SizedCharField(length=24, max_length=128, required=False)
     mail_reimbursement = forms.ChoiceField(choices=reimbursement_choices, widget=forms.RadioSelect(), required=False)
-
-    def __init__(self, *args, **kwargs):
-        def remove_field(field_name):
-            del self.fields[field_name]
-            
-        super(TeacherInfoForm, self).__init__(*args, **kwargs)
-            
-        if not Tag.getTag('teacherinfo_reimbursement_options'):
-            remove_field('full_legal_name')
-            remove_field('university_email')
-            remove_field('student_id')
-            remove_field('mail_reimbursement')
-=======
 
     def clean(self):
         cleaned_data = self.cleaned_data
@@ -289,7 +220,6 @@
 
 TeacherInfoForm.base_fields['graduation_year'].widget.attrs['size'] = 4
 TeacherInfoForm.base_fields['graduation_year'].widget.attrs['maxlength'] = 4
->>>>>>> 3b159218
 
 class EducatorInfoForm(FormWithRequiredCss):
     """ Extra educator-specific information """
