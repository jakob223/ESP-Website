--- conflicted
+++ resolved
@@ -122,17 +122,12 @@
 
     from esp.users.models import shirt_sizes, shirt_types
 
-<<<<<<< HEAD
-    graduation_year = SizedCharField(length=4, max_length=4, required=False)
-=======
     graduation_year = SizedCharField(length=6, max_length=4, required=False)
->>>>>>> d8d6d16b
     school = SizedCharField(length=24, max_length=128, required=False)
     major = SizedCharField(length=30, max_length=32, required=False)
     shirt_size = forms.ChoiceField(choices=([('','')]+list(shirt_sizes)), required=False)
     shirt_type = forms.ChoiceField(choices=([('','')]+list(shirt_types)), required=False)
 
-<<<<<<< HEAD
     def clean_graduation_year(self):
         gy = self.cleaned_data['graduation_year'].strip()
         try:
@@ -141,9 +136,6 @@
             if gy != 'G':
                 gy = 'N/A'
         return gy
-
-=======
->>>>>>> d8d6d16b
 class EducatorInfoForm(FormWithRequiredCss):
     """ Extra educator-specific information """
 
