--- conflicted
+++ resolved
@@ -36,18 +36,12 @@
     """
     A form for users to register for the ESP web site.
     """
-<<<<<<< HEAD
-    first_name = forms.CharField(max_length=30, widget=forms.TextInput(attrs={'onkeyup':'checkBasicText(this);','onblur':'checkErrorBasicText(this);'}))
-    last_name  = forms.CharField(max_length=30, widget=forms.TextInput(attrs={'onkeyup':'checkBasicText(this);','onblur':'checkErrorBasicText(this);'}))
+    first_name = StrippedCharField(max_length=30, widget=forms.TextInput(attrs={'onkeyup':'checkBasicText(this);','onblur':'checkErrorBasicText(this);'}))
+    last_name  = StrippedCharField(max_length=30, widget=forms.TextInput(attrs={'onkeyup':'checkBasicText(this);','onblur':'checkErrorBasicText(this);'}))
 
     username = forms.CharField(help_text="At least 5 characters, must contain only alphanumeric characters.",
                                min_length=5, max_length=30, widget=forms.TextInput(attrs={'onkeyup':'checkUsername(this);', 'onblur':'checkErrorUsername(this);'}))
-=======
-    first_name = StrippedCharField(max_length=30)
-    last_name  = StrippedCharField(max_length=30)
->>>>>>> 1566b820
 
-    username = forms.CharField(min_length=5, max_length=30)
 
     password = forms.CharField(widget = forms.PasswordInput(attrs={'onkeyup':'checkPassword(this);','onblur':'checkErrorPassword(this);'}),
                                min_length=5)
@@ -58,11 +52,7 @@
     #   The choices for this field will be set later in __init__()
     initial_role = forms.ChoiceField(choices = [], widget=forms.Select(attrs={'onChange':'checkSelect(this);','onblur':'checkErrorSelect(this);'}))
 
-<<<<<<< HEAD
-    email = ValidHostEmailField(help_text = "Please provide a valid email address. We won't spam you.",max_length=75, widget=forms.TextInput(attrs={'onkeyup':'checkEmail(this);','onblur':'checkErrorEmail(this);'}))
-=======
-    email = ValidHostEmailField(help_text = "<i>Please provide an email address that you check regularly.</i>",max_length=75)
->>>>>>> 1566b820
+    email = ValidHostEmailField(help_text = "<i>Please provide an email address that you check regularly.</i>",max_length=75, widget=forms.TextInput(attrs={'onkeyup':'checkEmail(this);','onblur':'checkErrorEmail(this);'}))
 
     def clean_initial_role(self):
         data = self.cleaned_data['initial_role']
