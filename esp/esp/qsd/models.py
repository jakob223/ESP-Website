--- conflicted
+++ resolved
@@ -38,12 +38,7 @@
 
 from markdown import markdown
 from esp.db.fields import AjaxForeignKey
-<<<<<<< HEAD
-from esp.db.file_db import *
 from argcache import cache_function
-=======
-from esp.cache import cache_function
->>>>>>> 06fca56b
 from esp.web.models import NavBarCategory, default_navbarcategory
 from esp.users.models import ESPUser
 
