
__author__    = "Individual contributors (see AUTHORS file)"
__date__      = "$DATE$"
__rev__       = "$REV$"
__license__   = "AGPL v.3"
__copyright__ = """
This file is part of the ESP Web Site
Copyright (c) 2007 by the individual contributors
  (see AUTHORS file)

The ESP Web Site is free software; you can redistribute it and/or
modify it under the terms of the GNU Affero General Public License
as published by the Free Software Foundation; either version 3
of the License, or (at your option) any later version.

This program is distributed in the hope that it will be useful,
but WITHOUT ANY WARRANTY; without even the implied warranty of
MERCHANTABILITY or FITNESS FOR A PARTICULAR PURPOSE.  See the
GNU Affero General Public License for more details.

You should have received a copy of the GNU Affero General Public
License along with this program; if not, write to the Free Software
Foundation, Inc., 51 Franklin Street, Fifth Floor, Boston, MA 02110-1301, USA.

Contact information:
MIT Educational Studies Program
  84 Massachusetts Ave W20-467, Cambridge, MA 02139
  Phone: 617-253-4882
  Email: esp-webmasters@mit.edu
Learning Unlimited, Inc.
  527 Franklin St, Cambridge, MA 02139
  Phone: 617-379-0178
  Email: web-team@lists.learningu.org
"""
from esp.qsd.models import QuasiStaticData
from django.contrib.auth.models import User
from esp.users.models import ContactInfo, Permission
from esp.datatree.models import *
from esp.web.views.navBar import makeNavBar
from esp.web.models import NavBarEntry, NavBarCategory
from esp.web.util.main import render_to_response
from django.http import HttpResponse, Http404, HttpResponseNotAllowed
from esp.qsdmedia.models import Media
from os.path import basename, dirname
from datetime import datetime
from django.core.cache import cache
from django.template.defaultfilters import urlencode
from esp.middleware import ESPError, Http403
from esp.utils.no_autocookie import disable_csrf_cookie_update
from django.utils.cache import add_never_cache_headers, patch_cache_control, patch_vary_headers
from django.views.decorators.vary import vary_on_cookie
from django.views.decorators.cache import cache_control
from esp.cache.varnish import purge_page

from django.conf import settings

# default edit permission
EDIT_PERM = 'V/Administer/Edit'

# spacing between separate nav bar entries
DEFAULT_SPACING = 5

#@vary_on_cookie
#@cache_control(max_age=180)    NOTE: patch_cache_control() below inserts cache header for view mode only
@disable_csrf_cookie_update
def qsd(request, url):

    #   Extract the 'action' from the supplied URL if there is one
    url_parts = url.split('/')
    page_name = url_parts[-1]
    page_name_parts = page_name.split('.')
    if len(page_name_parts) > 1:
        action = page_name_parts[-1]
        page_name_base = '.'.join(page_name_parts[:-1])
    else:
        action = 'read'
        page_name_base = page_name
    base_url = '/'.join(url_parts[:-1] + [page_name_base])
    
    # Detect edit authorizations
    have_read = True
    
    if not have_read and action == 'read':
        raise Http403, "You do not have permission to access this page."

    # Fetch the QSD object
    try:
        qsd_rec = QuasiStaticData.objects.get_by_url(base_url)
        if qsd_rec == None:
            raise QuasiStaticData.DoesNotExist
        if qsd_rec.disabled:
            raise QuasiStaticData.DoesNotExist

    except QuasiStaticData.DoesNotExist:
        have_edit = Permission.user_can_edit_qsd(request.user, base_url)

        if have_edit:
            if action in ('edit','create',):
                qsd_rec = QuasiStaticData()
                qsd_rec.url = base_url
                qsd_rec.nav_category = NavBarCategory.default()
                qsd_rec.title = 'New Page'
                qsd_rec.content = 'Please insert your text here'
                qsd_rec.create_date = datetime.now()
                qsd_rec.keywords = ''
                qsd_rec.description = ''
                action = 'edit'

            if (action == 'read'):
                edit_link = '/' + base_url + '.edit.html'
                return render_to_response('qsd/nopage_create.html', request, {'edit_link': edit_link}, use_request_context=False)  
        else:
            if action == 'read':
                raise Http404, 'This page does not exist.'
            else:
                raise Http403, 'Sorry, you can not modify <tt>%s</tt>.' % request.path

    if action == 'create':
        action = 'edit'

    # Detect the standard read verb
    if action == 'read':        
        if not have_read:
            raise Http403, 'You do not have permission to read this page.'

        # Render response
        response = render_to_response('qsd/qsd.html', request, {
            'title': qsd_rec.title,
            'nav_category': qsd_rec.nav_category, 
            'content': qsd_rec.html(),
            'settings': settings,
            'qsdrec': qsd_rec,
            'have_edit': True,  ## Edit-ness is determined client-side these days
            'edit_url': '/' + base_url + ".edit.html" }, use_request_context=False)

#        patch_vary_headers(response, ['Cookie'])
#        if have_edit:
#            add_never_cache_headers(response)
#            patch_cache_control(response, no_cache=True, no_store=True)
#        else:
        patch_cache_control(response, max_age=3600, public=True)

        return response

            
    # Detect POST
    if request.POST.has_key('post_edit'):
        have_edit = Permission.user_can_edit_qsd(request.user, base_url)

        if not have_edit:
            raise Http403, "Sorry, you do not have permission to edit this page."
        
        nav_category_target = NavBarCategory.objects.get(id=request.POST['nav_category'])

        # Since QSD now uses reversion, we want to only modify the data if we've actually changed something
        # The revision will automatically be created upon calling the save function of the model object
        if qsd_rec.url != base_url or qsd_rec.nav_category != nav_category_target or qsd_rec.content != request.POST['content'] or qsd_rec.description != request.POST['description'] or qsd_rec.keywords != request.POST['keywords']:
            qsd_rec.url = base_url
            qsd_rec.nav_category = NavBarCategory.objects.get(id=request.POST['nav_category'])
            qsd_rec.content = request.POST['content']
            qsd_rec.title = request.POST['title']
            qsd_rec.description = request.POST['description']
            qsd_rec.keywords    = request.POST['keywords']

            qsd_rec.load_cur_user_time(request)
            qsd_rec.save()

            # We should also purge the cache
            purge_page(qsd_rec.url+".html")


    # Detect the edit verb
    if action == 'edit':
        have_edit = Permission.user_can_edit_qsd(request.user, base_url)

        # Enforce authorizations (FIXME: SHOW A REAL ERROR!)
        if not have_edit:
            raise ESPError(False), "You don't have permission to edit this page."

        # Render an edit form
        return render_to_response('qsd/qsd_edit.html', request, {
            'title'        : qsd_rec.title,
            'content'      : qsd_rec.content,
            'keywords'     : qsd_rec.keywords,
            'description'  : qsd_rec.description,
            'nav_category' : qsd_rec.nav_category, 
            'nav_categories': NavBarCategory.objects.all(),
            'qsdrec'       : qsd_rec,
            'qsd'          : True,
            'target_url'   : base_url.split("/")[-1] + ".edit.html",
            'return_to_view': base_url.split("/")[-1] + ".html#refresh" },  
            use_request_context=False)  
    
    # Operation Complete!
    raise Http404('Unexpected QSD operation')

def ajax_qsd(request):
    """ Ajax function for in-line QSD editing.  """
<<<<<<< HEAD
    import json
    from esp.lib.templatetags.markdown import markdown
=======
    from django.utils import simplejson
    from markdown import markdown
>>>>>>> ddb82f22

    result = {}
    post_dict = request.POST.copy()

    if ( request.user.id is None ):
        return HttpResponse(content='Oops! Your session expired!\nPlease open another window, log in, and try again.\nYour changes will not be lost if you keep this page open.', status=500)
    if post_dict['cmd'] == "update":
        if not Permission.user_can_edit_qsd(request.user, post_dict['url']):
            return HttpResponse(content='Sorry, you do not have permission to edit this page.', status=500)

        qsd, created = QuasiStaticData.objects.get_or_create(url=post_dict['url'], defaults={'author': request.user})

        # Since QSD now uses reversion, we want to only modify the data if we've actually changed something
        # The revision will automatically be created upon calling the save function of the model object
        if qsd.content != post_dict['data']:
            qsd.content = post_dict['data']
            qsd.load_cur_user_time(request, )
            qsd.save()

            # We should also purge the cache
            purge_page(qsd.url+".html")

        result['status'] = 1
        result['content'] = markdown(qsd.content)
        result['url'] = qsd.url

    return HttpResponse(json.dumps(result))<|MERGE_RESOLUTION|>--- conflicted
+++ resolved
@@ -196,13 +196,8 @@
 
 def ajax_qsd(request):
     """ Ajax function for in-line QSD editing.  """
-<<<<<<< HEAD
     import json
-    from esp.lib.templatetags.markdown import markdown
-=======
-    from django.utils import simplejson
     from markdown import markdown
->>>>>>> ddb82f22
 
     result = {}
     post_dict = request.POST.copy()
