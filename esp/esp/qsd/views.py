
__author__    = "Individual contributors (see AUTHORS file)"
__date__      = "$DATE$"
__rev__       = "$REV$"
__license__   = "AGPL v.3"
__copyright__ = """
This file is part of the ESP Web Site
Copyright (c) 2007 by the individual contributors
  (see AUTHORS file)

The ESP Web Site is free software; you can redistribute it and/or
modify it under the terms of the GNU Affero General Public License
as published by the Free Software Foundation; either version 3
of the License, or (at your option) any later version.

This program is distributed in the hope that it will be useful,
but WITHOUT ANY WARRANTY; without even the implied warranty of
MERCHANTABILITY or FITNESS FOR A PARTICULAR PURPOSE.  See the
GNU Affero General Public License for more details.

You should have received a copy of the GNU Affero General Public
License along with this program; if not, write to the Free Software
Foundation, Inc., 51 Franklin Street, Fifth Floor, Boston, MA 02110-1301, USA.

Contact information:
MIT Educational Studies Program
  84 Massachusetts Ave W20-467, Cambridge, MA 02139
  Phone: 617-253-4882
  Email: esp-webmasters@mit.edu
Learning Unlimited, Inc.
  527 Franklin St, Cambridge, MA 02139
  Phone: 617-379-0178
  Email: web-team@lists.learningu.org
"""
from esp.qsd.models import QuasiStaticData
from django.contrib.auth.models import User
from esp.users.models import ContactInfo, Permission
from esp.datatree.models import *
from esp.web.views.navBar import makeNavBar
from esp.web.models import NavBarEntry, NavBarCategory
from esp.web.util.main import render_to_response
from django.http import HttpResponse, Http404, HttpResponseNotAllowed
from esp.qsdmedia.models import Media
from esp.lib.markdownaddons import ESPMarkdown
from os.path import basename, dirname
from datetime import datetime
from django.core.cache import cache
from django.template.defaultfilters import urlencode
from esp.middleware import ESPError, Http403
from esp.utils.no_autocookie import disable_csrf_cookie_update
from django.utils.cache import add_never_cache_headers, patch_cache_control, patch_vary_headers
from django.views.decorators.vary import vary_on_cookie
from django.views.decorators.cache import cache_control
from esp.cache.varnish import purge_page

from django.conf import settings

# default edit permission
EDIT_PERM = 'V/Administer/Edit'

# spacing between separate nav bar entries
DEFAULT_SPACING = 5

#@vary_on_cookie
#@cache_control(max_age=180)    NOTE: patch_cache_control() below inserts cache header for view mode only
@disable_csrf_cookie_update
def qsd(request, url):

    #   Extract the 'action' from the supplied URL if there is one
    url_parts = url.split('/')
    page_name = url_parts[-1]
    page_name_parts = page_name.split('.')
    if len(page_name_parts) > 1:
        action = page_name_parts[-1]
        page_name_base = '.'.join(page_name_parts[:-1])
    else:
        action = 'read'
        page_name_base = page_name
    base_url = '/'.join(url_parts[:-1] + [page_name_base])
    
    # Detect edit authorizations
    have_read = True
    
    if not have_read and action == 'read':
        raise Http403, "You do not have permission to access this page."

    # Fetch the QSD object
    try:
        qsd_rec = QuasiStaticData.objects.get_by_url(base_url)
        if qsd_rec == None:
            raise QuasiStaticData.DoesNotExist
        if qsd_rec.disabled:
            raise QuasiStaticData.DoesNotExist

    except QuasiStaticData.DoesNotExist:
        have_edit = Permission.user_can_edit_qsd(request.user, base_url)

        if have_edit:
            if action in ('edit','create',):
                qsd_rec = QuasiStaticData()
                qsd_rec.url = base_url
                qsd_rec.nav_category = NavBarCategory.default()
                qsd_rec.title = 'New Page'
                qsd_rec.content = 'Please insert your text here'
                qsd_rec.create_date = datetime.now()
                qsd_rec.keywords = ''
                qsd_rec.description = ''
                action = 'edit'

            if (action == 'read'):
                edit_link = '/' + base_url + '.edit.html'
                return render_to_response('qsd/nopage_create.html', request, {'edit_link': edit_link}, use_request_context=False)  
        else:
            if action == 'read':
                raise Http404, 'This page does not exist.'
            else:
                raise Http403, 'Sorry, you can not modify <tt>%s</tt>.' % request.path

    if action == 'create':
        action = 'edit'

    # Detect the standard read verb
    if action == 'read':        
        if not have_read:
            raise Http403, 'You do not have permission to read this page.'

        # Render response
        response = render_to_response('qsd/qsd.html', request, {
            'title': qsd_rec.title,
            'nav_category': qsd_rec.nav_category, 
            'content': qsd_rec.html(),
            'settings': settings,
            'qsdrec': qsd_rec,
            'have_edit': True,  ## Edit-ness is determined client-side these days
            'edit_url': '/' + base_url + ".edit.html" }, use_request_context=False)

#        patch_vary_headers(response, ['Cookie'])
#        if have_edit:
#            add_never_cache_headers(response)
#            patch_cache_control(response, no_cache=True, no_store=True)
#        else:
        patch_cache_control(response, max_age=3600, public=True)

        return response

            
    # Detect POST
    if request.POST.has_key('post_edit'):
        have_edit = Permission.user_can_edit_qsd(request.user, base_url)

        if not have_edit:
            raise Http403, "Sorry, you do not have permission to edit this page."
        
        nav_category_target = NavBarCategory.objects.get(id=request.POST['nav_category'])

        # Since QSD now uses reversion, we want to only modify the data if we've actually changed something
        # The revision will automatically be created upon calling the save function of the model object
        if qsd_rec.url != base_url or qsd_rec.nav_category != nav_category_target or qsd_rec.content != request.POST['content'] or qsd_rec.description != request.POST['description'] or qsd_rec.keywords != request.POST['keywords']:
            qsd_rec.url = base_url
            qsd_rec.nav_category = NavBarCategory.objects.get(id=request.POST['nav_category'])
            qsd_rec.content = request.POST['content']
            qsd_rec.title = request.POST['title']
            qsd_rec.description = request.POST['description']
            qsd_rec.keywords    = request.POST['keywords']

            qsd_rec.load_cur_user_time(request)
            qsd_rec.save()

            # We should also purge the cache
            purge_page(qsd_rec.url+".html")

        # If any files were uploaded, save them
        for name, file in request.FILES.iteritems():
            m = Media()

            # Strip "media/" from FILE, and strip the file name; just return the path
            path = dirname(name[9:])
                
            # Do we want a better/manual mechanism for setting friendly_name?
            m.friendly_name = basename(name)
            
            m.format = ''

            local_filename = name
            if name[:9] == 'qsdmedia/':
                local_filename = name[9:]
                    
            m.handle_file(file, local_filename)
            m.save()


    # Detect the edit verb
    if action == 'edit':
        have_edit = Permission.user_can_edit_qsd(request.user, base_url)

        # Enforce authorizations (FIXME: SHOW A REAL ERROR!)
        if not have_edit:
            raise ESPError(False), "You don't have permission to edit this page."

        m = ESPMarkdown(qsd_rec.content, media={})

        m.toString()
#        assert False, m.BrokenLinks()
        
        # Render an edit form
        return render_to_response('qsd/qsd_edit.html', request, {
            'title'        : qsd_rec.title,
            'content'      : qsd_rec.content,
            'keywords'     : qsd_rec.keywords,
            'description'  : qsd_rec.description,
            'nav_category' : qsd_rec.nav_category, 
            'nav_categories': NavBarCategory.objects.all(),
            'qsdrec'       : qsd_rec,
            'qsd'          : True,
            'missing_files': m.BrokenLinks(),
            'target_url'   : base_url.split("/")[-1] + ".edit.html",
            'return_to_view': base_url.split("/")[-1] + ".html#refresh" },  
            use_request_context=False)  
    
    # Operation Complete!
    raise Http404('Unexpected QSD operation')

def ajax_qsd(request):
    """ Ajax function for in-line QSD editing.  """
    import json
    from esp.lib.templatetags.markdown import markdown

    result = {}
    post_dict = request.POST.copy()

    if ( request.user.id is None ):
        return HttpResponse(content='Oops! Your session expired!\nPlease open another window, log in, and try again.\nYour changes will not be lost if you keep this page open.', status=500)
    if post_dict['cmd'] == "update":
        if not Permission.user_can_edit_qsd(request.user, post_dict['url']):
            return HttpResponse(content='Sorry, you do not have permission to edit this page.', status=500)

        qsd, created = QuasiStaticData.objects.get_or_create(url=post_dict['url'], defaults={'author': request.user})

        # Since QSD now uses reversion, we want to only modify the data if we've actually changed something
        # The revision will automatically be created upon calling the save function of the model object
        if qsd.content != post_dict['data']:
            qsd.content = post_dict['data']
            qsd.load_cur_user_time(request, )
            qsd.save()

            # We should also purge the cache
            purge_page(qsd.url+".html")

        result['status'] = 1
        result['content'] = markdown(qsd.content)
<<<<<<< HEAD
        result['id'] = qsd.id
    if post_dict['cmd'] == "create":
        if not Permission.user_can_edit_qsd(request.user, post_dict['url']):
            return HttpResponse(content="Sorry, you do not have permission to edit this page.", status=500)
        qsd, created = QuasiStaticData.objects.get_or_create(url=post_dict['url'],defaults={'author': request.user})
        qsd.content = post_dict['data']
        qsd.author = request.user
        qsd.save()
        result['status'] = 1
        result['content'] = markdown(qsd.content)
        result['id'] = qsd.id
    
    return HttpResponse(json.dumps(result))
=======
        result['url'] = qsd.url

    return HttpResponse(simplejson.dumps(result))
>>>>>>> e655c2e3
<|MERGE_RESOLUTION|>--- conflicted
+++ resolved
@@ -248,22 +248,6 @@
 
         result['status'] = 1
         result['content'] = markdown(qsd.content)
-<<<<<<< HEAD
-        result['id'] = qsd.id
-    if post_dict['cmd'] == "create":
-        if not Permission.user_can_edit_qsd(request.user, post_dict['url']):
-            return HttpResponse(content="Sorry, you do not have permission to edit this page.", status=500)
-        qsd, created = QuasiStaticData.objects.get_or_create(url=post_dict['url'],defaults={'author': request.user})
-        qsd.content = post_dict['data']
-        qsd.author = request.user
-        qsd.save()
-        result['status'] = 1
-        result['content'] = markdown(qsd.content)
-        result['id'] = qsd.id
-    
-    return HttpResponse(json.dumps(result))
-=======
         result['url'] = qsd.url
 
-    return HttpResponse(simplejson.dumps(result))
->>>>>>> e655c2e3
+    return HttpResponse(json.dumps(result))