from django.utils.unittest.case import skipIf
from django_selenium.testcases import SeleniumTestCase
from esp.users.views.make_admin import make_user_admin
from esp.users.models import ESPUser
from esp.users.models import UserBit
import esp.settings
from esp.datatree.models import GetNode
from esp.seltests import try_normal_login, logout, noActiveAjaxJQuery
from esp.qsd.models import QuasiStaticData
from esp.web.models import NavBarCategory
from esp.tagdict.models import Tag
from selenium.webdriver.support.ui import WebDriverWait
from selenium.webdriver.common.keys import Keys
from selenium import selenium
from sys import stdout, stderr, exc_info
from django_selenium import settings
import time

# Make sure our varnish settings exist
if hasattr(esp.settings, 'VARNISH_HOST') and hasattr(esp.settings, 'VARNISH_PORT'):
    from esp.settings import VARNISH_PORT
else:
    # Set this for now, but it shouldn't actually be used
    VARNISH_PORT = 8000

class TestQsdCachePurging(SeleniumTestCase):
    """
       This test requires Varnish (or some proxy caching server that accepts PURGE requests)
       to be set up on the port and host specified in local_settings.py as VARNISH_HOST (a
       string) and VARNISH_PORT (an int).
    """

    PASSWORD_STRING = 'password'
    TEST_STRING = 'Hello there from a django test!'

    def editQSD(self):
        elem = self.find_element_by_class_name("qsd_header")
        elem.click()
        elem = self.find_element_by_name("qsd_content")
        for x in range(0, len(elem.text)):
            elem.send_keys(Keys.DELETE)
        elem.send_keys(self.TEST_STRING)
        elem.send_keys(Keys.TAB)
        WebDriverWait(self, 10).until(noActiveAjaxJQuery)

    def setUp(self):
        SeleniumTestCase.setUp(self)

        # Make Q/Web public
        UserBit.objects.create(verb = GetNode('V/Flags/Public'), qsc = GetNode('Q/Web'))

        # Make our users
        self.admin_user, created = ESPUser.objects.get_or_create(username='admin', first_name='Harry', last_name='Alborez')
        self.admin_user.set_password(self.PASSWORD_STRING)
        make_user_admin(self.admin_user)
        self.qsd_user, created = ESPUser.objects.get_or_create(username='qsd', first_name='Aylik', last_name='Kewesd')
        self.qsd_user.set_password(self.PASSWORD_STRING)
        self.qsd_user.userbit_set.add(UserBit(verb = GetNode('V/Administer/Edit'), qsc = GetNode('Q'), recursive = True))
        self.qsd_user.save()

        # Check that a NavBarCategory exists
        if len(NavBarCategory.objects.all()) < 1:
            nbc = NavBarCategory()
            nbc.name = 'default'
            nbc.save()

        # Make our test page
        qsd_rec_new = QuasiStaticData()
        qsd_rec_new.path = GetNode('Q/Web')
        qsd_rec_new.name = 'test'
        qsd_rec_new.author = self.admin_user
        qsd_rec_new.nav_category = NavBarCategory.default()
        qsd_rec_new.content = ''
        qsd_rec_new.title = 'Test page'
        qsd_rec_new.description = ''
        qsd_rec_new.keywords    = ''
        qsd_rec_new.save()

        # Set the port that the webdriver will try to access
        self.driver.testserver_port = VARNISH_PORT

        # Add the varnish_purge tag
        Tag.objects.get_or_create(key='varnish_purge', value='true')

    def check_page(self, page):
        self.open_url("/")
        try_normal_login(self, self.admin_user.username, self.PASSWORD_STRING)
        self.open_url(page)
        self.editQSD()

        self.delete_all_cookies()
        self.open_url(page)
        self.failUnless(self.is_text_present(self.TEST_STRING))
        logout(self)

        try_normal_login(self, self.qsd_user.username, self.PASSWORD_STRING)
        self.open_url(page)
        self.editQSD()

        self.delete_all_cookies()
        self.open_url(page)
        self.failUnless(self.is_text_present(self.TEST_STRING))

    @skipIf(not hasattr(esp.settings, 'VARNISH_HOST') or not hasattr(esp.settings, 'VARNISH_PORT'), "Varnish settings weren't set")
    def test_inline(self):
        self.check_page("/")

    @skipIf(not hasattr(esp.settings, 'VARNISH_HOST') or not hasattr(esp.settings, 'VARNISH_PORT'), "Varnish settings weren't set")
    def test_regular(self):
        self.check_page("/test.html")

    def tearDown(self):
        super(TestQsdCachePurging, self).tearDown()
<<<<<<< HEAD
        self.driver.testserver_port = getattr(settings, 'SELENIUM_TESTSERVER_PORT', 8011)
=======
        self.driver.testserver_port = getattr(settings, 'SELENIUM_TESTSERVER_PORT')
>>>>>>> 10129fbc
<|MERGE_RESOLUTION|>--- conflicted
+++ resolved
@@ -111,8 +111,4 @@
 
     def tearDown(self):
         super(TestQsdCachePurging, self).tearDown()
-<<<<<<< HEAD
-        self.driver.testserver_port = getattr(settings, 'SELENIUM_TESTSERVER_PORT', 8011)
-=======
-        self.driver.testserver_port = getattr(settings, 'SELENIUM_TESTSERVER_PORT')
->>>>>>> 10129fbc
+        self.driver.testserver_port = getattr(settings, 'SELENIUM_TESTSERVER_PORT')