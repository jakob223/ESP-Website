--- conflicted
+++ resolved
@@ -38,14 +38,9 @@
 from django.db.models.query import Q
 
 from esp.miniblog.models import Entry, AnnouncementLink
+from esp.users.models import ESPUser, AnonymousESPUser
 
-<<<<<<< HEAD
-from esp.cache import cache_function
-from esp.users.models import ESPUser, AnonymousESPUser
-=======
 from argcache import cache_function
-from esp.users.models import ESPUser
->>>>>>> cab52d11
 
 #	Function for previewing announcements  - Michael P
 #	Generates the block structure used by battle screens
@@ -55,13 +50,7 @@
     # last update: Axiak
 
     if request.user != None:
-<<<<<<< HEAD
         curUser = request.user
-    
-=======
-        curUser = ESPUser(request.user)
-
->>>>>>> cab52d11
     else:
         curUser = AnonymousESPUser()
 
