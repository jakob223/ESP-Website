--- conflicted
+++ resolved
@@ -16,17 +16,12 @@
     show_full_classes: true,
     override_full: false,
     disable_grade_filter: false,
-<<<<<<< HEAD
     show_class_titles: false,
     show_closed_reg: false,
     hide_past_time_blocks: false,
     hide_conflicting: false,
     search_term: "",
-    categories_to_display: []
-=======
-    compact_classes: true,
     categories_to_display: {}
->>>>>>> 5c488fa7
 };
 
 /*  Ajax status flags
