--- conflicted
+++ resolved
@@ -1,1098 +1,3 @@
-<<<<<<< HEAD
-/*  
-    Javascript code for the onsite check-in interface.
-    
-    This could easily be merged into a more general library for client-side admin views,
-    since it fetches a lot of data from the server and builds data structures in the
-    browser which are kind of like a simplified version of our server-side DB schema.
-*/
-
-//  This is the primary data structure for all received data.
-var data = {};
-var minMinutesToHideTimeSlot = 20;
-
-//  Some parameters for things that can be customized in the future.
-var settings = {
-    checkin_colors: false,
-    show_full_classes: true,
-    override_full: false,
-    disable_grade_filter: false,
-    compact_classes: true,
-    categories_to_display: []
-};
-
-/*  Ajax status flags
-    We request multiple chunks of data from the server concurrently
-    and have to wait for all of them to arrive before we populate the
-    internal data structures.
-*/
-
-//  This is a set of flags for whether each batch of JSON data has arrived
-var data_status = {
-    catalog_received: false,
-    enrollment_received: false,
-    checkins_received: false,
-    counts_received: false,
-    rooms_received: false,
-    students_received: false
-};
-
-//  This function resets all the flags
-function reset_status()
-{
-    data_status.catalog_received = false;
-    data_status.enrollment_received = false;
-    data_status.checkins_received = false;
-    data_status.counts_received = false;
-    data_status.rooms_received = false;
-    data_status.students_received = false;
-}
-
-//  This function only returns true if all flags have been set
-//  (i.e. we received all necessary data)
-function check_status()
-{
-    if (!data_status.catalog_received)
-        return false;
-    if (!data_status.enrollment_received)
-        return false;
-    if (!data_status.checkins_received)
-        return false;
-    if (!data_status.counts_received)
-        return false;
-    if (!data_status.rooms_received)
-        return false;
-    if (!data_status.students_received)
-        return false;
-        
-    return true;
-}
-
-//  This is a state variable.
-var state = {
-    status: data_status,
-    display_mode: "status",
-    student_id: null,
-    student_schedule: null,
-    last_event: null
-};
-
-/*  Ajax handler functions
-    These save the received data and, if they're the last one being called,
-    call handle_completed() to go through all of the data.  */
-
-function handle_catalog(new_data, text_status, jqxhr)
-{
-    data.catalog = new_data;
-    data_status.catalog_received = true;
-    if (check_status())
-        handle_completed();
-}
-
-function handle_counts(new_data, text_status, jqxhr)
-{
-    data.counts = new_data;
-    data_status.counts_received = true;
-    if (check_status())
-        handle_completed();
-}
-
-function handle_enrollment(new_data, text_status, jqxhr)
-{
-    data.enrollments = new_data;
-    data_status.enrollment_received = true;
-    if (check_status())
-        handle_completed();
-}
-
-function handle_checkins(new_data, text_status, jqxhr)
-{
-    data.checkins = new_data;
-    data_status.checkins_received = true;
-    if (check_status())
-        handle_completed();
-}
-
-function handle_rooms(new_data, text_status, jqxhr)
-{
-    data.rooms = new_data;
-    data_status.rooms_received = true;
-    if (check_status())
-        handle_completed();
-}
-
-function handle_students(new_data, text_status, jqxhr)
-{
-    data.students_list = new_data;
-    data_status.students_received = true;
-    if (check_status())
-        handle_completed();
-}
-
-function handle_compact_classes()
-{
-    var div = $j('div[id=compact-classes-body]');
-    var val = settings.compact_classes;
-    //  This line would make the entire class description appear inline
-    //  instead of just the title.
-    //  div.toggleClass( "compact-classes" , val);
-}
-
-//  I wonder why this variable is necessary...
-var last_settings_event;
-function handle_settings_change(event)
-{
-    last_settings_event = event;
-    setup_settings();
-    render_table(state.display_mode, state.student_id);
-    handle_compact_classes();
-    update_checkboxes();
-}
-
-function setup_settings()
-{
-    $j("#hide_full_control").unbind("change");
-    $j("#override_control").unbind("change");
-    $j("#grade_limits_control").unbind("change");
-    $j("#compact_classes").unbind("change");
-    $j("#show_closed_reg").unbind("change");
-    $j("#hide_past_time_blocks").unbind("change");
-
-
-    //  Apply settings
-    settings.show_full_classes = $j("#hide_full_control").prop("checked");
-    settings.override_full = $j("#override_control").prop("checked");
-    settings.disable_grade_filter = $j("#grade_limits_control").prop("checked");
-    settings.compact_classes = $j("#compact_classes").prop("checked");
-    settings.show_closed_reg = $j("#show_closed_reg").prop("checked");
-    settings.hide_past_time_blocks = $j("#hide_past_time_blocks").prop("checked");
-
-    $j("#hide_full_control").change(handle_settings_change);
-    $j("#override_control").change(handle_settings_change);
-    $j("#grade_limits_control").change(handle_settings_change);
-    $j("#compact_classes").change(handle_settings_change);
-    $j("#show_closed_reg").change(handle_settings_change);
-    $j("#hide_past_time_blocks").change(handle_settings_change);
-}
-
-/*  Event handlers  */
-
-function show_loading_box()
-{
-    var loading_box = $j("<div/>").attr("id", "loading_box");
-    loading_box.html("Loading...");
-    loading_box.dialog({
-        autoOpen: true,
-        modal: false
-    });
-}
-
-function hide_loading_box()
-{
-    $j("#loading_box").dialog("close");
-}
-
-function print_schedule()
-{
-    printer_name = $j("#printer_selector").attr("value");
-    printing_url = program_base_url + "printschedule_status";
-    var student_data = { 'user' : state.student_id }
-    if (printer_name)
-        student_data.printer = printer_name
-    result = $j.ajax({
-        url: printing_url,
-        data: student_data,
-        async: false
-    });
-    add_message(JSON.parse(result.responseText).message);
-}
-
-function add_message(msg, cls)
-{
-    if (!cls)
-        $j("#messages").append($j("<div/>").addClass("message").html(msg));
-    else
-        $j("#messages").append($j("<div/>").addClass(cls).html(msg));
-    $j("#messages").prop("scrollTop", $j("#messages").prop("scrollHeight"));
-}
-
-function update_checkboxes()
-{
-    $j(".section_highlight").removeClass("section_highlight");
-    $j(".section_conflict").removeClass("section_conflict");
-    $j(".student_enrolled").removeClass("student_enrolled");
-    $j(".classchange_checkbox").removeAttr("checked");
-    $j(".classchange_checkbox").removeAttr("disabled");
-    $j(".classchange_checkbox").unbind("change");
-    data.conflicts = {};
-    
-    //  Gray out checkboxes for full classes.  Checkboxes for non-full classes trigger
-    //  the handle_checkbox() function when they are clicked on.
-    for (var ts_id in data.timeslots)
-    {
-        for (var i in data.timeslots[ts_id].sections)
-        {
-            var section = data.sections[data.timeslots[ts_id].sections[i]];
-            var studentcheckbox = $j("#classchange_" + section.id + "_" + state.student_id + "_" + ts_id);
-            studentcheckbox.hover(check_conflicts, clear_conflicts);
-            //  Disable the checkbox if the class is full, unless we are overriding that
-            if ((section.num_students_enrolled >= section.capacity) && (!(settings.override_full))) 
-            {
-                studentcheckbox.attr("disabled", "disabled");
-            } 
-            else if (section.registration_status != 0) 
-            {
-		      studentcheckbox.attr("disabled", "disabled");
-            } 
-            else 
-            {
-                studentcheckbox.change(handle_checkbox);
-            }
-        }
-    }
-    
-    for (var i in state.student_schedule)
-    {
-        var section = data.sections[state.student_schedule[i]];
-        for (var j in section.timeslots)
-        {
-            var studentcheckbox = $j("#classchange_" + section.id + "_" + state.student_id + "_" + section.timeslots[j]);
-            var section_elem = $j("#section_" + section.id + "_" + section.timeslots[j]);
-            section_elem.addClass("student_enrolled");
-            var section_col = section_elem.parent();
-            section_elem.detach();
-            section_col.prepend(section_elem);
-            studentcheckbox.attr("checked", "checked");
-            studentcheckbox.removeAttr("disabled");
-            studentcheckbox.change(handle_checkbox);
-        }
-    }
-
-    //  console.log("Refreshed checkboxes");
-}
-
-function handle_schedule_response(new_data, text_status, jqxhr)
-{
-    data.students[new_data.user].grade = new_data.user_grade
-    //  Save the new schedule
-    state.student_schedule = new_data.sections;
-    state.student_schedule.sort();
-    //  console.log("Updated schedule for student " + new_data.user);
-    for (var i in new_data.messages)
-    {
-        add_message(new_data.messages[i]);
-    }
-    
-    //  Update the table if possible
-    if (check_status())
-        update_checkboxes();
-}
-
-//  Set the currently active student
-function set_current_student(student_id)
-{
-    if (student_id)
-    {
-        state.student_id = student_id;
-        state.display_mode = "classchange";
-        var schedule_resp = $j.ajax({
-            url: program_base_url + "get_schedule_json?user=" + student_id,
-            async: false,
-            success: handle_schedule_response
-        });
-        render_classchange_table(student_id);
-        $j("#status_switch").removeAttr("disabled");
-        $j("#schedule_print").removeAttr("disabled");
-        $j("#status_switch").unbind("click");
-        $j("#schedule_print").unbind("click");
-        $j("#status_switch").click(function () {set_current_student(null);});
-        $j("#schedule_print").click(function () {print_schedule();});
-    }
-    else
-    {
-        state.student_id = null;
-        state.display_mode = "status";
-        render_status_table();
-        $j("#student_selector").attr("value", "");
-        $j("#status_switch").attr("disabled", "disabled");
-        $j("#schedule_print").attr("disabled", "disabled");
-    }
-}
-
-var last_conflict_event = null;
-function check_conflicts(event)
-{
-    last_conflict_event = event;
-    
-    var event_info = event.target.id.split("_");
-    var section_id = event_info[1];
-    var student_id = event_info[2];
-    var timeslot_id = event_info[3];
-    var conflict_highlighted_list = [];
-    var timeslot_list = [];
-
-    //  Highlight this and the other timeslots of this class.
-    for (var i in data.sections[section_id].timeslots)
-    {
-        var target_div_id = "section_" + section_id + "_" + data.sections[section_id].timeslots[i];
-        $j("#" + target_div_id).addClass("section_highlight");
-        conflict_highlighted_list.push(target_div_id);
-        timeslot_list.push();
-        
-        //  Check to see if they are in any other classes at the same time; highlight those and register the conflicts.
-        for (var j in state.student_schedule)
-        {
-            //  Move along if you're enrolled in the class already; that's no conflict.
-            if (state.student_schedule[j] == section_id)
-                continue;
-                
-            if (data.sections[state.student_schedule[j]].timeslots.indexOf(data.sections[section_id].timeslots[i]) != -1)
-            {
-                for (var k in data.sections[state.student_schedule[j]].timeslots)
-                {
-                    var conflict_div_id = "section_" + state.student_schedule[j] + "_" + data.sections[state.student_schedule[j]].timeslots[k];
-                    $j("#" + conflict_div_id).addClass("section_conflict");
-                    conflict_highlighted_list.push(conflict_div_id);
-                    //  console.log("Detected conflict between " + section_id + " and " + state.student_schedule[j] + " at " + data.sections[state.student_schedule[j]].timeslots[k]);
-                }
-            }
-        }
-    }
-    
-    data.conflicts[event.target.id] = conflict_highlighted_list;
-    //  console.log("Hovering over section " +  + " at time " + );
-}
-
-function clear_conflicts(event)
-{
-    for (var i in data.conflicts[event.target.id])
-    {
-        $j("#" + data.conflicts[event.target.id][i]).removeClass("section_highlight");
-        $j("#" + data.conflicts[event.target.id][i]).removeClass("section_conflict");
-        //  console.log("Un-highlighted " + data.conflicts[event.target.id][i]);
-    }
-    delete data.conflicts[event.target.id];
-}
-
-//  Add a student to a class
-function add_student(student_id, section_id, size_override)
-{
-    if (state.student_id != student_id)
-    {
-        //  console.log("Warning: student " + student_id + " is not currently selected for updates.");
-    }
-        
-    var new_sections = state.student_schedule;
-    section_id = parseInt(section_id);
-    
-    //  TODO: Remove any conflicting classes [???]
-    
-    //  console.log("add_student: Updated sections are " + new_sections.toString());
-    
-    //  Add desired section to list if it isn't already there
-    if (new_sections.indexOf(section_id) == -1)
-        new_sections.push(section_id);
-    else
-    {
-        //  console.log("Section " + section_id + " already found in current schedule");
-    }
-    
-    //  Commit changes to server
-    var schedule_resp = $j.ajax({
-        url: program_base_url + "update_schedule_json?user=" + student_id + "&sections=[" + new_sections.toString() + "]&override=" + size_override,
-        async: false,
-        success: handle_schedule_response
-    });
-}
-
-//  Remove a student from a class
-function remove_student(student_id, section_id)
-{
-    if (state.student_id != student_id)
-    {
-        //  console.log("Warning: student " + student_id + " is not currently selected for updates.");
-    }
-        
-    var new_sections = state.student_schedule;
-    section_id = parseInt(section_id);
-    
-    //  Remove desired section from list if it's there
-    if (new_sections.indexOf(section_id) != -1)
-        new_sections = new_sections.slice(0, new_sections.indexOf(section_id)).concat(new_sections.slice(new_sections.indexOf(section_id) + 1));
-    else
-    {
-        //  console.log("Section " + section_id + " not found in current schedule");
-    }
- 
-    //  console.log("remove_student: Updated sections are " + new_sections.toString());
-   
-    //  Commit changes to server
-    var schedule_resp = $j.ajax({
-        url: program_base_url + "update_schedule_json?user=" + student_id + "&sections=[" + new_sections.toString() + "]",
-        async: false,
-        success: handle_schedule_response
-    });
-}
-
-//  Figure out what to do when one of the checkboxes is hit.
-//  It could be either "on" or "off".
-function handle_checkbox(event)
-{
-    //  The checkbox ids are of the form classchange_[section id]_[student id]_[timeslot id], e.g. classchange_4100_55502_475
-    var target_info = event.target.id.split("_");
-    var cur_grade = data.students[state.student_id].grade;
-    var target_section = data.sections[parseInt(target_info[1])];
-    
-    if (event.target.checked)
-    {
-        //  console.log("Handling CHECKING of " + event.target.id);
-        
-        //  Check for conflicts
-        var verified = true;
-        if (data.conflicts[event.target.id])
-        {
-            var conflicted_sections_list = [];
-            for (var i in data.conflicts[event.target.id])
-            {
-                var section_conflict_id = data.conflicts[event.target.id][i].split("_")[1];
-                if ((section_conflict_id != target_info[1]) && (conflicted_sections_list.indexOf(section_conflict_id) == -1))
-                    conflicted_sections_list.push(section_conflict_id);
-            }
-            if (conflicted_sections_list.length > 0)
-            {
-                verified = confirm("Registering for this class will remove the student from " + conflicted_sections_list.length + " other class[es].  Are you sure?");
-            }
-        }
-        
-        //  Check grade
-        if (verified)
-        {
-            if ((cur_grade < target_section.grade_min) || (cur_grade > target_section.grade_max))
-            {
-                verified = confirm("This class is for grades " + target_section.grade_min + "--" + target_section.grade_max + ", but the current student is in grade " + cur_grade + ".  Are you sure you want to register them for this class?");
-            }
-        }
-        
-        //  Check size override
-        var size_override = false;
-        if ((verified) && (settings.override_full))
-        {
-            if (target_section.num_students_enrolled >= target_section.capacity)
-            {
-                verified = confirm("This class is full or oversubscribed (" + target_section.num_students_enrolled + " students, " + target_section.capacity + " spots).  Are you sure you want to register the student?");
-                if (verified)
-                    size_override = true;
-            }
-        }
-        
-        //  Send request to the server if 
-        if (verified)
-            add_student(target_info[2], target_info[1], size_override);
-        else
-        {
-            $j("#" + event.target.id).removeAttr("checked");
-        }
-    }
-    else
-    {
-        //  console.log("Handling UN-CHECKING of " + event.target.id);
-        remove_student(target_info[2], target_info[1]);
-    }
-}
-
-var last_select_event = null;
-function autocomplete_select_item(event, ui)
-{
-    last_select_event = [event, ui];
-    event.preventDefault();
-    var student_id = ui.item.value;
-    
-    //  Refresh the table of checkboxes for the newly selected student.
-    if ((student_id > 0) && (student_id < 99999999))
-        set_current_student(parseInt(student_id));
-    else
-    {
-        //  console.log("Invalid student selected: " + s);
-    }
-}
-
-function fetch_students(request, response) 
-{
-
-    $j.ajax({
-        url: program_base_url + "students_status",
-        dataType: "jsonp",
-        data: {
-            q: request.term
-        },
-        success: function(data) {
-            response(data);
-        }
-    });
-}
-
-
-function students_success(new_data, text_status, jqxhr)
-{
-    console.log(new_data);
-}
-
-function setup_autocomplete()
-{
-    var student_strings = [];
-
-    $j("#student_selector").autocomplete({
-        width: 400,
-        max: 20,
-        source: function( request, response ) {
-            $j.ajax({
-                url: program_base_url + "students_status",
-                data: {
-                    q: request.term
-                },
-                success: function (new_data) {
-                    var student_strings = [];
-                    for (var i in new_data) {
-                        var student = new_data[i];
-                        var studentItem = {};
-                        studentItem.value = i;
-                        studentItem.label = student[1] + " " + student[2] + " (" + student[0] + ")";
-                        studentItem.noProfile = !student[3];
-                        
-                        student_strings.push(studentItem);
-                     
-                    }
-                    response(student_strings);
-
-                },
-                error: function (result) {
-                    alert('Some error');
-                }
-            });
-        
-        },
-        select: autocomplete_select_item,
-        focus: function( event, ui ) {
-            $j( "#student_selector" ).val( ui.item.label );
-            return false;
-        },
-    }).data("autocomplete")._renderItem = function (ul, item) {
-        var listItem = $j("<li>")
-                        .attr( "data-value", item.value )
-                        .append("<a href='#'>" + item.label + "</a>")
-                        .data("item", item)
-
-        if(item.noProfile) {
-            listItem.addClass('no-profile');
-        }
-
-        listItem.appendTo(ul);
-        return listItem
-    }
-}
-
-function clear_table()
-{
-    $j(".section").removeClass("section_highlight");
-    $j(".section").removeClass("section_conflict");
-    $j(".section").removeClass("student_enrolled");
-
-    for (var ts_id in data.timeslots)
-    {
-        var div_name = "timeslot_" + ts_id;
-        var ts_div = $j("#" + div_name);
-        
-        ts_div.html("");
-    }
-}
-
-/*  This function turns the data structure populated by handle_completed() (below)
-    into a table displaying the enrollment and check-in status of all sections. 
-    Additional features are controlled by display_mode and student_id.  */
-var last_hover_event = null;
-function render_table(display_mode, student_id)
-{
-    render_category_options();
-    clear_table();
-    for (var ts_id in data.timeslots)
-    {
-        var timeSlotHeader = data.timeslots[ts_id].label;
-
-        if (settings.hide_past_time_blocks) 
-        {
-            var startTimeMillis = data.timeslots[ts_id].startTimeMillis;
-            //excludes timeslots that have a start time 20 minutes prior to the current time
-            var differenceInMinutes = Math.floor((Date.now() - startTimeMillis)/60000);
-
-            if(differenceInMinutes > minMinutesToHideTimeSlot) 
-            {
-                continue;
-            }
-        }
-
-        var div_name = "timeslot_" + ts_id;
-        var ts_div = $j("#" + div_name);
-        
-        ts_div.append($j("<div/>").addClass("timeslot_header").html(timeSlotHeader));
-        var classes_div = $j("<div/>");
-        for (var i in data.timeslots[ts_id].sections)
-        {
-            var section = data.sections[data.timeslots[ts_id].sections[i]];
-            var parent_class = data.classes[section.class_id];
-            
-            var new_div = $j("<div/>").addClass("section");
-            new_div.addClass("section_category_" + parent_class.category__id);
-            
-            if (display_mode == "classchange")
-            {
-                var studentcheckbox = $j("<input/>").attr("type", "checkbox").attr("id", "classchange_" + section.id + "_" + student_id + "_" + ts_id).addClass("classchange_checkbox");
-                //  Parameters of these checkboxes will be set in the update_checkboxes() function above
-                new_div.append(studentcheckbox);
-            }
-            
-            //  Hide the class if the current student is outside the grade range (and we are filtering by grade)
-            if ((display_mode == "classchange") && ((section.grade_min > data.students[student_id].grade) || (section.grade_max < data.students[student_id].grade)))
-            {
-                if ((!(settings.disable_grade_filter)) && (data.students[student_id].sections.indexOf(section.id) == -1))
-                    new_div.addClass("section_hidden");
-            }
-            
-            //  Hide the class if it's full (and we are filtering full classes)
-            if (section.num_students_enrolled >= section.capacity)
-            {
-                if ((!(settings.show_full_classes)) && ((display_mode == "status") || (data.students[student_id].sections.indexOf(section.id) == -1)))
-                    new_div.addClass("section_hidden");
-            }
-            
-	    //  Hide the class if its registration is closed (and we're not showing closed classes)
-	    if ((!(settings.show_closed_reg)) && (section.registration_status != 0))
-                new_div.addClass("section_hidden");
-            
-            new_div.append($j("<span/>").addClass("emailcode").html(section.emailcode));
-            new_div.append($j("<span/>").addClass("room").html(section.rooms));
-            //  TODO: make this snap to the right reliably
-            new_div.append($j("<span/>").addClass("studentcounts").attr("id", "studentcounts_" + section.id).html(section.num_students_checked_in.toString() + "/" + section.num_students_enrolled + "/" + section.capacity));
-            
-            // Show the class title if we're not in compact mode
-            if (!settings.compact_classes)
-            {
-                new_div.append($j("<div/>").addClass("title").html(section.title));
-            }
-            
-            //  Create a tooltip with more information about the class
-            new_div.addClass("tooltip");
-            var tooltip_div = $j("<span/>").addClass("tooltip_hover").attr("id", div_name);
-            var class_data = data.classes[section.class_id];
-            var short_data = section.title + " - Grades " + class_data.grade_min.toString() + "--" + class_data.grade_max.toString();
-            if(class_data.hardness_rating) short_data = class_data.hardness_rating + " " + short_data;
-            tooltip_div.append($j("<div/>").addClass("tooltip_title").html(short_data));
-            tooltip_div.append($j("<div/>").html(section.num_students_checked_in.toString() + " students checked in, " + section.num_students_enrolled + " enrolled; capacity = " + section.capacity));
-            tooltip_div.append($j("<div/>").addClass("tooltip_teachers").html(class_data.teacher_names));
-            tooltip_div.append($j("<div/>").attr("id", "tooltip_" + section.id + "_" + ts_id + "_desc").addClass("tooltip_description").html(class_data.class_info));
-            if(class_data.prereqs)
-            {
-                tooltip_div.append($j("<div/>").attr("id", "tooltip_" + section.id + "_" + ts_id + "_prereq").addClass("tooltip_prereq").html("Prereqs: " + class_data.prereqs));
-            }
-            new_div.append(tooltip_div);
-            
-            //  Set color of the cell based on check-in and enrollment of the section
-            var hue = 0.4 + 0.4 * (section.num_students_enrolled / section.capacity);
-            if (section.num_students_enrolled >= section.capacity)
-                hue = 1.0;
-            var lightness = 0.9;
-            if (settings.checkin_colors)
-                lightness -= 0.5 * (section.num_students_checked_in / section.num_students_enrolled);
-            var saturation = 0.8;
-            if (hue > 1.0)
-                hue = 1.0;
-            if (section.num_students_enrolled == 0)
-                lightness = 0.9;
-            new_div.css("background", hslToHTML(hue, saturation, lightness));
-            new_div.attr("id", "section_" + section.id + "_" + ts_id);
-
-            classes_div.append(new_div);
-        }
-
-        
-
-
-        ts_div.append(classes_div);
-        ts_div.append($j("<div/>").addClass("timeslot_header").html(data.timeslots[ts_id].label));
-    }
-    update_category_filters(); // show/hide classes by category
-}
-    
-function render_status_table()
-{
-    render_table("status", null);
-    add_message("Displaying status matrix", "message_header");
-    add_message("To view/change classes for a student, begin typing their name or ID number into the box below; then click on an entry, or use the arrow keys and Enter to select a student.");
-}
-
-/*  This function turns the data structure populated by handle_completed()
-    
-*/
-function render_classchange_table(student_id)
-{
-    render_table("classchange", student_id);
-    update_checkboxes();
-    var studentLabel = data.students[student_id].first_name + " " + data.students[student_id].last_name + " (" + student_id + ")";
-    add_message("Displaying class changes matrix for " + studentLabel + ", grade " + data.students[student_id].grade, "message_header");
-
-}
-
-/*  This function populates the linked data structures once all components have arrived.
-*/
-
-function update_category_filters()
-{   
-    $j(".section").removeClass("section_category_hidden");
-    for (var id_str in data.categories)
-    {
-        var id = parseInt(id_str);
-
-        if (settings.categories_to_display.indexOf(id) == -1)
-        {
-            console.log("Hiding category .section_category_" + id);
-            $j(".section_category_" + id).not(".student_enrolled").addClass("section_category_hidden");
-        }
-    }
-}
-
-function toggle_categories() {
-    var showAll = $j(this).prop("id") == "category_show_all";
-
-    if(showAll) {
-        settings.categories_to_display.length = 0;
-
-        for(var key in data.categories) {
-            settings.categories_to_display.push(parseInt(key));
-        }
-
-    } else {
-        settings.categories_to_display = [];
-    }
-    
-    $j("#category_list :checkbox").not(".category_selector")
-                                  .prop('checked', showAll);
-    update_category_filters();
-
-}
-
-function render_category_options()
-{
-    //  Clear category select area
-    top_div = $j("#category_list");
-    top_div.html("");
-
-    //  Add a checkbox for each category we know about
-    for (var id_str in data.categories)
-    {
-        var id = parseInt(id_str);
-        var new_li = $j("<div/>").addClass("category_item");
-        var new_checkbox = $j("<input/>").attr("type", "checkbox").attr("id", "category_select_" + id);
-
-        if (settings.categories_to_display.indexOf(id) != -1) {
-            new_checkbox.attr("checked", "checked");
-        }
-
-        new_checkbox.change(function (event) {
-            var target_id = parseInt(event.target.id.split("_")[2]);
-            var id_index = settings.categories_to_display.indexOf(target_id);
-            if (id_index == -1)
-                settings.categories_to_display.push(target_id)
-            else
-                settings.categories_to_display = settings.categories_to_display.slice(0, id_index).concat(settings.categories_to_display.slice(id_index + 1));
-            update_category_filters();
-        });
-
-        new_li.append(new_checkbox);
-        new_li.append($j("<span/>").html(data.categories[id].symbol + ": " + data.categories[id].category));
-        top_div.append(new_li);
-    }
-
-    //initialize select all/none
-    $j('.category_selector').click(toggle_categories);
-}
-
-function populate_classes()
-{
-    data.timeslots = {};
-    data.classes = {};
-    data.sections = {};
-    data.categories = {}
-    
-    //  Fill in categories
-    for (var i in data.catalog.categories)
-    {
-        var new_category = data.catalog.categories[i];
-        /*
-        //  Skip "open class" category
-        if (new_category.id == open_class_category.id)
-            continue;
-        */
-        data.categories[new_category.id] = new_category;
-        if (settings.categories_to_display.indexOf(new_category.id) == -1)
-        {
-            settings.categories_to_display.push(new_category.id);
-        }
-    }
-
-    //  Fill in timeslots (we need these)
-    for (var i in data.catalog.timeslots)
-    {
-        var new_ts = {};
-        new_ts.id = data.catalog.timeslots[i][0];
-        new_ts.label = data.catalog.timeslots[i][1];
-        new_ts.startTimeMillis = data.catalog.timeslots[i][2];
-        new_ts.sections = [];
-        data.timeslots[new_ts.id] = new_ts;
-    }
-    
-    //  Fill in classes
-    for (var i in data.catalog.classes)
-    {
-        var new_cls = data.catalog.classes[i];
-        new_cls.teachers = new_cls.teacher_names;
-        //  This check would hide walk-in seminars
-        //  if (new_cls.category__id != open_class_category.id)
-        data.classes[new_cls.id] = new_cls;
-    }
-    
-    //  Fill in sections
-    for (var i in data.catalog.sections)
-    {
-        var new_sec = data.catalog.sections[i];
-        var parent_class = data.classes[new_sec.parent_class__id];
-        
-        //  Give up if we don't have a parent class for some strange reason...
-        if (!parent_class)
-            continue;
-        
-        new_sec.class_id = new_sec.parent_class__id;
-        new_sec.emailcode = parent_class.category__symbol + new_sec.parent_class__id;
-        new_sec.title = parent_class.title;
-        new_sec.grade_min = parent_class.grade_min;
-        new_sec.grade_max = parent_class.grade_max;
-        new_sec.rooms = null;
-        new_sec.students_enrolled = [];
-        new_sec.students_checked_in = [];
-        new_sec.num_students_enrolled = 0;
-        new_sec.num_students_checked_in = 0;
-        //  Place max capacity here, and lower it later if it turns out the room is smaller
-        new_sec.capacity = parent_class.class_size_max;
-        if ((parent_class.class_size_max == 0) || ((parent_class.class_size_max_optimal) && (parent_class.class_size_max_optimal < new_sec.capacity)))
-            new_sec.capacity = parent_class.class_size_max_optimal;
-        if ((new_sec.max_class_capacity) && (new_sec.max_class_capacity < new_sec.capacity))
-            new_sec.capacity = new_sec.max_class_capacity;
-        new_sec.timeslots = new_sec.event_ids.split(",");
-        for (var j in new_sec.timeslots)
-        {
-            if (data.timeslots[parseInt(new_sec.timeslots[j])])
-                data.timeslots[parseInt(new_sec.timeslots[j])].sections.push(new_sec.id);
-        }
-        
-        data.sections[new_sec.id] = new_sec;
-    }
-    
-    //  Sort sections within each timeslot
-    for (var i in data.timeslots)
-    {
-        data.timeslots[i].sections.sort();
-    }
-}
-
-function populate_students()
-{
-    data.students = {};
-    
-    //  Initialize students array
-    for (var i in data.students_list)
-    {
-        var new_student = {};
-        new_student.id = data.students_list[i][0];
-        new_student.last_name = data.students_list[i][1];
-        new_student.first_name = data.students_list[i][2];
-        new_student.grade = 0;
-        new_student.sections = [];
-        new_student.checked_in = null;
-        data.students[new_student.id] = new_student;
-    }
-    
-    //  Initialize student selector autocomplete
-    setup_autocomplete();
-}
-
-function populate_rooms()
-{
-    //  Assign rooms
-    for (var i in data.rooms)
-    {
-        data.sections[data.rooms[i][0]].rooms = data.rooms[i][1];
-        
-        //  Lower capacity to that of room if needed
-        if (data.rooms[i][2] < data.sections[data.rooms[i][0]].capacity)
-            data.sections[data.rooms[i][0]].capacity = data.rooms[i][2];
-            
-        //  If section still doesn't have a capacity, mark it as 1000
-        if (!(data.sections[data.rooms[i][0]].capacity))
-            data.sections[data.rooms[i][0]].capacity = 2000;
-    }
-}
-
-function populate_enrollments()
-{
-    //  Assign students
-    for (var i in data.enrollments)
-    {
-        var user_id = data.enrollments[i][0];
-        if (!(user_id in data.students))
-        {
-            //  console.log("Warning: student ID " + user_id + " was not found in initial list");
-            var new_user = {};
-            new_user.id = user_id
-            new_user.sections = [];
-            new_user.checked_in = false;
-            data.students[user_id] = new_user;
-        }
-        if (data.enrollments[i][1] in data.sections)
-        {
-            data.sections[data.enrollments[i][1]].students_enrolled.push(user_id);
-            data.sections[data.enrollments[i][1]].num_students_enrolled++;
-            data.students[user_id].sections.push(data.enrollments[i][1]);
-        }
-        else
-        {
-            //  console.log("Section " + data.enrollments[i][1] + " from enrollments is not present in catalog");
-        }
-    }
-}
-
-function populate_checkins()
-{
-    //  Assign checkins
-    for (var i in data.checkins)
-    {
-        var user_id = data.checkins[i];
-        if (user_id in data.students)
-        {
-            data.students[user_id].checked_in = true;
-            for (var j in data.students[user_id].sections)
-            {
-                data.sections[data.students[user_id].sections[j]].students_checked_in.push(user_id);
-                data.sections[data.students[user_id].sections[j]].num_students_checked_in++;
-            }
-        }
-        else
-        {
-            //  console.log("User " + user_id + " from checkins is not present");
-        }
-    }
-}
-
-function populate_counts()
-{
-    //  Assign student counts (consistency check)
-    for (var i in data.counts)
-    {
-        var sec_id = data.counts[i][0];
-        var num_students = data.counts[i][1];
-        
-        //  If we have a conflict, assume the larger number of students are enrolled.
-        if (!data.sections[sec_id])
-            console.log("Could not find section " + sec_id);
-        else if (data.sections[sec_id].num_students_enrolled != num_students)
-        {
-            //  console.log("Warning: Section " + sec_id + " claims to have " + num_students + " students but " + data.sections[sec_id].num_students_enrolled + " are enrolled.");
-            if (num_students > data.sections[sec_id].num_students_enrolled)
-                data.sections[sec_id].num_students_enrolled = num_students;
-        }
-    }
-}
-
-function handle_completed()
-{
-    //  console.log("All data has been received.");
-    populate_classes();
-    populate_students();
-    populate_rooms();
-    populate_enrollments();
-    populate_checkins();
-    populate_counts();
-
-    //  This line would set catalog_received, counts_received, etc. to false.
-    //  At the very least it needs to be done immediately before refreshing the full table.
-    //  reset_status();
-    
-    //  $j("#messages").html("");
-    //  console.log("All data has been processed.");
-    
-    //  Re-draw the table of sections in the appropriate mode.
-    if (state.display_mode == "status")
-        set_current_student(null);
-    else if (state.display_mode == "classchange")
-        set_current_student(state.student_id);
-}
-
-function fetch_all(avoid_catalog)
-{
-    reset_status();
-    if (!avoid_catalog)
-    {
-        $j.ajax({
-            url: program_base_url + "catalog_status",
-            success: handle_catalog
-        });
-    }
-    else
-    {
-        data_status.catalog_received = true;
-    }
-    $j.ajax({
-        url: program_base_url + "enrollment_status",
-        success: handle_enrollment
-    });
-    $j.ajax({
-        url: program_base_url + "checkin_status",
-        success: handle_checkins
-    });
-    $j.ajax({
-        url: program_base_url + "counts_status",
-        success: handle_counts
-    });
-    $j.ajax({
-        url: program_base_url + "rooms_status",
-        success: handle_rooms
-    });
-    $j.ajax({
-        url: program_base_url + "students_status",
-        success: handle_students
-    });
-}
-
-function refresh_counts() {
-    add_message("Pinging server for updated information, please stand by...", "message_header");
-    fetch_all(true);
-}
-
-$j(document).scroll(function(){
-    $j("#student_selector_area").css("left", window.scrollX);
-});
-
-$j(document).ready(function () {
-    //  Send out initial requests for data.
-    //  Once they have all completed, the results will be parsed and the
-    //  class changes grid will be displayed.
-
-    $j("#messages").html("Loading class and student data...");
-    
-    setup_settings();
-    fetch_all();
-    
-    //  Update enrollment counts and list of students once per minute.
-    setInterval(refresh_counts, 300000);
-});
-=======
 /*  
     Javascript code for the onsite check-in interface.
     
@@ -1748,7 +653,7 @@
         {
             var startTimeMillis = data.timeslots[ts_id].startTimeMillis;
             //excludes timeslots that have a start time 20 minutes prior to the current time
-            var differenceInMinutes = Math.floor((Date.now() - startTimeMillis)/86400);
+            var differenceInMinutes = Math.floor((Date.now() - startTimeMillis)/60000);
 
             if(differenceInMinutes > minMinutesToHideTimeSlot) 
             {
@@ -1909,7 +814,8 @@
 {
     //  Clear category select area
     top_div = $j("#category_list");
-    //top_div.html("");
+    top_div.html("");
+
     //  Add a checkbox for each category we know about
     for (var id_str in data.categories)
     {
@@ -2233,5 +1139,4 @@
     
     //  Update enrollment counts and list of students once per minute.
     setInterval(refresh_counts, 300000);
-});
->>>>>>> 2a47f270
+});