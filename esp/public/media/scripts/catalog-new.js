--- conflicted
+++ resolved
@@ -194,17 +194,10 @@
 
     // priority selection
     if (catalog_type == 'phase2') {
-<<<<<<< HEAD
 	self.prioritySelection = [];
 	for (var i = 0; i < num_priorities; ++i) {
             self.prioritySelection[i] = ko.observable();
 	}
-=======
-        self.prioritySelection = [];
-        for (var i = 0; i < num_priorities; ++i) {
-            self.prioritySelection[i] = ko.observable();
-        }
->>>>>>> e831852e
     }
 
     // loading spinner
