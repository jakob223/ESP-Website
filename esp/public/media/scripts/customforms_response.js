--- conflicted
+++ resolved
@@ -52,8 +52,6 @@
 	}
     });
 });
-<<<<<<< HEAD
-=======
 
 //  Function to convert an uploaded file storage location to a URL.
 function file_link_formatter(cellvalue, options, rowObject)
@@ -62,7 +60,6 @@
     var url_dir = cellvalue.split("/");
     return "<a href=\"/media/uploaded/" + url_path +  "\">" + url_dir[url_dir.length - 1] + "</a>";
 }
->>>>>>> 1cc9eee4
 
 var createGrid=function(form_data){
     $j("#jqGrid").jqGrid({
@@ -72,9 +69,6 @@
 	    return val[1];
 	}),
 	colModel: $j.map(form_data['questions'], function(val, index) {
-<<<<<<< HEAD
-	    return {name:val[0], index: val[0]}
-=======
 	    var result = {name: val[0], index: val[0]};
         //  Substitute in custom formatter defined above in order to link to uploaded files.
         if (val[2] == "file")
@@ -82,7 +76,6 @@
             result['formatter'] = file_link_formatter;
         }
         return result;
->>>>>>> 1cc9eee4
 	}),
 	caption: "Form responses",
 	rowNum: 10,
