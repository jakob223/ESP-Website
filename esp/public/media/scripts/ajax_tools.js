//  ESP Ajax tools

//  Current tools include:
//  - Handle background submission of forms
//  - Handle responses that rewrite DOM nodes by supplying a key of [NODENAME]_html in JSON

//  Define an array for registered forms if they do not exist
var result = null;
if (!registered_forms)
{
    var registered_forms = [];
}
if (!registered_fragments)
{
    var registered_fragments = [];
}
if (!registered_links)
{
    var registered_links = [];
}
if (!connection_map)
{
    var connection_map = {};
}

var reset_forms = function()
{
    //  Register forms
    //  console.log("Registered forms: " + JSON.stringify(registered_forms, null, '\t'));
    for (var i = 0; i < registered_forms.length; i++)
    {
        form = registered_forms[i];
        var theForm = dojo.byId(form.id);
        if (theForm)
        {
            if (connection_map[form.id] != "undefined")
            {
                //  console.log("Disconnecting connection_map[" + form.id + "] =" + connection_map[form.id]);
                dojo.disconnect(connection_map[form.id]);
            }
            result = dojo.connect(theForm, "onsubmit", registered_forms[i], 'callback');
            //  console.log("Setting up callback for " + form.id + " to " + JSON.stringify(registered_forms[i], null, '\t'));
            connection_map[form.id] = result;
        }
    }
    
    //  Register links
    //  console.log("Registered links: " + JSON.stringify(registered_links, null, '\t'));
    for (var i = 0; i < registered_links.length; i++)
    {
        link = registered_links[i];
        var theLink = dojo.byId(link.id);
        if (theLink)
        {
            //  Clear existing connections
            if (connection_map[link.id] != "undefined")
            {
                dojo.disconnect(connection_map[link.id]);
            }
            result = dojo.connect(theLink, "onclick", registered_links[i], 'callback');
            //  console.log("Setting up callback for " + link.id + " to " + JSON.stringify(registered_links[i], null, '\t'));
            connection_map[link.id] = result;
        }
    }    
    
    //  Try refetching fragments also, in case they changed due to a form action?
    //  fetch_fragments();
}

var fetch_fragments = function()
{
    //  console.log("Fetching fragments: " + JSON.stringify(registered_fragments, null, '\t'));
    for (var i = 0; i < registered_fragments.length; i++)
    {
        frag = registered_fragments[i];
        fetch_fragment(frag);
    }
}

var apply_fragment_changes = function(data)
{
    //  console.log("Applying fragment changes from data: " + data);
<<<<<<< HEAD
=======

>>>>>>> 3731c579
    // Parse the keys
    for (var key in data)
    {
        if (key == 'script')
        {
            //  console.log("Evaluating: " + data[key]);
            eval(data[key]);
        }
<<<<<<< HEAD
        //  console.log("Checking key: " + key);
=======
>>>>>>> 3731c579
        //  Check for FOO_html ending, which means "replace HTML content of DOM node FOO"
        var re_match = key.match("([A-Za-z0-9_]*)_html");
        if (re_match)
        {
            //  console.log("Found match: " + re_match[1]);
            matching_node = dojo.byId(re_match[1])
            if (matching_node)
            {
                //  console.log("Rewriting HTML for element: " + re_match[1])
                matching_node.innerHTML = data[key];
            }
        }
        
    }
}

<<<<<<< HEAD
var handle_submit = function(mode, attrs, element)
{
    element.preventDefault(); 
    //  console.log("Handling " + mode + " submission of object: " + JSON.stringify(attrs, null, '\t') + ", element: " + JSON.stringify(element, null, '\t'));
    params = {
        url: attrs.url,
        form: attrs.id,
        handleAs: "json",
        handle: function(data,args){
            if (args.xhr.status != 200)
            {
                //  console.log("Received status = " + args.xhr.status + ", skipping handler.");
            }
            else
            {
                if ('error' in data)
                {
                    //  Maybe this should be something more gentle like a floating div.
                    alert(data['error']);
                    return;
                }   
                //  Update portions of the page determined by response
                apply_fragment_changes(data);
                //  Reset the form event functions so they can be used again
                reset_forms();
            }
        },
        error: function (data, args) {
            //  console.log("Handling error: " + data);
        }
    };
    if (mode == 'post')
    {
        dojo.xhrPost(params);
    }
    else
    {
        dojo.xhrGet(params);
    }
}

var fetch_fragment = function(attrs)
{
    //  console.log("Fetching fragment with attributes: " + JSON.stringify(attrs, null, '\t'));
    config = {
        url: attrs.url,
        handleAs: "json",
        handle: function(data,args){
            if (typeof data == "error")
            {
                //  console.warn("error!",args);
            }
            else
            {
                //  Update portions of the page determined by response
                apply_fragment_changes(data);
                //  Reset the form event functions so they can be used again
                reset_forms();
            }
        }
    };
    if (config.url.length > 0)
    {
        dojo.xhrGet(config);
    }
}
    
function CallbackForm(id, url)
{
    this.id = id;
    this.url = url;
    this.callback = function (e) {handle_submit('post', this, e)};
}
    
function CallbackLink(id, url)
{
    this.id = id;
    this.url = url;
    this.callback = function (e) {handle_submit('get', this, e)};
=======
var dojo_handle = function(data,args)
{
    if (args.xhr.status != 200)
    {
        //  console.log("Received status = " + args.xhr.status + ", skipping handler.");
    }
    else
    {
        if ('error' in data)
        {
            //  Maybe this should be something more gentle like a floating div.
            alert(data['error']);
            return;
        }   
        //  Update portions of the page determined by response
        apply_fragment_changes(data);
        //  Reset the form event functions so they can be used again
        reset_forms();
    }
}

var handle_submit = function(mode, attrs, element)
{
    element.preventDefault(); 
    //  console.log("Handling " + mode + " submission of object: " + JSON.stringify(attrs, null, '\t') + ", element: " + JSON.stringify(element, null, '\t'));
    if (attrs.post_form != null)
    {
        attrs.form = attrs.post_form;
    }
    else
    {
        attrs.form = attrs.id;
    }
    params = {
        url: attrs.url,
        form: attrs.form,
        content: attrs.content,
        handleAs: "json",
        handle: dojo_handle,
    };
    if (mode == 'post')
    {
        dojo.xhrPost(params);
    }
    else
    {
        dojo.xhrGet(params);
    }
}



var fetch_fragment = function(attrs)
{
    //  console.log("Fetching fragment with attributes: " + JSON.stringify(attrs, null, '\t'));
    dojo.xhrGet({
        url: attrs.url,
        handleAs: "json",
        handle: dojo_handle
    });
>>>>>>> 3731c579
}
    
function CallbackForm(id, url)
{
    this.id = id;
    this.url = url;
    this.callback = function (e) {handle_submit('post', this, e)};
}
    
function CallbackLink(id, url, content, post_form)
{
    this.id = id;
    this.url = url;
    this.content = content;
    this.post_form = post_form;
    if (this.post_form)
    {
        this.callback = function (e) {handle_submit('post', this, e)};
    }
    else
    {
        this.callback = function (e) {handle_submit('get', this, e)};
    }
}

var register_form = function(form_attrs)
{
    var new_attrs = new CallbackForm(form_attrs.id, form_attrs.url);
    registered_forms.push(new_attrs);
    //  console.log('Registered Ajax form with attributes: ' + JSON.stringify(new_attrs, null, '\t'));
}

var register_link = function(link_attrs)
{
<<<<<<< HEAD
    var new_attrs = new CallbackLink(link_attrs.id, link_attrs.url);
=======
    var new_attrs = new CallbackLink(link_attrs.id, link_attrs.url, link_attrs.content, link_attrs.post_form);
>>>>>>> 3731c579
    registered_links.push(new_attrs);
    //  console.log('Registered Ajax link with attributes: ' + JSON.stringify(new_attrs, null, '\t'));
}

var register_fragment = function(fragment_attrs)
{
    registered_fragments.push(fragment_attrs);
    //  console.log('Registered Ajax page fragement with attributes: ' + JSON.stringify(fragment_attrs, null, '\t'));
}

dojo.addOnLoad(reset_forms); 
dojo.addOnLoad(fetch_fragments);<|MERGE_RESOLUTION|>--- conflicted
+++ resolved
@@ -5,7 +5,6 @@
 //  - Handle responses that rewrite DOM nodes by supplying a key of [NODENAME]_html in JSON
 
 //  Define an array for registered forms if they do not exist
-var result = null;
 if (!registered_forms)
 {
     var registered_forms = [];
@@ -80,10 +79,7 @@
 var apply_fragment_changes = function(data)
 {
     //  console.log("Applying fragment changes from data: " + data);
-<<<<<<< HEAD
-=======
-
->>>>>>> 3731c579
+
     // Parse the keys
     for (var key in data)
     {
@@ -92,10 +88,6 @@
             //  console.log("Evaluating: " + data[key]);
             eval(data[key]);
         }
-<<<<<<< HEAD
-        //  console.log("Checking key: " + key);
-=======
->>>>>>> 3731c579
         //  Check for FOO_html ending, which means "replace HTML content of DOM node FOO"
         var re_match = key.match("([A-Za-z0-9_]*)_html");
         if (re_match)
@@ -104,7 +96,7 @@
             matching_node = dojo.byId(re_match[1])
             if (matching_node)
             {
-                //  console.log("Rewriting HTML for element: " + re_match[1])
+                console.log("Rewriting HTML for element: " + re_match[1])
                 matching_node.innerHTML = data[key];
             }
         }
@@ -112,87 +104,6 @@
     }
 }
 
-<<<<<<< HEAD
-var handle_submit = function(mode, attrs, element)
-{
-    element.preventDefault(); 
-    //  console.log("Handling " + mode + " submission of object: " + JSON.stringify(attrs, null, '\t') + ", element: " + JSON.stringify(element, null, '\t'));
-    params = {
-        url: attrs.url,
-        form: attrs.id,
-        handleAs: "json",
-        handle: function(data,args){
-            if (args.xhr.status != 200)
-            {
-                //  console.log("Received status = " + args.xhr.status + ", skipping handler.");
-            }
-            else
-            {
-                if ('error' in data)
-                {
-                    //  Maybe this should be something more gentle like a floating div.
-                    alert(data['error']);
-                    return;
-                }   
-                //  Update portions of the page determined by response
-                apply_fragment_changes(data);
-                //  Reset the form event functions so they can be used again
-                reset_forms();
-            }
-        },
-        error: function (data, args) {
-            //  console.log("Handling error: " + data);
-        }
-    };
-    if (mode == 'post')
-    {
-        dojo.xhrPost(params);
-    }
-    else
-    {
-        dojo.xhrGet(params);
-    }
-}
-
-var fetch_fragment = function(attrs)
-{
-    //  console.log("Fetching fragment with attributes: " + JSON.stringify(attrs, null, '\t'));
-    config = {
-        url: attrs.url,
-        handleAs: "json",
-        handle: function(data,args){
-            if (typeof data == "error")
-            {
-                //  console.warn("error!",args);
-            }
-            else
-            {
-                //  Update portions of the page determined by response
-                apply_fragment_changes(data);
-                //  Reset the form event functions so they can be used again
-                reset_forms();
-            }
-        }
-    };
-    if (config.url.length > 0)
-    {
-        dojo.xhrGet(config);
-    }
-}
-    
-function CallbackForm(id, url)
-{
-    this.id = id;
-    this.url = url;
-    this.callback = function (e) {handle_submit('post', this, e)};
-}
-    
-function CallbackLink(id, url)
-{
-    this.id = id;
-    this.url = url;
-    this.callback = function (e) {handle_submit('get', this, e)};
-=======
 var dojo_handle = function(data,args)
 {
     if (args.xhr.status != 200)
@@ -253,7 +164,6 @@
         handleAs: "json",
         handle: dojo_handle
     });
->>>>>>> 3731c579
 }
     
 function CallbackForm(id, url)
@@ -288,11 +198,7 @@
 
 var register_link = function(link_attrs)
 {
-<<<<<<< HEAD
-    var new_attrs = new CallbackLink(link_attrs.id, link_attrs.url);
-=======
     var new_attrs = new CallbackLink(link_attrs.id, link_attrs.url, link_attrs.content, link_attrs.post_form);
->>>>>>> 3731c579
     registered_links.push(new_attrs);
     //  console.log('Registered Ajax link with attributes: ' + JSON.stringify(new_attrs, null, '\t'));
 }
