checkbox_ids = [];
var checkbox_ids_by_timeblock = new Array();

StudentRegInterface = Ext.extend(Ext.TabPanel, {

    initComponent: function () 
    {
        Ext.Ajax.request({
            url: '/learn/'+url_base+'/timeslots_json',
            success: function (response, opts) {
                //alert('opts '+ opts);
                //alert('response '+response);
                rt = Ext.decode(response.responseText);
                this.tab_names = rt;
                this.num_tabs = this.tab_names.length;
            },
            scope: this
        });
    
        num_opened_tabs = 0;
    
        var config = {
            id: 'sri',
            deferredRender: true,
            closeable: false,
            tabWidth: 20,
            enableTabScroll: true,
            activeTab: 'instructions',
            monitorResize: true,
            items: 
            [
                {
                    title: 'Instructions',
                    xtype: 'panel',
                    items: 
                    [
                        {
                            xtype: 'displayfield',
                            value: instructions_text,
                            preventScrollbars: true
                        }
                    ],
                    id: 'instructions'
                }
            ]
        };

        this.loadPrepopulate();
        this.loadCatalog();
        this.store.load({});    

        Ext.apply(this, Ext.apply(this.initialConfig, config));
        StudentRegInterface.superclass.initComponent.apply(this, arguments); 
    },

    loadPrepopulate: function () {
        Ext.getCmp("sri").oldPreferences = new Ext.data.JsonStore({
            id: 'preference_store',
            root: '',
            fields: 
            [
                {
                    name: 'section_id'
                },
                {
                    name: 'type'
                }
            ],
            proxy: new Ext.data.HttpProxy({ url: '/learn/'+url_base+'/catalog_registered_classes_json' })
        });
        this.oldPreferences.load();
    },

    loadCatalog: function () {
        this.store =  new Ext.data.JsonStore({
            id: 'store',
            root: '',
            success: true,
            fields: 
            [
                {
                    name: 'id'
                },  
                {
                    name: 'title'
                },
                {
                    name: 'grade_max'
                },
                {
                    name: 'grade_min'
                },
                {
                    name: 'get_sections'
                },
                {
                    name: 'teachers'
                },
                {
                    name: 'class_size_max'
                },
                {
                    name: 'category'
                },
                {
                    name: 'class_info'
                },
                {
                    name: 'num_questions'
                }
        //fields needed for class id generation
            ],
            proxy: new Ext.data.HttpProxy({ url: '/learn/'+url_base+'/catalog_json' }),
            listeners: 
            {
                load: {
                    scope: this,
                    fn: this.makeTabs
                }
            }        
        });
    },
    
    makeTabs: function (store, records, options) {
        //make a tab for each class period
        //num_tabs and tab_names need to be modified for a particular program
        tabs = [];
        classLists = [];
        walkinLists = [];
        flag_added = [];
	var num_sections = 0;

        //itterate through records (classes)
        for (i = 0; i < records.length; i++)
        { 
            r = records[i];        

	    //  Prepopulate walk-in and class lists
	    num_sections = r.data.get_sections.length;
	    for (var j = 0; j < num_sections; j++)
	    {
		if (r.data.get_sections[j].get_meeting_times.length > 0)
		{
                    for (var k = 0; k < r.data.get_sections[j].get_meeting_times.length; k++)
                    {
		        if (!(r.data.get_sections[j].get_meeting_times[k].id in walkinLists))
			    walkinLists[r.data.get_sections[j].get_meeting_times[k].id] = [];
		        if (!(r.data.get_sections[j].get_meeting_times[k].id in classLists))
			    classLists[r.data.get_sections[j].get_meeting_times[k].id] = [];
                    }
		    //if (!(r.data.get_sections[j].get_meeting_times[0].id in walkinLists))
			//walkinLists[r.data.get_sections[j].get_meeting_times[0].id] = [];
		    //if (!(r.data.get_sections[j].get_meeting_times[0].id in classLists))
			//classLists[r.data.get_sections[j].get_meeting_times[0].id] = [];
		}
	    }

            //no walk-in seminars
            if (r.data.category.category == 'Walk-in Seminar'){
                this.addSectionsToList(r, walkinLists);                
                continue;
            }
 
            //grade check
            if (r.data.grade_min > grade || r.data.grade_max < grade ) {
                continue;
            }

	    //   console.log("Adding " + r.data.id + " to class lists");
            this.addSectionsToList(r, classLists);
        }

        //console.log(walkinLists);

        //makes tabs with id = short_description of timeblock
        for(i = 0; i < this.num_tabs; i++) 
        {
	    //9 and 11 are hardcoded for Splash 2011.  AFAIK there's no general way to tell whether a block is high school only?  Will look into this later
            if(i >= 9 && i <= 11 && grade < 9){
                continue;
            }
            //alert(classLists[this.tab_names[i][0]].length);
            this.add( new TimeslotPanel(
            {
                xtype: 'timeslotpanel',
                id: this.tab_names[i][0],
                title: this.tab_names[i][1],
                ESPclasses: classLists[this.tab_names[i][0]],
                ESPwalkins: walkinLists[this.tab_names[i][0]],       
                timeblock: this.tab_names[i],
                oldPreferences: this.oldPreferences
            }));
        }

        // this will be needed later, when making dropdown boxes
        var dropdown_states_data = [];
        dropdown_states_data.push(['0','none']);
        for (i = 1; i <= priority_limit; ++i) {
            dropdown_states_data.push([String(i),String(i)]);
        }
        this.addConfirmTab();
    },

    addSectionsToList: function (ESPClass, lists)
    {
        num_sections = ESPClass.data.get_sections.length;
        //itterate through times a class is offered
        for (j = 0; j < num_sections; j ++)
        {
            if(ESPClass.data.get_sections[j].get_meeting_times.length >0)
            {
                if(ESPClass.data.category.category == 'Walk-in Seminar')
                {
                    for (k = 0; k < ESPClass.data.get_sections[j].get_meeting_times.length; k++)
                    {
                        timeblock = ESPClass.data.get_sections[j].get_meeting_times[k];
                        /*if(!lists[timeblock.id]){
                            lists[timeblock.id] = []
                        }
		        */
		
                        lists[timeblock.id].push(ESPClass);
                    }
                }
                else
                {
                    timeblock = ESPClass.data.get_sections[j].get_meeting_times[0];
                    /*if(!lists[timeblock.id]){
                        lists[timeblock.id] = []
                    }
		    */
		
                    lists[timeblock.id].push(ESPClass);
                }
            }
	    else
	    {
		//  console.log("Warning, no meeting times for " + ESPClass.data.id);
	    }
        }
    },  

    addConfirmTab: function () 
    {
         Ext.getCmp('sri').add({
             id: "confirm",
             xtype: 'form',
             title: 'Confirm Registration',
             listeners: {
                show: this.getPreferences
             }
         });
    },

    getPreferences: function () {
        confirmPanel = Ext.getCmp("confirm");
        confirmPanel.removeAll();
        confirmPanel.add(
                {
                    xtype: 'displayfield',
                    height: 40,
                    value: confirm_text
                });
        confirmPanel.add({
                    xtype: 'button',
                    text: enter_lottery_text,
                    handler: Ext.getCmp("sri").allTabsCheck,
                    scope: Ext.getCmp("sri")
                });
        for(k = 1; k < Ext.getCmp("sri").items.items.length; k++){
            var tab = Ext.getCmp("sri").items.items[k];
            if(tab.xtype == "timeslotpanel"){
                confirmPanel.add({
                    xtype: "displayfield",
                    value: tab.getSummary()
                });  
            }
        }
        confirmPanel.doLayout();
        return;
    },

    allTabsCheck: function() {
        var missing = false;
        for(i = 0; i < this.items.items.length; i++)
        {
            tab = this.items.items[i];
            if(tab.xtype == "timeslotpanel")
            {
                if(!tab.timeslotCompleted())
                {
                    missing = true;
                    break;
                }
            }
        }
        if (missing) {
            Ext.Msg.show({
                title: 'Wait!',
                msg: missing_timeblocks_text,
                buttons: {ok: missing_timeblocks_continue_text, cancel: missing_timeblocks_goback_text},
                fn: function(button){
                    if(button == 'ok') {
                        Ext.getCmp('sri').confirmRegistration();
                    }
                    if(button == 'cancel') { Ext.Msg.hide(); }
                }
            });
        }
        else {  Ext.getCmp('sri').confirmRegistration();  }
    },

     confirmRegistration: function() {
        tabpanel = Ext.getCmp('sri');
        //submitForm.getForm().submit({url: 'lsr_submit'})
        if(priority_limit == 1)
        {
            var ESPclasses = new Object();
            for(i = 1; i < tabpanel.items.items.length; i++)
            {
                var tab = tabpanel.items.items[i];
                if(tab.xtype == 'timeslotpanel')
                {
                    var tabPreferences = tab.getNewPreferences();
                    for(var preference in tabPreferences)
                    {
                        ESPclasses[preference] = tabPreferences[preference];
                    }
                }
            }
        }
        else {
            for(i = 0; i < this.num_tabs; i++) {
                var ids = checkbox_ids_by_timeblock[this.tab_names[i][0]].split('_');
                //alert(ids);
                for (j = 0; j < ids.length - 1; ++j) {
                    if (val = parseInt(Ext.getCmp("combo_"+ids[j]).getValue())) {
                        ESPclasses[ids[j]] = new Array(val, this.tab_names[i][0]);
                        //alert(classes[ids[j]]);
                    }
                }
            }    
        }

        var handle_submit_response = function (data) {
            //  console.log("Got response: " + JSON.stringify(data));
            response = Ext.decode(data["responseText"]);
            if (response.length == 0)
            {
                //  console.log("Registration successful.");
                Ext.Msg.show({
                    title:  registration_successful_title_text,
                    msg: registration_successful_text,
                    buttons: {ok:'Continue'},
                    fn: function(button) {
                        if (button == 'ok') 
                        {
                            window.open('/learn/'+url_base+'/confirmreg','_blank');
                            window.location.href = '/learn/'+url_base+'/studentreg';
                        }
                    }
                });
            }
            else
            {
                //  console.log("Registration unsuccessful: " + JSON.stringify(response));
                if (response[0].doubled_priority) {
                    alert("You assigned multiple classes to have the same priority in the same timeblock. Please fix this.");
                }
                else {
                    msg_list = 'Some of your preferences have been stored in the ESP database.  Others caused problems: <br /><br />';
                    for (var i = 0; i < response.length; i++)
                    {
                        if (response[i].emailcode) {
                            msg_list = msg_list + response[i].emailcode + ': ' + response[i].text + '<br />';
                        }
                    }
                    Ext.Msg.show({
                        title:  'Registration Problems',
                        msg: msg_list,
                        buttons: {ok: 'Return to edit preferences'},
                        fn: function(button) {
                            Ext.Msg.hide();
                        }
                    });
                }
            }
        };

         data = Ext.encode(ESPclasses);

<<<<<<< HEAD
	 Ext.Ajax.timeout = 300000;  // Just in case the server is really totally hosed
=======
         //console.log(data);
>>>>>>> 6724d7bb
         Ext.Ajax.request({
             url: '/learn/'+url_base+'/lsr_submit',
             success: handle_submit_response,
             failure: function() {
                alert("There has been an error on the website. Please contact esp@mit.edu to report this problem.");
             },
             params: {'json_data': data, 'url_base': url_base},
             method: 'POST',
             headers: {'X-CSRFToken': Ext.util.Cookies.get('csrftoken')}
         });
    }
});

Ext.reg('lottery_student_reg', StudentRegInterface);


var win;
Ext.onReady(function() {
win = new StudentRegInterface({
  renderTo: Ext.get("reg_panel"),
      //    closable: false,
      monitorResize: true,
      id: "sri",
      title: nice_name + ' Class Lottery - ' + esp_user["cur_first_name"] + ' ' + esp_user["cur_last_name"] + ' (grade ' + grade + ')',
      autoWidth: true,
      });


    win.show();
    //submitForm.getForm().submit({url: 'lsr_submit'});
});
<|MERGE_RESOLUTION|>--- conflicted
+++ resolved
@@ -389,11 +389,7 @@
 
          data = Ext.encode(ESPclasses);
 
-<<<<<<< HEAD
 	 Ext.Ajax.timeout = 300000;  // Just in case the server is really totally hosed
-=======
-         //console.log(data);
->>>>>>> 6724d7bb
          Ext.Ajax.request({
              url: '/learn/'+url_base+'/lsr_submit',
              success: handle_submit_response,
