checkbox_ids = [];
flag_ids = [];

StudentRegInterface = Ext.extend(Ext.TabPanel, {

    //names of the timeblocks in the django database.  configure per program.
    //this is necessary so they can be in order
    tab_names:  [
		 'First class period: Sat 9:05 - 9:55 AM',
		 'Second class period: 10:05 - 10:55 AM',
		 'Third class period: 11:05 - 11:55 AM',
		 'Fourth class period: 12:05 - 12:55 PM\r\n\r\nLunch A will run during this hour.',
		 'Fifth class period: 1:05 - 1:55 PM\r\n\r\nLunch B will run during this hour.',
		 'Sixth class period: 2:05 - 2:55',
		 'Seventh class period: 3:05 - 3:55 PM',
		 'Eighth class period: 4:05 - 4:55 PM',
		 'Ninth class period: 5:05 - 5:55 PM',
		 'Tenth class period: 7:05 - 7:55 PM',
		 'Eleventh class period: 8:05 - 8:55 PM',
		 'Twelfth class period: 9:05 - 9:55 PM'
		     ],

    reg_instructions: "Welcome to Splash lottery registration!<br><br>Instructions:<br><br>Each time slot during Splash has it\'s own tab on this page. For every time slot you want to attend:<br><br>1. Click the tab with the name of that timeslot.  You will see a list of classes.<br><br>2. Select one class to be your \"priority\" class using the circular button on the left. This class is the class you most want to be in during that particular time slot. You do not have to select a priority class, but it is in your best interest to do so, since you have a higher chance of getting into your priority class. We do not guarantee placement into priority classes; we merely give them preferential status in the lottery process, and we expect students to get about 1/3 of their priority classes.<br><br>3. Select as many other classes as you want using the checkboxes. Checking a checkbox says that you are OK with attending this class. If you can’t be placed into your priority class, we will then try to place you into one of these classes. Once again we don’t guarantee placement into these checked classes. It is recommended that you check off at least 8 classes so that you will have a good chance of getting into one of them.<br><br>It is a good idea to have another window or tab in your internet browser open with the catalog and course descriptions for easy reference.<br><a href=\"http://esp.mit.edu/learn/Splash/2010/catalog\" target=\"_blank\">Click here to open the catalog in another window.</a><br><br>Note: Classes with the same name listed under different time slots are the same class, just taught at different times. You are entering the lottery for a specific instance of a class during a specific time slot.<br><br>Finally when you are done with all the timeslots you want to be at Splash, go to the \"Confirm Registration\" tab and click \"Show me my priority classes!\" You will see a list of classes you flagged.  If those are the classes you want, click \"Confirm Registration.\"  You will be notified by email when results of the lottery are posted on November 6th.<br><br>For more information on the lottery see the Student Registration FAQ",

    initComponent: function () {
        grade = 7;

	num_tabs = this.tab_names.length;
	num_opened_tabs = 0;

	var config = {
	    id: 'sri',
	    width: 800,
	    autoHeight: true,
	    //autoScroll: true,
	    deferredRender: true,
	    forceLayout: true,
	    closeable: false,
	    tabWidth: 20,
	    enableTabScroll: true,
	    activeTab: 'instructions',
	    items: [
	        {
		    title: 'Instructions',
		    xtype: 'panel',
		    id: 'instructions',
		    items: [
	                {
			    xtype: 'displayfield',
			    value: this.reg_instructions,
			    preventScrollbars: true,
			    //width: 700
			}
                    ]
		}
            ]
	};
 
	this.loadCatalog();
	this.store.load({});	

	Ext.apply(this, Ext.apply(this.initialConfig, config));
	StudentRegInterface.superclass.initComponent.apply(this, arguments); 
    },

    loadCatalog: function () {
	    this.store =  new Ext.data.JsonStore({
		id: 'store',
	        root: '',
		success: true,
	        fields: [
	        {
		    name: 'id'
		},  
		{
                    name: 'title'
                },
                {
                    name: 'grade_max'
                },
                {
                    name: 'grade_min'
                },
	        {
		    name: 'get_sections'
<<<<<<< HEAD
	        },
	        {
		    name: 'category'
		},
	        {
		    name: 'description'
	        } 
=======
	        }
>>>>>>> 97cc37e9
		//fields needed for class id generation
		],
		proxy: new Ext.data.HttpProxy({ url: '/learn/Spark/2010/catalog_json' }),
		listeners: {
		    load: {
			scope: this,
			fn: this.makeTabs
		    }
		}
	    });
	    },
    
    makeTabs: function (store, records, options) {
	    //make a tab for each class period
	    //num_tabs and tab_names need to be modified for a particular program
	tabs = [];

	//makes tabs with id = short_description of timeblock
	for(i = 0; i < num_tabs; i++)
	    {
		//alert(this.tab_names[i]);
		tabs[this.tab_names[i]] = 
		    {
			xtype: 'form',
			id: this.tab_names[i],
			title: this.tab_names[i],
			items: 
			[ ],
			listeners: {
			    render: function() { num_opened_tabs++; }
			}
		    }
	    }
	    //itterate through records (classes)
	    for (i = 0; i < records.length; i++)
	    { 
		r = records[i];
		
		//no walk-in seminars
		if (r.data.category.category != 'Walk-in Seminar'){

		//grade check
		if (r.data.grade_min <= grade && r.data.grade_max >= grade ) {

		num_sections = r.data.get_sections.length;
		//itterate through times a class is offered
		for (j = 0; j < num_sections; j ++)
		{
		    if(r.data.get_sections[j].get_meeting_times.length >0)
		    {
			timeblock = r.data.get_sections[j].get_meeting_times[0];
		
			flag_id = 'flag_'+timeblock.id

			//puts id of checkbox in the master list
			checkbox_id = r.data.get_sections[j].id;
			checkbox_ids.push(checkbox_id);

			//comes up with label for checkboxes
			text = '';
			text = text + r.data.category.symbol + r.data.id + ': ' + r.data.title + ', ';
			end_timeblock = r.data.get_sections[j].get_meeting_times[r.data.get_sections[j].get_meeting_times.length-1];
			text = text + timeblock.start.substring(11,16) + ' - ' + end_timeblock.end.substring(11,16);
	

			tabs[timeblock.short_description].items.push({
				    xtype: 'fieldset',
				    layout: 'column',
				    id: timeblock.short_description+r.data.title,
				    name: timeblock.short_description+r.data.title,
				    items: 
				    [
			               {
					   xtype: 'radio',
					   id: 'flag_'+checkbox_id,
					   name: flag_id,
					   inputValue: r.data.id,
					   listeners: { //listener changes the flagged classes box at the top when the flagged class changes
					       
					   }
				       }, 
			               {
					   xtype: 'checkbox',
					   name: checkbox_id,
					   id: checkbox_id
				       }, 
			               { 
					   xtype: 'displayfield',
					   value: text,
					   id: 'title_'+ checkbox_id 
				       }
				    ]
			
			});
		    }
		}
		}//end if for walk in seminars
		}//end if for grade check
	    }
	
	    //adds tabs to tabpanel
	    for (i = 0; i < num_tabs; i ++)
	    {
		Ext.getCmp('sri').add(tabs[this.tab_names[i]]);
	    }

	    //creates "confirm registration" tab
	     //creates fields for all first choice classes
	     flagged_classes = [];

	     //adds textarea with some explanation
	     flagged_classes.push({
		     xtype: 'displayfield',
		     width: '600',
		     value: 'To register for the Splash lottery, click "Show me my priority classes!"<br><br>  If you like what you see, "Confirm Registration" to enter the Splash! class lottery.'
	     });

	     //adds "confirm registration" button
	     flagged_classes.push({
		     xtype: 'button',
<<<<<<< HEAD
		     text: 'Show me my priority classes!',
		     handler: this.promptCheck,
=======
		     text: 'Confirm Registration!',
		     handler: this.allTabsCheck
>>>>>>> 97cc37e9
	     });

	     //adds above to a form
	     Ext.getCmp('sri').add({
		     xtype: 'form',
		     title: 'Confirm Registration',
		     items: flagged_classes
		     });
     },

    allTabsCheck: function() {
	    if (num_opened_tabs = num_tabs){Ext.getCmp('sri').confirmRegistration();}
		    Ext.Msg.show({
			    title: 'Wait!',
			    msg: "You haven't filled out preferences for every time slot.",
			    buttons: {ok:"That's fine.  I won't be attending splash then.", cancel:"No, let me go back and fill out the parts I missed!"},
			    fn: function(button){
				if(button == 'ok') {
				    for(j = 0; j < num_tabs; j++) { Ext.getCmp('sri').setActiveTab(i);} 
				    Ext.getCmp('sri').confirmRegistration();
				}
				if(button == 'cancel') { Ext.Msg.hide(); }
			    }
		    });
	},

    promptCheck: function() {
	    flagged_classes = 'Please check to see that these are the classes you intended to flag:<ul>';
	    for(i = 0; i<checkbox_ids.length; i++){
		if (Ext.getCmp('flag_'+checkbox_ids[i]).getValue() == true){
		    title = Ext.getCmp('title_'+checkbox_ids[i]).getValue();
		    flagged_classes = flagged_classes + title + '<ul>';
		}
	    }
	    Ext.Msg.show({
		    title:  'Priority Classes',
		    msg: flagged_classes,
		    buttons: {ok:'These look good.  Enter me into the Splash lottery!', cancel:'Wait!  No!  Let me go back and edit them!'},
		    fn: function(button) {
			if (button == 'ok'){Ext.getCmp('sri').allTabsCheck();}
			if (button == 'cancel'){Ext.Msg.hide();}
		    }
		});
    },

     confirmRegistration: function() {
	     tabpanel = Ext.getCmp('sri');
	    //submitForm.getForm().submit({url: 'lsr_submit'})
	     classes = new Object;
	     count = 0;

	     for(i=0; i<checkbox_ids.length; i++) {
		 checkbox = Ext.getCmp(checkbox_ids[i]);
		 classes[checkbox_ids[i]] = checkbox.getValue();
		 flag_id = 'flag_'+checkbox_ids[i];
		 flag = Ext.getCmp(flag_id);
		 classes[flag_id] = flag.getValue();
	     }

	     /*
	     for(i=0; i<flag_ids.length; i++){
	         flag = Ext.getCmp(flag_ids[i]);
		 classes[flag_ids[i]] = flag.getValue();
		 }*/

	     data = Ext.encode(classes);
	     Ext.Ajax.request({
		     url: 'lsr_submit',
		     params: {'json_data': data},
		     method: 'POST'
		 });
    }
});

Ext.reg('lottery_student_reg', StudentRegInterface);


var win = new Ext.Window({
	closable: false,
<<<<<<< HEAD
	items: [{ xtype: 'lottery_student_reg', 
		  id: 'sri',
	      }],
	title: 'Splash! 2010 Class Lottery'
=======
	items: [{ xtype: 'lottery_student_reg', id: 'sri'}
		//submitForm
        ]
>>>>>>> 97cc37e9
});

Ext.onReady(function() {
    win.show();
    //submitForm.getForm().submit({url: 'lsr_submit'});
});<|MERGE_RESOLUTION|>--- conflicted
+++ resolved
@@ -83,7 +83,6 @@
                 },
 	        {
 		    name: 'get_sections'
-<<<<<<< HEAD
 	        },
 	        {
 		    name: 'category'
@@ -91,9 +90,6 @@
 	        {
 		    name: 'description'
 	        } 
-=======
-	        }
->>>>>>> 97cc37e9
 		//fields needed for class id generation
 		],
 		proxy: new Ext.data.HttpProxy({ url: '/learn/Spark/2010/catalog_json' }),
@@ -102,7 +98,7 @@
 			scope: this,
 			fn: this.makeTabs
 		    }
-		}
+		},		
 	    });
 	    },
     
@@ -122,6 +118,7 @@
 			title: this.tab_names[i],
 			items: 
 			[ ],
+			autoHeight: true;
 			listeners: {
 			    render: function() { num_opened_tabs++; }
 			}
@@ -214,20 +211,15 @@
 	     //adds "confirm registration" button
 	     flagged_classes.push({
 		     xtype: 'button',
-<<<<<<< HEAD
 		     text: 'Show me my priority classes!',
 		     handler: this.promptCheck,
-=======
-		     text: 'Confirm Registration!',
-		     handler: this.allTabsCheck
->>>>>>> 97cc37e9
 	     });
 
 	     //adds above to a form
 	     Ext.getCmp('sri').add({
 		     xtype: 'form',
 		     title: 'Confirm Registration',
-		     items: flagged_classes
+		     items: flagged_classes,
 		     });
      },
 
@@ -300,16 +292,10 @@
 
 var win = new Ext.Window({
 	closable: false,
-<<<<<<< HEAD
 	items: [{ xtype: 'lottery_student_reg', 
 		  id: 'sri',
 	      }],
 	title: 'Splash! 2010 Class Lottery'
-=======
-	items: [{ xtype: 'lottery_student_reg', id: 'sri'}
-		//submitForm
-        ]
->>>>>>> 97cc37e9
 });
 
 Ext.onReady(function() {
