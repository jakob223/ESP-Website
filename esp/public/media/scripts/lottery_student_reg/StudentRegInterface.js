checkbox_ids = [];
flag_ids = [];

StudentRegInterface = Ext.extend(Ext.TabPanel, {

    //names of the timeblocks in the django database.  configure per program.
    //this is necessary so they can be in order
    tab_names:  [
		 'First class period: Sat 9:05 - 9:55 AM',
		 'Second class period: 10:05 - 10:55 AM',
		 'Third class period: 11:05 - 11:55 AM',
		 'Fourth class period: 12:05 - 12:55 PM\r\n\r\nLunch A will run during this hour.',
		 'Fifth class period: 1:05 - 1:55 PM\r\n\r\nLunch B will run during this hour.',
		 'Sixth class period: 2:05 - 2:55',
		 'Seventh class period: 3:05 - 3:55 PM',
		 'Eighth class period: 4:05 - 4:55 PM',
		 'Ninth class period: 5:05 - 5:55 PM',
		 'Tenth class period: 7:05 - 7:55 PM',
		 'Eleventh class period: 8:05 - 8:55 PM',
		 'Twelfth class period: 9:05 - 9:55 PM'
		     ],

    reg_instructions: "Welcome to Splash lottery registration!<br><br>Instructions:<br><br>Each time slot during Splash has it\'s own tab on this page. For every time slot you want to attend:<br><br>1. Click the tab with the name of that timeslot.  You will see a list of classes.<br><br>2. Select one class to be your \"priority\" class using the circular button on the left. This class is the class you most want to be in during that particular time slot. You do not have to select a priority class, but it is in your best interest to do so, since you have a higher chance of getting into your priority class. We do not guarantee placement into priority classes; we merely give them preferential status in the lottery process, and we expect students to get about 1/3 of their priority classes.<br><br>3. Select as many other classes as you want using the checkboxes. Checking a checkbox says that you are OK with attending this class. If you can’t be placed into your priority class, we will then try to place you into one of these classes. Once again we don’t guarantee placement into these checked classes. It is recommended that you check off at least 8 classes so that you will have a good chance of getting into one of them.<br><br>It is a good idea to have another window or tab in your internet browser open with the catalog and course descriptions for easy reference.<br><a href=\"http://esp.mit.edu/learn/Splash/2010/catalog\" target=\"_blank\">Click here to open the catalog in another window.</a><br><br>Note: Classes with the same name listed under different time slots are the same class, just taught at different times. You are entering the lottery for a specific instance of a class during a specific time slot.<br><br>Finally when you are done with all the timeslots you want to be at Splash, go to the \"Confirm Registration\" tab and click \"Show me my priority classes!\" You will see a list of classes you flagged.  If those are the classes you want, click \"Confirm Registration.\"  You will be notified by email when results of the lottery are posted on November 6th.<br><br>For more information on the lottery see the Student Registration FAQ",

    initComponent: function () {
    
    if (esp_user["cur_grade"])
    {
        grade = esp_user.cur_grade;
        //  console.log("Got user grade: " + grade);
    }
    else
    {
        grade = 0;
        alert("Could not determine your grade!  Please fill out the profile and then return to this page.");
    }
	num_tabs = this.tab_names.length;
	num_opened_tabs = 0;

	var config = {
	    id: 'sri',
	    width: 800,
	    autoHeight: true,
	    //autoScroll: true,
	    deferredRender: true,
	    forceLayout: true,
	    closeable: false,
	    tabWidth: 20,
	    enableTabScroll: true,
	    activeTab: 'instructions',
	    items: [
	        {
		    title: 'Instructions',
		    xtype: 'panel',
		    items: [
	                {
			    xtype: 'displayfield',
			    value: this.reg_instructions,
			    preventScrollbars: true
			}
		    ],
		    id: 'instructions'
		}
            ]
	};
 
	this.loadCatalog();
	this.store.load({});	

	Ext.apply(this, Ext.apply(this.initialConfig, config));
	StudentRegInterface.superclass.initComponent.apply(this, arguments); 
    },

    loadCatalog: function () {
	    this.store =  new Ext.data.JsonStore({
		id: 'store',
	        root: '',
		success: true,
	        fields: [
	        {
		    name: 'id'
		},  
		{
                    name: 'title'
                },
                {
                    name: 'grade_max'
                },
                {
                    name: 'grade_min'
                },
	        {
		    name: 'get_sections'
	        },
	        {
		    name: 'category'
		},
	        {
		    name: 'description'
	        } 
		//fields needed for class id generation
		],
		proxy: new Ext.data.HttpProxy({ url: '/learn/Spark/2010/catalog_json' }),
		listeners: {
		    load: {
			scope: this,
			fn: this.makeTabs
		    }
		}		
	    });
	    },
    
    makeTabs: function (store, records, options) {
	    //make a tab for each class period
	    //num_tabs and tab_names need to be modified for a particular program
	tabs = [];

	//makes tabs with id = short_description of timeblock
	for(i = 0; i < num_tabs; i++)
	    {
		//alert(this.tab_names[i]);
		tabs[this.tab_names[i]] = 
		    {
			xtype: 'form',
			id: this.tab_names[i],
			title: this.tab_names[i],
			items: 
			[ ],
			autoHeight: true,
			listeners: {
			    render: function() { num_opened_tabs++; }
			}
		    }
	    }
	    //itterate through records (classes)
	    for (i = 0; i < records.length; i++)
	    { 
		r = records[i];
		
		//no walk-in seminars
		if (r.data.category.category != 'Walk-in Seminar'){

		//grade check
		if (r.data.grade_min <= grade && r.data.grade_max >= grade ) {

		num_sections = r.data.get_sections.length;
		//itterate through times a class is offered
		for (j = 0; j < num_sections; j ++)
		{
		    if(r.data.get_sections[j].get_meeting_times.length >0)
		    {
			timeblock = r.data.get_sections[j].get_meeting_times[0];
		
			flag_id = 'flag_'+timeblock.id

			//puts id of checkbox in the master list
			checkbox_id = r.data.get_sections[j].id;
			checkbox_ids.push(checkbox_id);

			//comes up with label for checkboxes
			text = '';
			text = text + r.data.category.symbol + r.data.id + ': ' + r.data.title + ', ';
			end_timeblock = r.data.get_sections[j].get_meeting_times[r.data.get_sections[j].get_meeting_times.length-1];
			text = text + timeblock.start.substring(11,16) + ' - ' + end_timeblock.end.substring(11,16);
	

			tabs[timeblock.short_description].items.push({
				    xtype: 'fieldset',
				    layout: 'column',
				    id: timeblock.short_description+r.data.title,
				    name: timeblock.short_description+r.data.title,
				    items: 
				    [
			               {
					   xtype: 'radio',
					   id: 'flag_'+checkbox_id,
					   name: flag_id,
					   inputValue: r.data.id,
					   listeners: { //listener changes the flagged classes box at the top when the flagged class changes
					       
					   }
				       }, 
			               {
					   xtype: 'checkbox',
					   name: checkbox_id,
					   id: checkbox_id
				       }, 
			               { 
					   xtype: 'displayfield',
					   value: text,
					   id: 'title_'+ checkbox_id 
				       }
				    ]
			
			});
		    }
		}
		}//end if for walk in seminars
		}//end if for grade check
	    }

	    if (grade == 7 || grade == 8){
		for(i = 9; i<=12; i++){
		    tabs[this.tab_names[i]].add({
			    xtype: displayfield,
			    value: 'There are no middle school classes during this block.'
			})
		}
	    }
	
	    //adds tabs to tabpanel
	    for (i = 0; i < num_tabs; i ++)
	    {
		Ext.getCmp('sri').add(tabs[this.tab_names[i]]);
	    }

	    //creates "confirm registration" tab
	     //creates fields for all first choice classes
	     flagged_classes = [];

	     //adds textarea with some explanation
	     flagged_classes.push({
		     xtype: 'displayfield',
		     width: '600',
		     value: 'To register for the Splash lottery, click "Show me my priority classes!"<br><br>  If you like what you see, "Confirm Registration" to enter the Splash! class lottery.'
	     });

	     //adds "confirm registration" button
	     flagged_classes.push({
		     xtype: 'button',
		     text: 'Show me my priority classes!',
		     handler: this.promptCheck
	     });

	     //adds above to a form
	     Ext.getCmp('sri').add({
		     xtype: 'form',
		     title: 'Confirm Registration',
		     items: flagged_classes
		     });
     },

    allTabsCheck: function() {
	    if (num_opened_tabs = num_tabs){Ext.getCmp('sri').confirmRegistration();}
		    Ext.Msg.show({
			    title: 'Wait!',
			    msg: "You haven't filled out preferences for every time slot.",
			    buttons: {ok:"That's fine.  I won't be attending splash then.", cancel:"No, let me go back and fill out the parts I missed!"},
			    fn: function(button){
				if(button == 'ok') {
				    for(j = 0; j < num_tabs; j++) { Ext.getCmp('sri').setActiveTab(i);} 
				    Ext.getCmp('sri').confirmRegistration();
				}
				if(button == 'cancel') { Ext.Msg.hide(); }
			    }
		    });
	},

    promptCheck: function() {
	    flagged_classes = 'Please check to see that these are the classes you intended to flag:<ul>';
	    for(i = 0; i<checkbox_ids.length; i++){
		if (Ext.getCmp('flag_'+checkbox_ids[i]).getValue() == true){
		    title = Ext.getCmp('title_'+checkbox_ids[i]).getValue();
		    flagged_classes = flagged_classes + title + '<ul>';
		}
	    }
	    Ext.Msg.show({
		    title:  'Priority Classes',
		    msg: flagged_classes,
		    buttons: {ok:'These look good.  Enter me into the Splash lottery!', cancel:'Wait!  No!  Let me go back and edit them!'},
		    fn: function(button) {
			if (button == 'ok'){Ext.getCmp('sri').allTabsCheck();}
			if (button == 'cancel'){Ext.Msg.hide();}
		    }
		});
    },

     confirmRegistration: function() {
	     tabpanel = Ext.getCmp('sri');
	    //submitForm.getForm().submit({url: 'lsr_submit'})
	     classes = new Object;
	     count = 0;

	     for(i=0; i<checkbox_ids.length; i++) {
		 checkbox = Ext.getCmp(checkbox_ids[i]);
		 classes[checkbox_ids[i]] = checkbox.getValue();
		 flag_id = 'flag_'+checkbox_ids[i];
		 flag = Ext.getCmp(flag_id);
		 classes[flag_id] = flag.getValue();
	     }

	     /*
	     for(i=0; i<flag_ids.length; i++){
	         flag = Ext.getCmp(flag_ids[i]);
		 classes[flag_ids[i]] = flag.getValue();
		 }*/

	     data = Ext.encode(classes);
	     Ext.Ajax.request({
		     url: 'lsr_submit',
		     params: {'json_data': data},
		     method: 'POST'
		 });
    }
});

Ext.reg('lottery_student_reg', StudentRegInterface);


var win = new Ext.Window({
	closable: false,
	items: [{ xtype: 'lottery_student_reg', 
		  id: 'sri'
	      }],
<<<<<<< HEAD
	title: 'Splash! 2010 Class Lottery'
=======
	title: 'Splash! 2010 Class Lottery - ' + esp_user["cur_first_name"] + ' ' + esp_user["cur_last_name"] + ' (grade ' + esp_user["cur_grade"] + ')'
>>>>>>> 2afe07ab
});

Ext.onReady(function() {
    win.show();
    //submitForm.getForm().submit({url: 'lsr_submit'});
});<|MERGE_RESOLUTION|>--- conflicted
+++ resolved
@@ -58,7 +58,7 @@
 			    value: this.reg_instructions,
 			    preventScrollbars: true
 			}
-		    ],
+        	    ],
 		    id: 'instructions'
 		}
             ]
@@ -312,11 +312,7 @@
 	items: [{ xtype: 'lottery_student_reg', 
 		  id: 'sri'
 	      }],
-<<<<<<< HEAD
-	title: 'Splash! 2010 Class Lottery'
-=======
 	title: 'Splash! 2010 Class Lottery - ' + esp_user["cur_first_name"] + ' ' + esp_user["cur_last_name"] + ' (grade ' + esp_user["cur_grade"] + ')'
->>>>>>> 2afe07ab
 });
 
 Ext.onReady(function() {
