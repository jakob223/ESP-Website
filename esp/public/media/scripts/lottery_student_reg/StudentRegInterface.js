--- conflicted
+++ resolved
@@ -303,11 +303,7 @@
 	items: [{ xtype: 'lottery_student_reg', 
 		  id: 'sri'
 	      }],
-<<<<<<< HEAD
 	title: 'Splash! 2010 Class Lottery - ' + esp_user["cur_first_name"] + ' ' + esp_user["cur_last_name"] + ' (grade ' + esp_user["cur_grade"] + ')'
-=======
-	title: 'Splash! 3010 Class Lottery'
->>>>>>> aeb75cd1
 });
 
 Ext.onReady(function() {
