#catalog table {
   border-collapse: collapse;
}

#catalog th {
   ////font-family: Arial, sans-serif;
   padding: 5px;
   font-size: 15px;
   background-color: #141414;
   color: #FFFFFF;
}

#catalog th.materials {
   ////font-family: Arial, sans-serif;
   padding: 5px;
   font-size: 12px;
   font-weight: normal;
   background-color: #00003C;
   color: #ffffff;
}

#catalog td {
<<<<<<< HEAD
   ////font-family: serif;
=======
   font-family: serif;
>>>>>>> b3995429
   font-size: 14px;
   background-color: #BCCAF5;
}

#catalog td.info {
    padding: 5px;
}

#catalog td.info {
    padding: 5px;
}

.doclist {
   ////font-family: sans-serif;
   text-indent: 20px;
   font-size: 12px;
   color: #000;
}

p.category {
   ////font-family: arial;
   font-size: 2em;
   text-align: center;
   margin-bottom: 0;
   font-weight: bold;
}

.linktop {
   ////font-family: serif;
   font-size: 12px;
   text-align: center;
}
.show_class table {
   text-align: center;
   margin: auto;
   width: 580px;
}
.show_class th {
   background-color: #a6cedf;
   text-align: left;
}
.teachers {
   font-size: 13px;
   ////font-family: serif;
   font-style: italic;
   font-weight: normal;
   text-align: right;
}
.show_class td {
   text-align: center;
   vertical-align: top;
}
.show_class td.info {
   text-align: left;
}

.add_class td {
   text-align: center;
   vertical-align: top;
   color: #bccaf5;
   background-color: #00003C;
   padding: 0px;
   margin: 0px;
}

#divmaintext h1 {
  font-size: 22pt;
  color: white;
  ////font-family: arial;
  text-align: center;
  width: 100%;
}

.big {
    font-size: 1.5em;
}

.classtitle {
  color: black;
}

a.classtitle:hover {
  text-decoration: none;
}

input.button {
    background-color: #BCCAF5;
    border: 0px solid black;
    font-weight: bold;
    font-size: 13px;
    padding: 3px;
    font-family: Helvetica, Arial, sans-serif;
}

input.button:hover {
<<<<<<< HEAD
    background-color: #00003C;
    color: #BCCAF5;
=======
    background-color: #333399;
    color: #c6def7;
}

img.LaTeX {
    vertical-align: middle;
>>>>>>> b3995429
}<|MERGE_RESOLUTION|>--- conflicted
+++ resolved
@@ -20,11 +20,7 @@
 }
 
 #catalog td {
-<<<<<<< HEAD
    ////font-family: serif;
-=======
-   font-family: serif;
->>>>>>> b3995429
    font-size: 14px;
    background-color: #BCCAF5;
 }
@@ -120,15 +116,10 @@
 }
 
 input.button:hover {
-<<<<<<< HEAD
     background-color: #00003C;
     color: #BCCAF5;
-=======
-    background-color: #333399;
-    color: #c6def7;
 }
 
 img.LaTeX {
     vertical-align: middle;
->>>>>>> b3995429
 }