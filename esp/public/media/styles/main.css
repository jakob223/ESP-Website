#main p {
  color: #141414;
  font-family: georgia;
  font-size: 11pt;
  line-height: 125%;
}

a img {
  border: 0;
}

a:link {
  color: #497CCA;
  text-decoration: none;
}

a:visited {
  color: #497CCA
}

a:hover {
  color: #CC66FF
}

a:active {
  color: #497CCA
}

h1 {
  font-size: 18pt;
  color: #00003C;
  font-family: georgia;
  font-style: bold;
}

body {
  margin: 0;
  padding: 0;
  font-family: Arial, Helvetica, sans-serif;
  font-size: 0.9em;
}

#content {
  width: 800px;
  margin-left: auto;
  margin-right: auto;
  background: #141414;
<<<<<<< HEAD
  /* overflow: hidden; */
=======
>>>>>>> b3995429
}

#footer {
  width: 800px;
  height: 100px;
  margin-left: auto;
  margin-right: auto;
  background: #BCCAF5;
  border-top: 1px dashed #666699;
  overflow: hidden;
}

#topleft {
  //    background: #141414;
  background: #00003C;
  width: 200px;
  height: 180px;
  float: left;

}

#title_bar {
  background: #00003C;
  width: 600px;
  height: 140px;
  float: right;
  text-align: center;
  color: #FFFFFF;
}

table.loginform {
    border: 1px solid #666666;
}


#main {
  background-color: white;
  float: right;
  width: 600px;
  margin-bottom: -250cm;
  padding-bottom: 250cm;
}

#main_content {
  margin: 15px;
}

#main_header {
  background: #497CCA;
  float: right;
  width: 600px;
  min-height: 30px;
  color: #FFFFFF;
  font-family: georgia;
  font-style: italic;
  font-size: 11pt;
  text-align: center;
  vertical-align: middle;
  margin: 0;
}

#navbar {
  float: left;  
  width: 200px;
  background: #141414;
  margin-bottom: -250cm;
  padding-bottom: 250cm;
}

#navbar_content {
  border-top: 1px dashed #999999;
  margin: 15px;
}

#nav_buttons {
  background: #00003C;
  width: 600px;
  height: 40px;
  float: right;
  text-align: center;
}

a.navbutton {
    padding: 4px;
    margin: 6px;
    border: 1px solid #BCCAF5;
    background-color: #BCCAF5;
    font-family: Arial, sans-serif;
    font-size: 1.0em;
    font-weight: bold;
    color: #00003C;
    text-decoration: none;
}

a.navbutton:hover {
    border: 1px solid #0066FF;
    text-decoration: underline;
    background-color: #FFFFFF;
    color: #330000;
}

#navbar_header {
  font-family: Georgia, serif;
  background: #BCCAF5;
  text-align: center;
  float: left;
  width: 200px;
  height: 30px;
  vertical-align: middle;
  //    border-bottom: 1px dashed #497CCA;
}


.announcementlink_title {
  color: #BCCAF5;
  font-size: 11pt;
  line-height: 140%;
  font-weight: bold;
}

#navbar {
  color: #FFFFFF;
  font-size: 80%;
  line-height: 130%;
}

#navbar p {
  color: #FFFFFF;
  margin: 0pt;
//  margin-bottom: pt;
}

#navbar a:link {
  color: #BCCAF5;
  text-decoration: none;
}

#navbar a:visited {
  color: #BCCAF5;
}

#navbar a:hover {
  color: #497CCA;
}

#navbar a:active {
  color: #BCCAF5;
}

/* Nav bar links */
#navbar_links {
    padding-left: 10px;
}

.divsecondarynavlink {
  font-family: Arial, Lucida, Helvetica, sans-serif;
  color: #FFFFFF;
  line-height: 133%;
  list-style: none;
  margin: 0px;
}

.indent {
    padding-left: 15px;
}

.divsecondarynavlink .bullet {
  margin-left: 1px;
  text-decoration: none;
}

.divsecondarynavlink .bullet:hover {
  text-decoration: none;
}


/* Section-specific background colors from Chicago */
.learn {
  color: #4DCE3D;
}

.teach {
  color: #FCD221;
}

.volunteer {
  color: #ED1C24;
}

.more_info {
  color: #CC66FF;
}


/*  Generic prettifications for forms   */

/* input box */
.inputbox {
  font-family: Arial, Lucida, Helvetica, sans-serif;
  width: 80px;
  border: solid 1px #000000;
  margin: 1px;
}
/* select box */
.selectbox {
  font-family: Arial, Lucida, Helvetica, sans-serif;
  width: 100px;
  margin: 1px;
}

div.note, div.info, div.errormsg, div.question { 
  text-align: left;
  font-family: arial;
  padding: 5px 0px 5px 38px;
  border: 2px groove #999;
  margin: 10px;
  overflow: visible;
  width: 450px;
}<|MERGE_RESOLUTION|>--- conflicted
+++ resolved
@@ -45,10 +45,6 @@
   margin-left: auto;
   margin-right: auto;
   background: #141414;
-<<<<<<< HEAD
-  /* overflow: hidden; */
-=======
->>>>>>> b3995429
 }
 
 #footer {
