#divmaintext form table {
    vertical-align: top;
    border-collapse: collapse;
}

/*  Default formatting */
#divmaintext form table tbody td, #divmaintext form table tbody th {
    vertical-align: top;
/*    padding-top: 0 !important;*/
    padding: 2px;
    padding-top: 3px !important;
    padding-bottom: 3px !important;
/*   border: 1px solid #ccc;*/
    border-top: 1px dashed #369;
    font-weight: normal;
    //font-family: Arial, Helvetica, sans-serif;
}

#divmaintext form table thead th {
    background-color: #e8f0f7;
    text-align: center;
    border: 2px solid black;
    padding: 2px;
}


#divmaintext form table thead {
    padding: 0;
}

#divmaintext form table td input, #divmaintext form table textarea {
    color: black;
    font-style: normal;
}

#divmaintext form table ul.errorlist, #divmaintext form table ul.errorlist li {
    list-style-type: none;
    padding: 0; margin: 0;
    font-style: italic !important;
    color: #c00 !important;
}
#divmaintext form table {
    cursor: pointer;
    color: #000000;
}

#divmaintext label {
    cursor: pointer;
    color: #FFFFFF;
}

#divmaintext form .or {
    text-align: center;
    display: block;
    color: black;
    font-weight: bold;
}

#divmaintext form th.submit, #divmaintext form td.submit {
    text-align: center;
}

#divmaintext form .errors { 
     font-size:12px !important; 
     font-style: normal;
     display:block; padding:4px 5px 4px 25px; 
     margin:0 10px 3px 10px; border:1px solid red; 
     
    color:red;background:#ffd url(/media/images/icon_error.gif) 5px .3em no-repeat; 
}

/* prettier forms */
#divmaintext form select, #divmaintext form input[type=text], #divmaintext form input[type=file], #divmaintext form input[type=password], #divmaintext form textarea { border: 1px solid #b7b7b7; }
#divmaintext form select.required, #divmaintext form input[type=text].required, #divmaintext form input[type=password].required, #divmaintext form input[type=file].required, #divmaintext form textarea.required { border: 1px solid #FFb7b7; }
#divmaintext form select:focus, #divmaintext form input[type=text]:focus, #divmaintext form input[type=password]:focus, #divmaintext form textarea:focus { border: 1px solid black; }
#divmaintext form select:focus.required, #divmaintext form input[type=text]:focus.required, #divmaintext form input[type=password]:focus.required, #divmaintext form textarea:focus.required { border: 1px solid #F00; }

#divmaintext form table.plain
{
    border: none;
}

/* fancy button */
#divmaintext form input.fancybutton
{
   color:#000;
   //font-family:Arial,helvetica,sans-serif;
   font-size:12px;
   font-weight:bold;
   border: #ccc 1px solid;
   background-color: #ccc;
}

#divmaintext form input.fancybutton:hover
{
   color:#00c;
   border: #000 1px solid;
   background-color: #cfc;
}
/* end of fancy button */

#divmaintext form a.abutton {
   color: #000000;
   //font-family:Arial,helvetica,sans-serif;
   font-size:12px;
   font-weight:bold;
   border: #cccccc 1px solid;
   background-color: #cccccc;
   cursor: default;
   padding: 2px 5px 2px 5px;
   text-decoration: none;
}

#divmaintext form a.abutton:hover
{
   color:#0000cc;
   border: #000000 1px solid;
   background-color: #ccffcc;
}


/* LOGIN FORM */
#login_form table {
   width: 300px;
   border: 0px solid black !important;
   border-collapse: collapse;
}

#login_form table td, #login_form table th {
   border: 0 !important;
   background-color: #BCCAF5;
   font-weight: normal;
}

#login_form tbody th, #login_form tbody th {
  padding: 2px !important;
}

#login_form thead th {
  text-align: center;
  background-color: #141414;
  border: 0px solid black !important;
  color: #FFFFFF;
}
/* END OF LOGIN FORM */


/* ALUMNI CONTACT FORM */
#alumni_form form td label, #alumni_form form th label
{
    font-size: 14px;
    color: #999999;
    font-weight: normal;
    font-style: normal;
    text-indent: 10px;
}

#alumni_form form th label 
{
    color: black;
}
#alumni_form form textarea {
     width: 100%;
     height: 160px;
}

/* END OF ALUMNI CONTACT FORM */

/* Program specific forms (look kind of like the catalog) */

#program_form table {
   border-collapse: collapse;
}

#program_form td {
    //font-family: Arial, Helvetica, sans-serif;
    vertical-align: middle;
    padding: 5px;
    border: none;
    font-weight: normal;
    font-style: normal;
    font-size: 12px;
}

td .program_form_small{
    padding: 1px;
}

th .program_form_small{
    font-weight: normal;
    font-size: 13px;
    padding: 1px;
}

#program_form label {
    font-size: 12px;
}

#program_form th {
   //font-family: Arial, Helvetica, sans-serif;
   padding: 5px;
   font-weight: bold;
   background-color: #141414;
   text-align: center;
   color: #ffffff;
}

#program_form th.smaller {
   //font-family: Arial, Helvetica, sans-serif;
   padding: 5px;
   font-size: 0.9em;
<<<<<<< HEAD
   background-color: #ffffff;
=======
   /* background-color: #ffffff; */
   color: #000000;
>>>>>>> 7b7f42e1
   text-align: left;
   vertical-align: top;
}

#program_form td.colorful {
   background-color: #c6def7;
}

#program_form input {
    //font-family: Arial, Helvetica, sans-serif;
    font-size: 0.9em;
}

#program_form textarea {
    //font-family: Arial, Helvetica, sans-serif;
    font-size: 0.9em;
}

#program_form select {
    //font-family: Arial, Helvetica, sans-serif;
    font-size: 0.9em;
}

#program_form input.button {
    background-color: #BCCAF5;
    border: 1px solid black;
    font-weight: bold;
    font-size: 13px;
    //font-family: Arial, Helvetica, sans-serif;
}

#program_form a.button {
    background-color: #BCCAF5;
    padding: 2px 5px 2px 5px;
    border: 1px solid black;
    font-weight: bold;
    font-size: 12px;
    text-decoration: none;
    //font-family: Arial, Helvetica, sans-serif;
}

#program_form input.button:hover {
    background-color: #333399;
    color: #BCCAF5;
}

#program_form a.button:hover {
    background-color: #333399;
    text-decoration: none;
    color: #BCCAF5;
}

#program_form td.underline {
    border-bottom: 1px dashed #699;
}

#program_form td.noborder {
    border: none !important;
    padding-top: 0px !important;
}

#program_form td.narrow {
    width: 100px;
}

#program_form select.narrow {
    width: 150px;
}

#program_form ul {
    list-style-type: none;
    padding-left: 0;
    margin-left: 0;
}

div.raw_id_admin {
    visibility: hidden;
}

div.calendar {
    z-index: 10; /* 2 actually suffices, but I'm leaving a safety margin. -ageng 2009-02-02 */
}
<|MERGE_RESOLUTION|>--- conflicted
+++ resolved
@@ -209,12 +209,7 @@
    //font-family: Arial, Helvetica, sans-serif;
    padding: 5px;
    font-size: 0.9em;
-<<<<<<< HEAD
-   background-color: #ffffff;
-=======
    /* background-color: #ffffff; */
-   color: #000000;
->>>>>>> 7b7f42e1
    text-align: left;
    vertical-align: top;
 }
