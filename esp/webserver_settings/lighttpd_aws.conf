--- conflicted
+++ resolved
@@ -1,111 +1,84 @@
-<<<<<<< HEAD
-var.basedir = "/esp/esp/public"
-var.logdir = "/var/log/lighttpd"
-=======
-var.basedir = "/esp/esp/public" 
-var.logdir = "/var/log/lighttpd" 
->>>>>>> 9c2d9534
-var.statedir = "/var/lib/lighttpd"
-
-server.modules = (
-    "mod_access",
-    "mod_auth",
-    "mod_rewrite",
-    "mod_proxy",
-    "mod_alias",
-    "mod_fastcgi",
-    "mod_expire",
-    "mod_compress",
-    "mod_status",
-    "mod_accesslog",
-    "mod_redirect"
-)
-
-include "mime-types.conf"
-
-server.username       = "www-data"
-server.groupname      = "www-data"
-server.document-root  = var.basedir
-server.pid-file       = "/var/run/lighttpd.pid"
-server.errorlog       = var.logdir  + "/error.log"
-server.tag            = "lighttpd"
-server.follow-symlink = "enable"
-server.event-handler  = "linux-sysepoll"
-server.port           = 80
-server.max-worker     = 16
-
-accesslog.filename    = "/var/log/lighttpd/access.log"
-accesslog.format      = "%{X-Forwarded-For}i %u %t \"%r\" %s %b \"%{User-Agent}i\" \"%{Referer}i\""
-
-url.redirect = (
-	"^/wiki(/)?$" => "http://esp.mit.edu/wiki/index.php?title=Main_Page"
-)
-
-$SERVER["socket"] == ":443" {
-    ssl.engine = "enable"
-    ssl.pemfile = "/etc/ssl/private/server.pem"
-<<<<<<< HEAD
-
-=======
-    
->>>>>>> 9c2d9534
-}
-
-url.rewrite-once = (
-   	"^/favicon.ico" => "/media/images/favicon.ico",
-<<<<<<< HEAD
-	"^(/media.*)$" => "$1",
-	"^(/wiki.*)$" => "$1",
-	"^(/code.*)$" => "$1",
-=======
-	"^(/media.*)$" => "$1", 
-	"^(/wiki.*)$" => "$1",
-	"^(/code.*)$" => "$1",     	
->>>>>>> 9c2d9534
-	"^(/.*)$" => "/esp.fcgi$1",
-)
-
-url.rewrite-once += ( "^(/.*)\$" => "/esp.fcgi\$1" )
-
-$HTTP["url"] =~ "^/wiki" {
-	     server.document-root = "/esp/wiki"
-	     fastcgi.server = ( ".php" =>
-	     			( "localhost" =>
-<<<<<<< HEAD
-				(
-=======
-				( 
->>>>>>> 9c2d9534
-					  "socket" => "/var/run/lighttpd/php.sock",
-					  "bin-path" => "/usr/lib/cgi-bin/php"
-				)
-			)
-		)
-}
-
-expire.url = ( "/media/" => "access 1 hours" )
-<<<<<<< HEAD
-fastcgi.server = ( "/esp.fcgi" =>
-	( "main" =>
-=======
-fastcgi.server = ( "/esp.fcgi" => 
-	( "main" => 
->>>>>>> 9c2d9534
-	  	(
-       		"socket" => "/var/run/lighttpd/esp.sock",
-       		"check-local" => "disable",
-		"bin-path" => "/esp/esp/public/esp.fcgi",
-		"max-procs" => 10,
-    		)
-	),
-<<<<<<< HEAD
-)
-=======
-)	
->>>>>>> 9c2d9534
-
-
-# compression settings
-compress.cache-dir  = "/esp/cache/compressed/"
-compress.filetype   = ("text/plain", "text/html")
-
+var.basedir = "/esp/esp/public"
+var.logdir = "/var/log/lighttpd"
+var.statedir = "/var/lib/lighttpd"
+
+server.modules = (
+    "mod_access",
+    "mod_auth",
+    "mod_rewrite",
+    "mod_proxy",
+    "mod_alias",
+    "mod_fastcgi",
+    "mod_expire",
+    "mod_compress",
+    "mod_status",
+    "mod_accesslog",
+    "mod_redirect"
+)
+
+include "mime-types.conf"
+
+server.username       = "www-data"
+server.groupname      = "www-data"
+server.document-root  = var.basedir
+server.pid-file       = "/var/run/lighttpd.pid"
+server.errorlog       = var.logdir  + "/error.log"
+server.tag            = "lighttpd"
+server.follow-symlink = "enable"
+server.event-handler  = "linux-sysepoll"
+server.port           = 80
+server.max-worker     = 16
+
+accesslog.filename    = "/var/log/lighttpd/access.log"
+accesslog.format      = "%{X-Forwarded-For}i %u %t \"%r\" %s %b \"%{User-Agent}i\" \"%{Referer}i\""
+
+url.redirect = (
+	"^/wiki(/)?$" => "http://esp.mit.edu/wiki/index.php?title=Main_Page"
+)
+
+$SERVER["socket"] == ":443" {
+    ssl.engine = "enable"
+    ssl.pemfile = "/etc/ssl/private/server.pem"
+
+}
+
+url.rewrite-once = (
+   	"^/favicon.ico" => "/media/images/favicon.ico",
+	"^(/media.*)$" => "$1",
+	"^(/wiki.*)$" => "$1",
+	"^(/code.*)$" => "$1",
+	"^(/.*)$" => "/esp.fcgi$1",
+)
+
+url.rewrite-once += ( "^(/.*)\$" => "/esp.fcgi\$1" )
+
+$HTTP["url"] =~ "^/wiki" {
+	     server.document-root = "/esp/wiki"
+	     fastcgi.server = ( ".php" =>
+	     			( "localhost" =>
+				(
+					  "socket" => "/var/run/lighttpd/php.sock",
+					  "bin-path" => "/usr/lib/cgi-bin/php"
+				)
+			)
+		)
+}
+
+expire.url = ( "/media/" => "access 1 hours" )
+fastcgi.server = ( "/esp.fcgi" =>
+	( "main" =>
+	  	(
+       		"socket" => "/var/run/lighttpd/esp.sock",
+       		"check-local" => "disable",
+		"bin-path" => "/esp/esp/public/esp.fcgi",
+		"max-procs" => 10,
+    		)
+	),
+)
+
+
+# compression settings
+compress.cache-dir  = "/esp/cache/compressed/"
+compress.filetype   = ("text/plain", "text/html")
+
+