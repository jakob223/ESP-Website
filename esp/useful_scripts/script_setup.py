#!/usr/bin/env python

import os, sys

useful_scripts = os.path.dirname(os.path.realpath(__file__))
project = os.path.dirname(useful_scripts)
sys.path.append(project)

# activate virtualenv
envroot = os.path.dirname(project)
activate_this = os.path.join(envroot, 'env', 'bin', 'activate_this.py')
<<<<<<< HEAD
execfile(activate_this, dict(__file__=activate_this))
=======
try:
    execfile(activate_this, dict(__file__=activate_this))
except IOError, e:
    # Check if a virtualenv has been installed and activated from elsewhere.
    # If this has happened, then the VIRTUAL_ENV environment variable should be
    # defined, and we can ignore the IOError.
    # If the variable isn't defined, then we really should be using our own
    # virtualenv, so we re-raise the error.
    if os.environ.get('VIRTUAL_ENV') is None:
        raise e
>>>>>>> 391e9480

os.environ.setdefault("DJANGO_SETTINGS_MODULE", "esp.settings")

from django.db.models.loading import get_models
from django.conf import settings as S

# http://sontek.net/blog/detail/tips-and-tricks-for-the-python-interpreter
for m in get_models():
    globals()[m.__name__] = m

from esp.utils.shell_utils import *<|MERGE_RESOLUTION|>--- conflicted
+++ resolved
@@ -9,9 +9,6 @@
 # activate virtualenv
 envroot = os.path.dirname(project)
 activate_this = os.path.join(envroot, 'env', 'bin', 'activate_this.py')
-<<<<<<< HEAD
-execfile(activate_this, dict(__file__=activate_this))
-=======
 try:
     execfile(activate_this, dict(__file__=activate_this))
 except IOError, e:
@@ -22,7 +19,6 @@
     # virtualenv, so we re-raise the error.
     if os.environ.get('VIRTUAL_ENV') is None:
         raise e
->>>>>>> 391e9480
 
 os.environ.setdefault("DJANGO_SETTINGS_MODULE", "esp.settings")
 
