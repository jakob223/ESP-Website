--- conflicted
+++ resolved
@@ -228,13 +228,8 @@
     """ Create an encrypted partition on the VM and load a database dump
         using that encrypted storage.   """
 
-<<<<<<< HEAD
-    with use_container():
-        create_encrypted_partition()
-=======
-    with use_vagrant():
+    with use_container():
         ensure_encrypted_partition()
->>>>>>> c1e86929
         load_encrypted_database(dbuser, dbfile)
 
 @task
